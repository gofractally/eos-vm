#include <eosio/vm/backend.hpp>
#include <eosio/vm/error_codes.hpp>
#include <eosio/vm/host_function.hpp>
#include <eosio/vm/watchdog.hpp>

#include <iostream>

using namespace eosio;
using namespace eosio::vm;

#include "hello.wasm.hpp"

// example of host function as a raw C style function
void eosio_assert(bool test, const char* msg) {
   if (!test) {
      std::cout << msg << std::endl;
      throw 0;
   }
}

void print_num(uint64_t n) { std::cout << "Number : " << n << "\n"; }

struct example_host_methods {
   // example of a host "method"
   void print_name(const char* nm) { std::cout << "Name : " << nm << " " << field << "\n"; }
   // example of another type of host function
   static void* memset(void* ptr, int x, size_t n) { return ::memset(ptr, x, n); }
   std::string  field = "";
};

/**
 * Simple implementation of an interpreter using eos-vm.
 */
int main(int argc, char** argv) {
   if (argc < 4) {
      std::cerr << "Please enter three numbers\n";
      return -1;
   }
   // Thread specific `allocator` used for wasm linear memory.
   wasm_allocator wa;
   // Specific the backend with example_host_methods for host functions.
   using backend_t = eosio::vm::backend<example_host_methods>;
   using rhf_t     = eosio::vm::registered_host_functions<example_host_methods>;

   // register print_num
   rhf_t::add<nullptr_t, &print_num, wasm_allocator>("env", "print_num");
   // register eosio_assert
   rhf_t::add<nullptr_t, &eosio_assert, wasm_allocator>("env", "eosio_assert");
   // register print_name
   rhf_t::add<example_host_methods, &example_host_methods::print_name, wasm_allocator>("env", "print_name");
   // finally register memset
   rhf_t::add<nullptr_t, &example_host_methods::memset, wasm_allocator>("env", "memset");

   watchdog wd{std::chrono::seconds(3)};
   try {
      // Instaniate a new backend using the wasm provided.
      backend_t bkend(hello_wasm);

      // Point the backend to the allocator you want it to use.
      bkend.set_wasm_allocator(&wa);
<<<<<<< HEAD

=======
>>>>>>> 6f1e7028
      bkend.initialize();
      // Resolve the host functions indices.
      rhf_t::resolve(bkend.get_module());

      // Instaniate a "host"
      example_host_methods ehm;
      ehm.field = "testing";
      // Execute apply.
      bkend(&ehm, "env", "apply", (uint64_t)std::atoi(argv[1]), (uint64_t)std::atoi(argv[2]),
            (uint64_t)std::atoi(argv[3]));

   } catch (...) { std::cerr << "eos-vm interpreter error\n"; }
   return 0;
}<|MERGE_RESOLUTION|>--- conflicted
+++ resolved
@@ -58,10 +58,6 @@
 
       // Point the backend to the allocator you want it to use.
       bkend.set_wasm_allocator(&wa);
-<<<<<<< HEAD
-
-=======
->>>>>>> 6f1e7028
       bkend.initialize();
       // Resolve the host functions indices.
       rhf_t::resolve(bkend.get_module());
