#include <algorithm>
#include <cmath>
#include <cstdlib>
#include <cstring>
#include <fstream>
#include <iterator>
#include <string>
#include <vector>
#include <eosio/vm/allocator.hpp>
#include <eosio/vm/stack_elem.hpp>
#include <eosio/vm/utils.hpp>

struct type_converter32 {
   union {
      uint32_t ui;
      float    f;
   } _data;
   type_converter32(uint32_t n) { _data.ui = n; }
   uint32_t to_ui() const { return _data.ui; }
   float    to_f() const { return _data.f; }
};

struct type_converter64 {
   union {
      uint64_t ui;
      double   f;
   } _data;
   type_converter64(uint64_t n) { _data.ui = n; }
   uint64_t to_ui() const { return _data.ui; }
   double   to_f() const { return _data.f; }
};

// C++20: using std::bit_cast;
template<typename T, typename U>
T bit_cast(const U& u) {
   static_assert(sizeof(T) == sizeof(U), "bitcast requires identical sizes.");
   T result;
   std::memcpy(&result, &u, sizeof(T));
   return result;
}

template<typename... T>
eosio::vm::v128_t make_v128_i8(T... x) {
   static_assert(sizeof...(T) == 16);
   uint8_t a[16] = {static_cast<uint8_t>(x)...};
   eosio::vm::v128_t result;
   memcpy(&result, &a, 16);
   return result;
}

template<typename... T>
eosio::vm::v128_t make_v128_i16(T... x) {
   static_assert(sizeof...(T) == 8);
   uint16_t a[8] = {static_cast<uint16_t>(x)...};
   eosio::vm::v128_t result;
   memcpy(&result, &a, 16);
   return result;
}

template<typename... T>
eosio::vm::v128_t make_v128_i32(T... x) {
   static_assert(sizeof...(T) == 4);
   uint32_t a[4] = {static_cast<uint32_t>(x)...};
   eosio::vm::v128_t result;
   memcpy(&result, &a, 16);
   return result;
}

template<typename... T>
eosio::vm::v128_t make_v128_i64(T... x) {
   static_assert(sizeof...(T) == 2);
   uint64_t a[2] = {static_cast<uint64_t>(x)...};
   eosio::vm::v128_t result;
   memcpy(&result, &a, 16);
   return result;
}

template<typename... T>
eosio::vm::v128_t make_v128_f32(T... x) {
   static_assert(sizeof...(T) == 4);
   uint32_t a[4] = {static_cast<uint32_t>(x)...};
   eosio::vm::v128_t result;
   memcpy(&result, &a, 16);
   return result;
}

template<typename... T>
eosio::vm::v128_t make_v128_f64(T... x) {
   static_assert(sizeof...(T) == 2);
   uint64_t a[2] = {static_cast<uint64_t>(x)...};
   eosio::vm::v128_t result;
   memcpy(&result, &a, 16);
   return result;
}

struct nan_arithmetic_t {};

inline std::ostream& operator<<(std::ostream& os, nan_arithmetic_t) {
   return os << "nan:arithmetic";
}

inline bool operator==(uint32_t arg, nan_arithmetic_t) {
   return (arg & 0x7fc00000u) == 0x7fc00000u;
}

inline bool operator==(uint64_t arg, nan_arithmetic_t) {
   return (arg & 0x7ff8000000000000u) == 0x7ff8000000000000u;
}

struct nan_canonical_t {};

inline std::ostream& operator<<(std::ostream& os, nan_canonical_t) {
   return os << "nan:canonical";
}

inline bool operator==(uint32_t arg, nan_canonical_t) {
   return (arg & 0x7fffffffu) == 0x7fc00000u;
}

inline bool operator==(uint64_t arg, nan_canonical_t) {
   return (arg & 0x7fffffffffffffffu) == 0x7ff8000000000000u;
}

template<typename... T>
struct v128_matcher {
   v128_matcher(T... t) : lanes(t...) {}
   std::tuple<T...> lanes;
};

template<typename... T>
std::ostream& operator<<(std::ostream& os, v128_matcher<T...> m) {
   os << "[";
   os << std::get<0>(m.lanes);
   os << "," << std::get<1>(m.lanes);
   if constexpr (sizeof... (T) > 2) {
      os << "," << std::get<2>(m.lanes);
      os << "," << std::get<3>(m.lanes);
   }
   os << "]";
   return os;
}

template<int N>
auto split_v128(eosio::vm::v128_t);

template<>
inline auto split_v128<2>(eosio::vm::v128_t arg) {
   std::uint64_t result[2];
   memcpy(&result, &arg, sizeof(arg));
   return std::tuple(result[0], result[1]);
}

template<>
inline auto split_v128<4>(eosio::vm::v128_t arg) {
   std::uint32_t result[4];
   memcpy(&result, &arg, sizeof(arg));
   return std::tuple(result[0], result[1], result[2], result[3]);
}

template<typename... T>
bool operator==(eosio::vm::v128_t vec, v128_matcher<T...> pattern) {
   return split_v128<sizeof...(T)>(vec) == pattern.lanes;
}

inline bool check_nan(const std::optional<eosio::vm::operand_stack_elem>& v) {
   return visit(eosio::vm::overloaded{[](eosio::vm::i32_const_t){ return false; },
                                      [](eosio::vm::i64_const_t){ return false; },
                                      [](eosio::vm::f32_const_t f) { return std::isnan(f.data.f); },
                                      [](eosio::vm::f64_const_t f) { return std::isnan(f.data.f); },
                                      [](eosio::vm::v128_const_t){ return false; }}, *v);
}

inline eosio::vm::wasm_allocator* get_wasm_allocator() {
   static eosio::vm::wasm_allocator alloc;
   return &alloc;
}

<<<<<<< HEAD
#if 0
#define BACKEND_TEST_CASE(name, tags) \
  TEMPLATE_TEST_CASE(name, tags, eosio::vm::interpreter, eosio::vm::jit)
#else
#define BACKEND_TEST_CASE(name, tags) \
  TEMPLATE_TEST_CASE(name, tags, eosio::vm::jit)
=======
#ifdef __x86_64__
#define BACKEND_TEST_CASE(name, tags) \
  TEMPLATE_TEST_CASE(name, tags, eosio::vm::interpreter, eosio::vm::jit)
#else
#define BACKEND_TEST_CASE(name, tags) \
  TEMPLATE_TEST_CASE(name, tags, eosio::vm::interpreter)
>>>>>>> 4ac02dc3
#endif<|MERGE_RESOLUTION|>--- conflicted
+++ resolved
@@ -175,19 +175,10 @@
    return &alloc;
 }
 
-<<<<<<< HEAD
-#if 0
-#define BACKEND_TEST_CASE(name, tags) \
-  TEMPLATE_TEST_CASE(name, tags, eosio::vm::interpreter, eosio::vm::jit)
-#else
-#define BACKEND_TEST_CASE(name, tags) \
-  TEMPLATE_TEST_CASE(name, tags, eosio::vm::jit)
-=======
 #ifdef __x86_64__
 #define BACKEND_TEST_CASE(name, tags) \
   TEMPLATE_TEST_CASE(name, tags, eosio::vm::interpreter, eosio::vm::jit)
 #else
 #define BACKEND_TEST_CASE(name, tags) \
   TEMPLATE_TEST_CASE(name, tags, eosio::vm::interpreter)
->>>>>>> 4ac02dc3
 #endif