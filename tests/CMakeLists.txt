# #############
# Defines unit tests, spec tests and fuzz tests for eos-vm.
# ############
option(ENABLE_TESTS "enable building of unit tests, spec tests." ON)
cmake_dependent_option(ENABLE_FUZZ_TESTS "enable fuzz testing" OFF "ENABLE_TESTS" ON)

configure_file(wasm_config.hpp.in ${CMAKE_CURRENT_BINARY_DIR}/wasm_config.hpp)
include_directories(${CMAKE_SOURCE_DIR}/external/Catch2/single_include)
include_directories(${CMAKE_CURRENT_BINARY_DIR})
#add_subdirectory(memory_tests)
if (ENABLE_FUZZ_TESTS)
   add_subdirectory(fuzz)
endif()

enable_testing()

# ##############
# define spec tests
# ##############
<<<<<<< HEAD

set( WASM_SPEC_TESTS_LOCATION "" CACHE STRING "The location of the webassembly spec tests." )
find_program(WAST2JSON wast2json)

# These tests require manual maintenance
set(SPEC_TESTS spec/elem_tests.cpp spec/func_ptrs_tests.cpp spec/globals_tests.cpp spec/memory_grow_tests.cpp spec/start_tests.cpp)

macro( add_spec_test name )
   list( APPEND SPEC_TESTS ${CMAKE_CURRENT_SOURCE_DIR}/spec/${name}_tests.cpp )
   if ( WASM_SPEC_TESTS_LOCATION )
      add_custom_command(OUTPUT ${CMAKE_CURRENT_BINARY_DIR}/spec/${name}.json
         COMMAND ${WAST2JSON} ${WASM_SPEC_TESTS_LOCATION}/${name}.wast -o ${name}.json && mv ${name}.json ${CMAKE_CURRENT_BINARY_DIR}/spec/${name}.json
         WORKING_DIRECTORY ${CMAKE_CURRENT_SOURCE_DIR}/wasms
         DEPENDS ${WASM_SPEC_TESTS_LOCATION}/${name}.wast
      )
      add_custom_command(OUTPUT ${CMAKE_CURRENT_SOURCE_DIR}/spec/${name}_tests.cpp
         COMMAND spec_test_generator ${CMAKE_CURRENT_BINARY_DIR}/spec/${name}.json > ${CMAKE_CURRENT_SOURCE_DIR}/spec/${name}_tests.cpp
         DEPENDS ${CMAKE_CURRENT_BINARY_DIR}/spec/${name}.json spec_test_generator)
      message("Generating: ${name}_tests.cpp")
   else()
      message("Using existing: ${name}_tests.cpp")
   endif()
endmacro()

foreach(testcase address align block br br_if br_table break-drop call_indirect
                 call const conversions f32 f32_bitwise f32_cmp f64 f64_bitwise f64_cmp
                 float_exprs float_literals float_memory float_misc forward
                 func i32 i64 if int_exprs int_literals labels left-to-right
                 load local_get local_set local_tee loop memory
                 memory_redundancy memory_size memory_trap nop return
                 stack store switch traps unreachable unwind
                 )
   add_spec_test(${testcase})
endforeach()

#file(GLOB SPEC_TESTS "spec/*.cpp")
=======
file(GLOB SPEC_TESTS "spec/*.cpp" )
>>>>>>> 00fe6de3
add_executable( eos_vm_spec_tests main.cpp ${SPEC_TESTS} )
target_link_libraries( eos_vm_spec_tests eos-vm Catch2::Catch2 )

target_include_directories( eos_vm_spec_tests PUBLIC ${CMAKE_CURRENT_SOURCE_DIR} )
target_include_directories( eos_vm_spec_tests PUBLIC ${CMAKE_CURRENT_SOURCE_DIR}/../include )
target_include_directories( eos_vm_spec_tests PUBLIC ${CMAKE_CURRENT_BINARY_DIR}/spec )

add_executable(unit_tests main.cpp 
<<<<<<< HEAD
	                  varint_tests.cpp 
			  host_functions_tests.cpp 
			  signals_tests.cpp 
			  watchdog_tests.cpp
                          implementation_limits_tests.cpp)
=======
                          varint_tests.cpp
                          variant_tests.cpp
                          host_functions_tests.cpp
                          reentry_tests.cpp
                          signals_tests.cpp
                          watchdog_tests.cpp)
>>>>>>> 00fe6de3
target_link_libraries(unit_tests eos-vm Catch2::Catch2)

# ##############
# disable catch2 from installing it's own signal handlers
# ##############
target_compile_definitions(eos_vm_spec_tests PUBLIC -DCATCH_CONFIG_NO_POSIX_SIGNALS)
target_compile_definitions(unit_tests PUBLIC -DCATCH_CONFIG_NO_POSIX_SIGNALS)

add_executable( spec_test_generator ${CMAKE_CURRENT_SOURCE_DIR}/spec_test_generator/spec_test_generator.cpp )

catch_discover_tests( eos_vm_spec_tests )

add_test(NAME unit_tests COMMAND unit_tests)<|MERGE_RESOLUTION|>--- conflicted
+++ resolved
@@ -17,7 +17,6 @@
 # ##############
 # define spec tests
 # ##############
-<<<<<<< HEAD
 
 set( WASM_SPEC_TESTS_LOCATION "" CACHE STRING "The location of the webassembly spec tests." )
 find_program(WAST2JSON wast2json)
@@ -54,9 +53,6 @@
 endforeach()
 
 #file(GLOB SPEC_TESTS "spec/*.cpp")
-=======
-file(GLOB SPEC_TESTS "spec/*.cpp" )
->>>>>>> 00fe6de3
 add_executable( eos_vm_spec_tests main.cpp ${SPEC_TESTS} )
 target_link_libraries( eos_vm_spec_tests eos-vm Catch2::Catch2 )
 
@@ -65,20 +61,13 @@
 target_include_directories( eos_vm_spec_tests PUBLIC ${CMAKE_CURRENT_BINARY_DIR}/spec )
 
 add_executable(unit_tests main.cpp 
-<<<<<<< HEAD
-	                  varint_tests.cpp 
-			  host_functions_tests.cpp 
-			  signals_tests.cpp 
-			  watchdog_tests.cpp
-                          implementation_limits_tests.cpp)
-=======
                           varint_tests.cpp
                           variant_tests.cpp
                           host_functions_tests.cpp
                           reentry_tests.cpp
                           signals_tests.cpp
-                          watchdog_tests.cpp)
->>>>>>> 00fe6de3
+                          watchdog_tests.cpp
+                          implementation_limits_tests.cpp)
 target_link_libraries(unit_tests eos-vm Catch2::Catch2)
 
 # ##############
