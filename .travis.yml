language: cpp
git:
  depth: false
cache:
  ccache: true
  directories:
    - $HOME/Library/Caches/Homebrew
matrix:
  include:
  - os: linux
    dist: xenial
    services: docker
<<<<<<< HEAD
  - os: osx
    osx_image: xcode10.2
    addons:
      homebrew:
        update: true
        packages:
          - boost@1.70
          - ccache
=======
  - os: linux
    dist: xenial
    services: docker
    env:
      - IMAGE_TAG='ubuntu-16.04'
>>>>>>> 83f9d09e
script:
- "./.cicd/travis-build.sh"
notifications:
  webhooks:
    secure: n0VHgAzeIqcnitJBX+UMdrnbUZQ3Nh/CvVj2I4E5FhjoolzM0pRmnPQ4h6BQ/QwTdGPh1AbitDDDGRCSGtZH2erp9OFv+gePZyaRN/+h0Q3Ak8hwfqr7UoEUcJuPFA6S42TduCs6Kn+1XnL5g2OZYAmlS9+H7MvjUqFloa0YL/F8RJ4rvXVtMsHbC6bKXSBwVROU8G4rq8zNnNShL91i5xakhywfLkhgmRM/xuL4I+7+5LXJwOvnQMQnyL55NdREmvvwJqjHNBPvjTe1Rm2xQpC5+gxW2ZaqtjuulwY/IJgWWhUlJhrZTiBpf6v3camqdFxAjA+7fGDiZNXGe4xgZuEojj++2oM6orGhGc58Pr015lxGgcLF7d7+sqINCEnTVtleSC7czsnkcpONVOyi9BW2Gyxjaf2EN09/XH3QzH093WkOeEhREwMUo7Xa2ugu/svnqp890FTgGftUY0dJkOP8v3y+sU9DQ9/CwcsRIzFBfoZFOL0OySM9+nH4Ervkf5z8n1ikGHjE6xv63P1nV7SmrTjnIGgJ60xYFtPgV0ELBmy4cbVF86Jcr8KrTPhna3wgXX80g8UOgZlVIUOErvhJWxThW6wz2PO07QU5Y+caz0zrL2c7AuXXn5BQjtMPBSIomOybgFyrP0Yf6qKBXTV4Y3qEpiYa/PkZvxUsT6U=<|MERGE_RESOLUTION|>--- conflicted
+++ resolved
@@ -10,7 +10,8 @@
   - os: linux
     dist: xenial
     services: docker
-<<<<<<< HEAD
+    env:
+      - IMAGE_TAG='ubuntu-16.04'
   - os: osx
     osx_image: xcode10.2
     addons:
@@ -19,13 +20,6 @@
         packages:
           - boost@1.70
           - ccache
-=======
-  - os: linux
-    dist: xenial
-    services: docker
-    env:
-      - IMAGE_TAG='ubuntu-16.04'
->>>>>>> 83f9d09e
 script:
 - "./.cicd/travis-build.sh"
 notifications:
