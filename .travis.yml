language: cpp
git:
  depth: false
cache:
  ccache: true
  directories: $HOME/Library/Caches/Homebrew
<<<<<<< HEAD
=======
env:
  global:
    - JOBS='$(getconf _NPROCESSORS_ONLN)'
>>>>>>> c7113fbc
if: fork = true
matrix:
  include:
    - os: linux
      dist: xenial
      services: docker
      env:
        - IMAGE_TAG='amazonlinux-2'
    - os: linux
      dist: xenial
      services: docker
      env:
        - IMAGE_TAG='centos-7.6'
    - os: linux
      dist: xenial
      services: docker
      env:
        - IMAGE_TAG='ubuntu-16.04'
    - os: linux
      dist: xenial
      services: docker
      env:
        - IMAGE_TAG='ubuntu-18.04'
    - os: osx
      osx_image: xcode10.2
      addons:
        homebrew:
          update: true
          packages:
            - boost@1.70
            - ccache
script: "./.cicd/travis-build.sh"
notifications:
  webhooks:
    secure: n0VHgAzeIqcnitJBX+UMdrnbUZQ3Nh/CvVj2I4E5FhjoolzM0pRmnPQ4h6BQ/QwTdGPh1AbitDDDGRCSGtZH2erp9OFv+gePZyaRN/+h0Q3Ak8hwfqr7UoEUcJuPFA6S42TduCs6Kn+1XnL5g2OZYAmlS9+H7MvjUqFloa0YL/F8RJ4rvXVtMsHbC6bKXSBwVROU8G4rq8zNnNShL91i5xakhywfLkhgmRM/xuL4I+7+5LXJwOvnQMQnyL55NdREmvvwJqjHNBPvjTe1Rm2xQpC5+gxW2ZaqtjuulwY/IJgWWhUlJhrZTiBpf6v3camqdFxAjA+7fGDiZNXGe4xgZuEojj++2oM6orGhGc58Pr015lxGgcLF7d7+sqINCEnTVtleSC7czsnkcpONVOyi9BW2Gyxjaf2EN09/XH3QzH093WkOeEhREwMUo7Xa2ugu/svnqp890FTgGftUY0dJkOP8v3y+sU9DQ9/CwcsRIzFBfoZFOL0OySM9+nH4Ervkf5z8n1ikGHjE6xv63P1nV7SmrTjnIGgJ60xYFtPgV0ELBmy4cbVF86Jcr8KrTPhna3wgXX80g8UOgZlVIUOErvhJWxThW6wz2PO07QU5Y+caz0zrL2c7AuXXn5BQjtMPBSIomOybgFyrP0Yf6qKBXTV4Y3qEpiYa/PkZvxUsT6U=<|MERGE_RESOLUTION|>--- conflicted
+++ resolved
@@ -4,12 +4,9 @@
 cache:
   ccache: true
   directories: $HOME/Library/Caches/Homebrew
-<<<<<<< HEAD
-=======
 env:
   global:
     - JOBS='$(getconf _NPROCESSORS_ONLN)'
->>>>>>> c7113fbc
 if: fork = true
 matrix:
   include:
