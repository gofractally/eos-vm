--- conflicted
+++ resolved
@@ -17,21 +17,13 @@
       }
 
       inline guarded_ptr& operator+=(size_t i) {
-<<<<<<< HEAD
-         EOS_VM_ASSERT((uintptr_t)raw_ptr + i <= (uintptr_t)bnds, guarded_ptr_exception, "overbounding pointer");
-=======
-         EOS_WB_ASSERT(i <= bnds - raw_ptr, guarded_ptr_exception, "overbounding pointer");
->>>>>>> e5b22d5d
+         EOS_VM_ASSERT(i <= bnds - raw_ptr, guarded_ptr_exception, "overbounding pointer");
          raw_ptr += i;
          return *this;
       }
 
       inline guarded_ptr& operator++() {
-<<<<<<< HEAD
-         EOS_VM_ASSERT((uintptr_t)raw_ptr + 1 <= (uintptr_t)bnds, guarded_ptr_exception, "overbounding pointer");
-=======
-         EOS_WB_ASSERT(raw_ptr < bnds, guarded_ptr_exception, "overbounding pointer");
->>>>>>> e5b22d5d
+         EOS_VM_ASSERT(raw_ptr < bnds, guarded_ptr_exception, "overbounding pointer");
          raw_ptr += 1;
          return *this;
       }
@@ -54,12 +46,12 @@
       }
 
       inline T& operator* () const {
-         EOS_WB_ASSERT(raw_ptr < bnds, guarded_ptr_exception, "accessing out of bounds");
+         EOS_VM_ASSERT(raw_ptr < bnds, guarded_ptr_exception, "accessing out of bounds");
          return *raw_ptr;
       }
       
       inline T* operator-> () const {
-         EOS_WB_ASSERT(raw_ptr < bnds, guarded_ptr_exception, "accessing out of bounds");
+         EOS_VM_ASSERT(raw_ptr < bnds, guarded_ptr_exception, "accessing out of bounds");
          return raw_ptr;
       }
       
@@ -95,16 +87,12 @@
       }
 
       inline T at(size_t index) const {
-<<<<<<< HEAD
-         EOS_VM_ASSERT((uintptr_t)raw_ptr + index <= (uintptr_t)bnds, guarded_ptr_exception, "accessing out of bounds");
-=======
-         EOS_WB_ASSERT(index < bnds - raw_ptr, guarded_ptr_exception, "accessing out of bounds");
->>>>>>> e5b22d5d
+         EOS_VM_ASSERT(index < bnds - raw_ptr, guarded_ptr_exception, "accessing out of bounds");
          return raw_ptr[index];
       }
       
       inline T at() const {
-         EOS_WB_ASSERT(raw_ptr < bnds, guarded_ptr_exception, "accessing out of bounds");
+         EOS_VM_ASSERT(raw_ptr < bnds, guarded_ptr_exception, "accessing out of bounds");
          return *raw_ptr;
       }
 
