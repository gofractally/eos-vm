#pragma once

#include <eosio/vm/allocator.hpp>
#include <eosio/vm/bitcode_writer.hpp>
#include <eosio/vm/config.hpp>
#include <eosio/vm/debug_visitor.hpp>
#include <eosio/vm/execution_context.hpp>
#include <eosio/vm/interpret_visitor.hpp>
#include <eosio/vm/parser.hpp>
#include <eosio/vm/types.hpp>
#include <eosio/vm/x86_64.hpp>

#include <atomic>
#include <exception>
#include <fstream>
#include <iostream>
#include <optional>
#include <string_view>
#include <system_error>
#include <vector>

namespace eosio { namespace vm {

   struct jit {
      template<typename Host>
      using context = jit_execution_context<Host>;
      template<typename Host, typename Options>
      using parser = binary_parser<machine_code_writer<jit_execution_context<Host>>, Options>;
      static constexpr bool is_jit = true;
   };

   struct interpreter {
      template<typename Host>
      using context = execution_context<Host>;
      template<typename Host, typename Options>
      using parser = binary_parser<bitcode_writer, Options>;
      static constexpr bool is_jit = false;
   };

   template <typename Host, typename Impl = interpreter, typename Options = default_options>
   class backend {
    public:
      using host_t = Host;

      template <typename HostFunctions = nullptr_t>
<<<<<<< HEAD
      backend(wasm_code& code, HostFunctions = nullptr, const Options& options = Options{})
        : _ctx(typename Impl::template parser<Host, Options>{ _mod.allocator, options }.parse_module(code, _mod)) {
=======
      backend(wasm_code& code, HostFunctions = nullptr) : _ctx(typename Impl::template parser<Host>{ _mod.allocator }.parse_module(code, _mod)) {
	 _mod.finalize();
>>>>>>> 36e16e33
	 if constexpr (!std::is_same_v<HostFunctions, nullptr_t>)
            HostFunctions::resolve(_mod);
      }
      template <typename HostFunctions = nullptr_t>
<<<<<<< HEAD
      backend(wasm_code_ptr& ptr, size_t sz, HostFunctions = nullptr, const Options& options = Options{})
        : _ctx(typename Impl::template parser<Host, Options>{ _mod.allocator, options }.parse_module2(ptr, sz, _mod)) {
=======
      backend(wasm_code_ptr& ptr, size_t sz, HostFunctions = nullptr) : _ctx(typename Impl::template parser<Host>{ _mod.allocator }.parse_module2(ptr, sz, _mod)) {
	 _mod.finalize();
>>>>>>> 36e16e33
	 if constexpr (!std::is_same_v<HostFunctions, nullptr_t>)
            HostFunctions::resolve(_mod);
      }

      template <typename... Args>
      inline bool operator()(Host* host, const std::string_view& mod, const std::string_view& func, Args... args) {
         return call(host, mod, func, args...);
      }

      inline backend& initialize(Host* host=nullptr) {
         if(_mod.memories.size())
            _walloc->reset(_mod.memories[0].limits.initial);
         else
            _walloc->reset();
         _ctx.reset();
         _ctx.execute_start(host, interpret_visitor(_ctx));
         return *this;
      }

      template <typename... Args>
      inline bool call_indirect(Host* host, uint32_t func_index, Args... args) {
         try {
            if constexpr (eos_vm_debug) {
               //_ctx.execute_func_table(host, debug_visitor(_ctx), func_index, args...);
               _ctx.execute_func_table(host, interpret_visitor(_ctx), func_index, args...);
            } else {
               _ctx.execute_func_table(host, interpret_visitor(_ctx), func_index, args...);
            }
            return true;
         } catch (...) {
            initialize(host);
            throw;
         }
      }

      template <typename... Args>
      inline bool call(Host* host, uint32_t func_index, Args... args) {
         try {
            if constexpr (eos_vm_debug) {
               //_ctx.execute(host, debug_visitor(_ctx), func_index, args...);
               _ctx.execute(host, interpret_visitor(_ctx), func_index, args...);
            } else {
               _ctx.execute(host, interpret_visitor(_ctx), func_index, args...);
            }
            return true;
         } catch (...) {
            initialize(host);
            throw;
         }
      }

      template <typename... Args>
      inline bool call(Host* host, const std::string_view& mod, const std::string_view& func, Args... args) {
         try {
            if constexpr (eos_vm_debug) {
               //_ctx.execute(host, debug_visitor(_ctx), func, args...);
               _ctx.execute(host, interpret_visitor(_ctx), func, args...);
            } else {
               _ctx.execute(host, interpret_visitor(_ctx), func, args...);
            }
            return true;
         } catch (...) {
            initialize(host);
            throw;
         }
      }

      template <typename... Args>
      inline auto call_with_return(Host* host, const std::string_view& mod, const std::string_view& func,
                                   Args... args) {
         try {
            if constexpr (eos_vm_debug) {
               //return _ctx.execute(host, debug_visitor(_ctx), func, args...);
               return _ctx.execute(host, interpret_visitor(_ctx), func, args...);
            } else {
               return _ctx.execute(host, interpret_visitor(_ctx), func, args...);
            }
         } catch (...) {
            initialize(host);
            throw;
         }
      }

      void print_result(const std::optional<operand_stack_elem>& result) {
         if(result) {
            std::cout << "result: ";
            if (result->is_a<i32_const_t>())
               std::cout << "i32:" << result->to_ui32();
            else if (result->is_a<i64_const_t>())
               std::cout << "i64:" << result->to_ui64();
            else if (result->is_a<f32_const_t>())
               std::cout << "f32:" << result->to_f32();
            else if (result->is_a<f64_const_t>())
              std::cout << "f64:" << result->to_f64();
            std::cout << std::endl;
        }
      }

      template<typename Watchdog, typename F>
      void timed_run(Watchdog&& wd, F&& f) {
         std::atomic<bool>       _timed_out = false;
         auto reenable_code = scope_guard{[&](){
            if (_timed_out) {
               _mod.allocator.enable_code(Impl::is_jit);
            }
         }};
         try {
            auto wd_guard = wd.scoped_run([this,&_timed_out]() {
               _timed_out = true;
               _mod.allocator.disable_code();
            });
            static_cast<F&&>(f)();
         } catch(wasm_memory_exception&) {
            if (_timed_out) {
               throw timeout_exception{ "execution timed out" };
            } else {
               throw;
            }
         }
      }

      template <typename Watchdog>
      inline void execute_all(Watchdog&& wd, Host* host = nullptr) {
         timed_run(static_cast<Watchdog&&>(wd), [&]() {
            for (int i = 0; i < _mod.exports.size(); i++) {
               if (_mod.exports[i].kind == external_kind::Function) {
                  std::string s{ (const char*)_mod.exports[i].field_str.raw(), _mod.exports[i].field_str.size() };
	          if constexpr (eos_vm_debug) {
                     print_result(_ctx.execute(host, debug_visitor(_ctx), s));
	          } else {
	             _ctx.execute(host, interpret_visitor(_ctx), s);
	          }
               }
            }
         });
      }

      inline void set_wasm_allocator(wasm_allocator* walloc) {
         _walloc = walloc;
         _ctx.set_wasm_allocator(walloc);
      }

      inline wasm_allocator* get_wasm_allocator() { return _walloc; }
      inline module&         get_module() { return _mod; }
      inline void            exit(const std::error_code& ec) { _ctx.exit(ec); }
      inline auto&           get_context() { return _ctx; }

      static std::vector<uint8_t> read_wasm(const std::string& fname) {
         std::ifstream wasm_file(fname, std::ios::binary);
         if (!wasm_file.is_open())
            throw std::runtime_error("wasm file not found");
         wasm_file.seekg(0, std::ios::end);
         std::vector<uint8_t> wasm;
         int                  len = wasm_file.tellg();
         if (len < 0)
            throw std::runtime_error("wasm file length is -1");
         wasm.resize(len);
         wasm_file.seekg(0, std::ios::beg);
         wasm_file.read((char*)wasm.data(), wasm.size());
         wasm_file.close();
         return wasm;
      }

    private:
      wasm_allocator*         _walloc = nullptr; // non owning pointer
      module                  _mod;
      typename Impl::template context<Host> _ctx;
   };
}} // namespace eosio::vm<|MERGE_RESOLUTION|>--- conflicted
+++ resolved
@@ -43,24 +43,16 @@
       using host_t = Host;
 
       template <typename HostFunctions = nullptr_t>
-<<<<<<< HEAD
       backend(wasm_code& code, HostFunctions = nullptr, const Options& options = Options{})
         : _ctx(typename Impl::template parser<Host, Options>{ _mod.allocator, options }.parse_module(code, _mod)) {
-=======
-      backend(wasm_code& code, HostFunctions = nullptr) : _ctx(typename Impl::template parser<Host>{ _mod.allocator }.parse_module(code, _mod)) {
 	 _mod.finalize();
->>>>>>> 36e16e33
 	 if constexpr (!std::is_same_v<HostFunctions, nullptr_t>)
             HostFunctions::resolve(_mod);
       }
       template <typename HostFunctions = nullptr_t>
-<<<<<<< HEAD
       backend(wasm_code_ptr& ptr, size_t sz, HostFunctions = nullptr, const Options& options = Options{})
         : _ctx(typename Impl::template parser<Host, Options>{ _mod.allocator, options }.parse_module2(ptr, sz, _mod)) {
-=======
-      backend(wasm_code_ptr& ptr, size_t sz, HostFunctions = nullptr) : _ctx(typename Impl::template parser<Host>{ _mod.allocator }.parse_module2(ptr, sz, _mod)) {
 	 _mod.finalize();
->>>>>>> 36e16e33
 	 if constexpr (!std::is_same_v<HostFunctions, nullptr_t>)
             HostFunctions::resolve(_mod);
       }
