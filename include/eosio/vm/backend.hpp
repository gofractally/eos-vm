#pragma once

#include <eosio/vm/allocator.hpp>
#include <eosio/vm/config.hpp>
#include <eosio/vm/debug_visitor.hpp>
#include <eosio/vm/execution_context.hpp>
#include <eosio/vm/interpret_visitor.hpp>
#include <eosio/vm/parser.hpp>
#include <eosio/vm/types.hpp>

#include <fstream>
#include <optional>
#include <string_view>
#include <vector>

namespace eosio { namespace vm {
   template <typename Host>
   class backend {
    public:
      using host_t = Host;

<<<<<<< HEAD
      backend(wasm_code& code) : _ctx(binary_parser{ _mod.allocator }.parse_module(code, _mod)) {}
      backend(wasm_code_ptr& ptr, size_t sz) : _ctx(binary_parser{ _mod.allocator }.parse_module2(ptr, sz, _mod)) {}
=======
      outcome::result<result_void> load_wasm( wasm_code& code ) {
         OUTCOME_TRY( _, binary_parser{_mod.allocator}.parse_module( code, _mod ) );
         _ctx = std::make_unique(execution_context<Host>(_mod));
         return result_void{};
      }

      outcome::result<result_void> load_wasm( const char* bytes, size_t sz ) {
        OUTCOME_TRY( _, binary_parser{_mod.allocator}.parse_module( bytes, sz, _mod ) );
         _ctx = std::make_unique(execution_context<Host>(_mod));
         return result_void{};
      }
>>>>>>> 55ffc44e

      template <typename... Args>
      inline bool operator()(Host* host, const std::string_view& mod, const std::string_view& func, Args... args) {
         return call(host, mod, func, args...);
      }

      inline void reset() { _walloc->reset(); }

      template <typename... Args>
      inline bool call_indirect(Host* host, uint32_t func_index, Args... args) {
<<<<<<< HEAD
         if constexpr (eos_vm_debug) {
            _ctx.execute_func_table(host, debug_visitor(_ctx), func_index, args...);
         } else {
            _ctx.execute_func_table(host, interpret_visitor(_ctx), func_index, args...);
         }
=======
         #ifdef __EOSIO_DBG__
         _ctx->execute_func_table(host, debug_visitor(*_ctx), func_index, args...);
         return true;
         #else
         _ctx->execute_func_table(host, interpret_visitor(*_ctx), func_index, args...);
>>>>>>> 55ffc44e
         return true;
      }

      template <typename... Args>
      inline bool call(Host* host, uint32_t func_index, Args... args) {
<<<<<<< HEAD
         if constexpr (eos_vm_debug) {
            _ctx.execute(host, debug_visitor(_ctx), func_index, args...);
         } else {
            _ctx.execute(host, interpret_visitor(_ctx), func_index, args...);
         }
=======
         #ifdef __EOSIO_DBG__
         _ctx->execute(host, debug_visitor(*_ctx), func_index, args...);
         return true;
         #else
         _ctx->execute(host, interpret_visitor(*_ctx), func_index, args...);
>>>>>>> 55ffc44e
         return true;
      }

      template <typename... Args>
<<<<<<< HEAD
      inline bool call(Host* host, const std::string_view& mod, const std::string_view& func, Args... args) {
         if constexpr (eos_vm_debug) {
            _ctx.execute(host, debug_visitor(_ctx), func, args...);
         } else {
            _ctx.execute(host, interpret_visitor(_ctx), func, args...);
         }
=======
      inline bool call(Host* host, const std::string_view& mod,  const std::string_view& func, Args... args) {
         #ifdef __EOSIO_DBG__
         _ctx->execute(host, debug_visitor(*_ctx), func, args...);
         return true;
         #else
         _ctx->execute(host, interpret_visitor(*_ctx), func, args...);
>>>>>>> 55ffc44e
         return true;
      }

      template <typename... Args>
<<<<<<< HEAD
      inline auto call_with_return(Host* host, const std::string_view& mod, const std::string_view& func,
                                   Args... args) {
         if constexpr (eos_vm_debug) {
            return _ctx.execute(host, debug_visitor(_ctx), func, args...);
         } else {
            return _ctx.execute(host, interpret_visitor(_ctx), func, args...);
         }
=======
      inline auto call_with_return(Host* host, const std::string_view& mod,  const std::string_view& func, Args... args) {
         return _ctx->execute(host, interpret_visitor(*_ctx), func, args...);
>>>>>>> 55ffc44e
      }

      template <typename Watchdog = nullptr_t>
      inline void execute_all(Watchdog* wd = nullptr, Host* host = nullptr) {
         if constexpr (!std::is_same_v<Watchdog, nullptr_t>)
            wd->run();
         for (int i = 0; i < _mod.exports.size(); i++) {
            if (_mod.exports[i].kind == external_kind::Function) {
<<<<<<< HEAD
               std::string s{ (const char*)_mod.exports[i].field_str.raw(), _mod.exports[i].field_str.size() };
               _ctx.execute(host, interpret_visitor(_ctx), s);
=======
               std::string s{(const char*)_mod.exports[i].field_str.raw(), _mod.exports[i].field_str.size()};
               _ctx->execute(host, interpret_visitor(*_ctx), s);
>>>>>>> 55ffc44e
            }
         }
      }

      inline void set_wasm_allocator(wasm_allocator* walloc) {
         _walloc = walloc;
<<<<<<< HEAD
         _ctx.set_wasm_allocator(walloc);
=======
         _ctx->set_wasm_allocator( walloc );
>>>>>>> 55ffc44e
      }

      inline wasm_allocator* get_wasm_allocator() { return _walloc; }
      inline module&         get_module() { return _mod; }
      inline void            exit(const std::error_code& ec) { _ctx.exit(ec); }
      inline auto&           get_context() { return _ctx; }

      static std::vector<uint8_t> read_wasm(const std::string& fname) {
         std::ifstream wasm_file(fname, std::ios::binary);
         if (!wasm_file.is_open())
            throw std::runtime_error("wasm file not found");
         wasm_file.seekg(0, std::ios::end);
         std::vector<uint8_t> wasm;
         int                  len = wasm_file.tellg();
         if (len < 0)
            throw std::runtime_error("wasm file length is -1");
         wasm.resize(len);
         wasm_file.seekg(0, std::ios::beg);
         wasm_file.read((char*)wasm.data(), wasm.size());
         wasm_file.close();
         return wasm;
      }

    private:
      wasm_allocator*         _walloc = nullptr; // non owning pointer
      module                  _mod;
      std::unique_ptr<execution_context<Host>> _ctx;
   };
}} // namespace eosio::vm<|MERGE_RESOLUTION|>--- conflicted
+++ resolved
@@ -19,22 +19,8 @@
     public:
       using host_t = Host;
 
-<<<<<<< HEAD
       backend(wasm_code& code) : _ctx(binary_parser{ _mod.allocator }.parse_module(code, _mod)) {}
       backend(wasm_code_ptr& ptr, size_t sz) : _ctx(binary_parser{ _mod.allocator }.parse_module2(ptr, sz, _mod)) {}
-=======
-      outcome::result<result_void> load_wasm( wasm_code& code ) {
-         OUTCOME_TRY( _, binary_parser{_mod.allocator}.parse_module( code, _mod ) );
-         _ctx = std::make_unique(execution_context<Host>(_mod));
-         return result_void{};
-      }
-
-      outcome::result<result_void> load_wasm( const char* bytes, size_t sz ) {
-        OUTCOME_TRY( _, binary_parser{_mod.allocator}.parse_module( bytes, sz, _mod ) );
-         _ctx = std::make_unique(execution_context<Host>(_mod));
-         return result_void{};
-      }
->>>>>>> 55ffc44e
 
       template <typename... Args>
       inline bool operator()(Host* host, const std::string_view& mod, const std::string_view& func, Args... args) {
@@ -45,61 +31,35 @@
 
       template <typename... Args>
       inline bool call_indirect(Host* host, uint32_t func_index, Args... args) {
-<<<<<<< HEAD
          if constexpr (eos_vm_debug) {
             _ctx.execute_func_table(host, debug_visitor(_ctx), func_index, args...);
          } else {
             _ctx.execute_func_table(host, interpret_visitor(_ctx), func_index, args...);
          }
-=======
-         #ifdef __EOSIO_DBG__
-         _ctx->execute_func_table(host, debug_visitor(*_ctx), func_index, args...);
-         return true;
-         #else
-         _ctx->execute_func_table(host, interpret_visitor(*_ctx), func_index, args...);
->>>>>>> 55ffc44e
          return true;
       }
 
       template <typename... Args>
       inline bool call(Host* host, uint32_t func_index, Args... args) {
-<<<<<<< HEAD
          if constexpr (eos_vm_debug) {
             _ctx.execute(host, debug_visitor(_ctx), func_index, args...);
          } else {
             _ctx.execute(host, interpret_visitor(_ctx), func_index, args...);
          }
-=======
-         #ifdef __EOSIO_DBG__
-         _ctx->execute(host, debug_visitor(*_ctx), func_index, args...);
-         return true;
-         #else
-         _ctx->execute(host, interpret_visitor(*_ctx), func_index, args...);
->>>>>>> 55ffc44e
          return true;
       }
 
       template <typename... Args>
-<<<<<<< HEAD
       inline bool call(Host* host, const std::string_view& mod, const std::string_view& func, Args... args) {
          if constexpr (eos_vm_debug) {
             _ctx.execute(host, debug_visitor(_ctx), func, args...);
          } else {
             _ctx.execute(host, interpret_visitor(_ctx), func, args...);
          }
-=======
-      inline bool call(Host* host, const std::string_view& mod,  const std::string_view& func, Args... args) {
-         #ifdef __EOSIO_DBG__
-         _ctx->execute(host, debug_visitor(*_ctx), func, args...);
-         return true;
-         #else
-         _ctx->execute(host, interpret_visitor(*_ctx), func, args...);
->>>>>>> 55ffc44e
          return true;
       }
 
       template <typename... Args>
-<<<<<<< HEAD
       inline auto call_with_return(Host* host, const std::string_view& mod, const std::string_view& func,
                                    Args... args) {
          if constexpr (eos_vm_debug) {
@@ -107,10 +67,6 @@
          } else {
             return _ctx.execute(host, interpret_visitor(_ctx), func, args...);
          }
-=======
-      inline auto call_with_return(Host* host, const std::string_view& mod,  const std::string_view& func, Args... args) {
-         return _ctx->execute(host, interpret_visitor(*_ctx), func, args...);
->>>>>>> 55ffc44e
       }
 
       template <typename Watchdog = nullptr_t>
@@ -119,24 +75,15 @@
             wd->run();
          for (int i = 0; i < _mod.exports.size(); i++) {
             if (_mod.exports[i].kind == external_kind::Function) {
-<<<<<<< HEAD
                std::string s{ (const char*)_mod.exports[i].field_str.raw(), _mod.exports[i].field_str.size() };
                _ctx.execute(host, interpret_visitor(_ctx), s);
-=======
-               std::string s{(const char*)_mod.exports[i].field_str.raw(), _mod.exports[i].field_str.size()};
-               _ctx->execute(host, interpret_visitor(*_ctx), s);
->>>>>>> 55ffc44e
             }
          }
       }
 
       inline void set_wasm_allocator(wasm_allocator* walloc) {
          _walloc = walloc;
-<<<<<<< HEAD
          _ctx.set_wasm_allocator(walloc);
-=======
-         _ctx->set_wasm_allocator( walloc );
->>>>>>> 55ffc44e
       }
 
       inline wasm_allocator* get_wasm_allocator() { return _walloc; }
