#pragma once

#include <eosio/vm/allocator.hpp>
#include <eosio/vm/bitcode_writer.hpp>
#include <eosio/vm/config.hpp>
#include <eosio/vm/debug_visitor.hpp>
#include <eosio/vm/execution_context.hpp>
#include <eosio/vm/interpret_visitor.hpp>
#include <eosio/vm/null_writer.hpp>
#include <eosio/vm/parser.hpp>
#include <eosio/vm/types.hpp>
#include <eosio/vm/x86_64.hpp>

#include <atomic>
#include <exception>
#include <iostream>
#include <optional>
#include <string_view>
#include <system_error>
#include <vector>

namespace eosio { namespace vm {

   namespace detail {
      template <typename HostFunctions>
      struct host_type {
         using type = typename HostFunctions::host_type_t;
      };
      template <>
      struct host_type<std::nullptr_t> {
         using type = std::nullptr_t;
      };

      template <typename HF>
      using host_type_t = typename host_type<HF>::type;
   }

   struct jit {
      template<typename Host>
      using context = jit_execution_context<Host>;
      template<typename Host, typename Options>
      using parser = binary_parser<machine_code_writer<jit_execution_context<Host>>, Options>;
      static constexpr bool is_jit = true;
   };

   struct interpreter {
      template<typename Host>
      using context = execution_context<Host>;
      template<typename Host, typename Options>
      using parser = binary_parser<bitcode_writer, Options>;
      static constexpr bool is_jit = false;
   };

   struct null_backend {
      template<typename Host>
      using context = null_execution_context<Host>;
      template<typename Host, typename Options>
      using parser = binary_parser<null_writer, Options>;
      static constexpr bool is_jit = false;
   };

<<<<<<< HEAD
   template <typename HostFunctions = std::nullptr_t, typename Impl = interpreter>
=======
   template <typename Host, typename Impl = interpreter, typename Options = default_options>
>>>>>>> c7391d3c
   class backend {
      using host_t     = detail::host_type_t<HostFunctions>;
      using context_t  = typename Impl::template context<host_t>;
      using parser_t   = typename Impl::template parser<host_t>;
      void construct(host_t* host=nullptr) {
         mod.finalize();
         ctx.set_wasm_allocator(memory_alloc);
         if constexpr (!std::is_same_v<HostFunctions, std::nullptr_t>)
            HostFunctions::resolve(mod);
         initialize(host);
      }
    public:
<<<<<<< HEAD
      backend(wasm_code&& code, host_t& host, wasm_allocator* alloc)
         : memory_alloc(alloc), ctx(parser_t{ mod.allocator }.parse_module(code, mod)) {
         construct(&host);
      }
      backend(wasm_code&& code, wasm_allocator* alloc)
         : memory_alloc(alloc), ctx(parser_t{ mod.allocator }.parse_module(code, mod)) {
         construct();
      }
      backend(wasm_code& code, host_t& host, wasm_allocator* alloc)
         : memory_alloc(alloc), ctx(parser_t{ mod.allocator }.parse_module(code, mod)) {
         construct(&host);
      }
      backend(wasm_code& code, wasm_allocator* alloc)
         : memory_alloc(alloc), ctx(parser_t{ mod.allocator }.parse_module(code, mod)) {
         construct();
      }
      backend(wasm_code_ptr& ptr, size_t sz, host_t& host, wasm_allocator* alloc)
         : memory_alloc(alloc), ctx(parser_t{ mod.allocator }.parse_module2(ptr, sz, mod)) {
         construct(&host);
      }
      backend(wasm_code_ptr& ptr, size_t sz, wasm_allocator* alloc)
         : memory_alloc(alloc), ctx(parser_t{ mod.allocator }.parse_module2(ptr, sz, mod)) {
         construct();
=======
      using host_t = Host;

      template <typename HostFunctions = nullptr_t>
      backend(wasm_code& code, HostFunctions = nullptr, const Options& options = Options{})
        : _ctx(typename Impl::template parser<Host, Options>{ _mod.allocator, options }.parse_module(code, _mod), detail::get_max_call_depth(options)) {
         _ctx.set_max_pages(detail::get_max_pages(options));
	 _mod.finalize();
	 if constexpr (!std::is_same_v<HostFunctions, nullptr_t>)
            HostFunctions::resolve(_mod);
      }
      template <typename HostFunctions = nullptr_t>
      backend(wasm_code_ptr& ptr, size_t sz, HostFunctions = nullptr, const Options& options = Options{})
        : _ctx(typename Impl::template parser<Host, Options>{ _mod.allocator, options }.parse_module2(ptr, sz, _mod), detail::get_max_call_depth(options)) {
         _ctx.set_max_pages(detail::get_max_pages(options));
	 _mod.finalize();
	 if constexpr (!std::is_same_v<HostFunctions, nullptr_t>)
            HostFunctions::resolve(_mod);
>>>>>>> c7391d3c
      }

      template <typename... Args>
      inline auto operator()(host_t& host, const std::string_view& mod, const std::string_view& func, Args... args) {
         return call(host, mod, func, args...);
      }

<<<<<<< HEAD
      template <typename... Args>
      inline bool operator()(const std::string_view& mod, const std::string_view& func, Args... args) {
         return call(mod, func, args...);
      }

      inline backend& initialize(host_t* host=nullptr) {
         if (memory_alloc) {
            if (mod.memories.size())
               memory_alloc->reset(mod.memories[0].limits.initial);
            else
               memory_alloc->reset();
            ctx.reset();
            ctx.execute_start(host, interpret_visitor(ctx));
         }
=======
      // Only dynamic options matter.  Parser options will be ignored.
      inline backend& initialize(Host* host, const Options& new_options) {
         _ctx.set_max_call_depth(detail::get_max_call_depth(new_options));
         _ctx.set_max_pages(detail::get_max_pages(new_options));
         initialize(host);
         return *this;
      }

      inline backend& initialize(Host* host=nullptr) {
         if(_mod.memories.size())
            _walloc->reset(_mod.memories[0].limits.initial);
         else
            _walloc->reset();
         _ctx.reset();
         _ctx.execute_start(host, interpret_visitor(_ctx));
>>>>>>> c7391d3c
         return *this;
      }

      inline backend& initialize(host_t& host) {
         return initialize(&host);
      }

      template <typename... Args>
      inline bool call_indirect(host_t* host, uint32_t func_index, Args... args) {
         if constexpr (eos_vm_debug) {
            ctx.execute_func_table(host, debug_visitor(ctx), func_index, args...);
         } else {
            ctx.execute_func_table(host, interpret_visitor(ctx), func_index, args...);
         }
         return true;
      }

      template <typename... Args>
      inline bool call(host_t* host, uint32_t func_index, Args... args) {
         if constexpr (eos_vm_debug) {
<<<<<<< HEAD
            ctx.execute(host, debug_visitor(ctx), func_index, args...);
=======
            _ctx.execute_func_table(host, debug_visitor(_ctx), func_index, args...);
>>>>>>> c7391d3c
         } else {
            ctx.execute(host, interpret_visitor(ctx), func_index, args...);
         }
         return true;
      }

      template <typename... Args>
      inline bool call(host_t& host, const std::string_view& mod, const std::string_view& func, Args... args) {
         if constexpr (eos_vm_debug) {
<<<<<<< HEAD
            ctx.execute(&host, debug_visitor(ctx), func, args...);
=======
            _ctx.execute(host, debug_visitor(_ctx), func_index, args...);
>>>>>>> c7391d3c
         } else {
            ctx.execute(&host, interpret_visitor(ctx), func, args...);
         }
         return true;
      }

      template <typename... Args>
      inline bool call(const std::string_view& mod, const std::string_view& func, Args... args) {
         if constexpr (eos_vm_debug) {
<<<<<<< HEAD
            ctx.execute(nullptr, debug_visitor(ctx), func, args...);
=======
            _ctx.execute(host, debug_visitor(_ctx), func, args...);
>>>>>>> c7391d3c
         } else {
            ctx.execute(nullptr, interpret_visitor(ctx), func, args...);
         }
         return true;
      }

      template <typename... Args>
      inline auto call_with_return(host_t& host, const std::string_view& mod, const std::string_view& func, Args... args ) {
         if constexpr (eos_vm_debug) {
<<<<<<< HEAD
            return ctx.execute(&host, debug_visitor(ctx), func, args...);
=======
            return _ctx.execute(host, debug_visitor(_ctx), func, args...);
>>>>>>> c7391d3c
         } else {
            return ctx.execute(&host, interpret_visitor(ctx), func, args...);
         }
      }

      template <typename... Args>
      inline auto call_with_return(const std::string_view& mod, const std::string_view& func, Args... args) {
         if constexpr (eos_vm_debug) {
            return ctx.execute(nullptr, debug_visitor(ctx), func, args...);
         } else {
            return ctx.execute(nullptr, interpret_visitor(ctx), func, args...);
         }
      }

      template<typename Watchdog, typename F>
      inline void timed_run(Watchdog&& wd, F&& f) {
         std::atomic<bool>       _timed_out = false;
         auto reenable_code = scope_guard{[&](){
            if (_timed_out) {
               mod.allocator.enable_code(Impl::is_jit);
            }
         }};
         try {
            auto wd_guard = wd.scoped_run([this,&_timed_out]() {
               _timed_out = true;
               mod.allocator.disable_code();
            });
            static_cast<F&&>(f)();
         } catch(wasm_memory_exception&) {
            if (_timed_out) {
               throw timeout_exception{ "execution timed out" };
            } else {
               throw;
            }
         }
      }

      template <typename Watchdog>
      inline void execute_all(Watchdog&& wd, host_t& host) {
         timed_run(static_cast<Watchdog&&>(wd), [&]() {
            for (int i = 0; i < mod.exports.size(); i++) {
               if (mod.exports[i].kind == external_kind::Function) {
                  std::string s{ (const char*)mod.exports[i].field_str.raw(), mod.exports[i].field_str.size() };
                  ctx.execute(host, interpret_visitor(ctx), s);
               }
            }
         });
      }

      template <typename Watchdog>
      inline void execute_all(Watchdog&& wd) {
         timed_run(static_cast<Watchdog&&>(wd), [&]() {
            for (int i = 0; i < mod.exports.size(); i++) {
               if (mod.exports[i].kind == external_kind::Function) {
                  std::string s{ (const char*)mod.exports[i].field_str.raw(), mod.exports[i].field_str.size() };
                  ctx.execute(nullptr, interpret_visitor(ctx), s);
               }
            }
         });
      }

      inline void set_wasm_allocator(wasm_allocator* alloc) {
         memory_alloc = alloc;
         ctx.set_wasm_allocator(memory_alloc);
      }

      inline wasm_allocator* get_wasm_allocator() { return memory_alloc; }
      inline module&         get_module() { return mod; }
      inline void            exit(const std::error_code& ec) { ctx.exit(ec); }
      inline auto&           get_context() { return ctx; }

    private:
      wasm_allocator* memory_alloc = nullptr; // non owning pointer
      module          mod;
      context_t       ctx;
   };
}} // namespace eosio::vm<|MERGE_RESOLUTION|>--- conflicted
+++ resolved
@@ -59,66 +59,50 @@
       static constexpr bool is_jit = false;
    };
 
-<<<<<<< HEAD
-   template <typename HostFunctions = std::nullptr_t, typename Impl = interpreter>
-=======
-   template <typename Host, typename Impl = interpreter, typename Options = default_options>
->>>>>>> c7391d3c
+   template <typename HostFunctions = std::nullptr_t, typename Impl = interpreter, typename Options = default_options>
    class backend {
       using host_t     = detail::host_type_t<HostFunctions>;
       using context_t  = typename Impl::template context<host_t>;
-      using parser_t   = typename Impl::template parser<host_t>;
+      using parser_t   = typename Impl::template parser<host_t, Options>;
       void construct(host_t* host=nullptr) {
          mod.finalize();
          ctx.set_wasm_allocator(memory_alloc);
          if constexpr (!std::is_same_v<HostFunctions, std::nullptr_t>)
             HostFunctions::resolve(mod);
-         initialize(host);
+         // FIXME: should not hard code knowledge of null_backend here
+         if constexpr (!std::is_same_v<Impl, null_backend>)
+            initialize(host);
       }
     public:
-<<<<<<< HEAD
-      backend(wasm_code&& code, host_t& host, wasm_allocator* alloc)
-         : memory_alloc(alloc), ctx(parser_t{ mod.allocator }.parse_module(code, mod)) {
+      backend(wasm_code&& code, host_t& host, wasm_allocator* alloc, const Options& options = Options{})
+         : memory_alloc(alloc), ctx(parser_t{ mod.allocator }.parse_module(code, mod), detail::get_max_call_depth(options)) {
+         ctx.set_max_pages(detail::get_max_pages(options));
          construct(&host);
       }
-      backend(wasm_code&& code, wasm_allocator* alloc)
-         : memory_alloc(alloc), ctx(parser_t{ mod.allocator }.parse_module(code, mod)) {
+      backend(wasm_code&& code, wasm_allocator* alloc, const Options& options = Options{})
+         : memory_alloc(alloc), ctx(parser_t{ mod.allocator }.parse_module(code, mod), detail::get_max_call_depth(options)) {
+         ctx.set_max_pages(detail::get_max_pages(options));
          construct();
       }
-      backend(wasm_code& code, host_t& host, wasm_allocator* alloc)
-         : memory_alloc(alloc), ctx(parser_t{ mod.allocator }.parse_module(code, mod)) {
+      backend(wasm_code& code, host_t& host, wasm_allocator* alloc, const Options& options = Options{})
+         : memory_alloc(alloc), ctx(parser_t{ mod.allocator }.parse_module(code, mod), detail::get_max_call_depth(options)) {
+         ctx.set_max_pages(detail::get_max_pages(options));
          construct(&host);
       }
-      backend(wasm_code& code, wasm_allocator* alloc)
-         : memory_alloc(alloc), ctx(parser_t{ mod.allocator }.parse_module(code, mod)) {
+      backend(wasm_code& code, wasm_allocator* alloc, const Options& options = Options{})
+         : memory_alloc(alloc), ctx(parser_t{ mod.allocator }.parse_module(code, mod), detail::get_max_call_depth(options)) {
+         ctx.set_max_pages(detail::get_max_pages(options));
          construct();
       }
-      backend(wasm_code_ptr& ptr, size_t sz, host_t& host, wasm_allocator* alloc)
-         : memory_alloc(alloc), ctx(parser_t{ mod.allocator }.parse_module2(ptr, sz, mod)) {
+      backend(wasm_code_ptr& ptr, size_t sz, host_t& host, wasm_allocator* alloc, const Options& options = Options{})
+         : memory_alloc(alloc), ctx(parser_t{ mod.allocator }.parse_module2(ptr, sz, mod), detail::get_max_call_depth(options)) {
+         ctx.set_max_pages(detail::get_max_pages(options));
          construct(&host);
       }
-      backend(wasm_code_ptr& ptr, size_t sz, wasm_allocator* alloc)
-         : memory_alloc(alloc), ctx(parser_t{ mod.allocator }.parse_module2(ptr, sz, mod)) {
+      backend(wasm_code_ptr& ptr, size_t sz, wasm_allocator* alloc, const Options& options = Options{})
+         : memory_alloc(alloc), ctx(parser_t{ mod.allocator }.parse_module2(ptr, sz, mod), detail::get_max_call_depth(options)) {
+         ctx.set_max_pages(detail::get_max_pages(options));
          construct();
-=======
-      using host_t = Host;
-
-      template <typename HostFunctions = nullptr_t>
-      backend(wasm_code& code, HostFunctions = nullptr, const Options& options = Options{})
-        : _ctx(typename Impl::template parser<Host, Options>{ _mod.allocator, options }.parse_module(code, _mod), detail::get_max_call_depth(options)) {
-         _ctx.set_max_pages(detail::get_max_pages(options));
-	 _mod.finalize();
-	 if constexpr (!std::is_same_v<HostFunctions, nullptr_t>)
-            HostFunctions::resolve(_mod);
-      }
-      template <typename HostFunctions = nullptr_t>
-      backend(wasm_code_ptr& ptr, size_t sz, HostFunctions = nullptr, const Options& options = Options{})
-        : _ctx(typename Impl::template parser<Host, Options>{ _mod.allocator, options }.parse_module2(ptr, sz, _mod), detail::get_max_call_depth(options)) {
-         _ctx.set_max_pages(detail::get_max_pages(options));
-	 _mod.finalize();
-	 if constexpr (!std::is_same_v<HostFunctions, nullptr_t>)
-            HostFunctions::resolve(_mod);
->>>>>>> c7391d3c
       }
 
       template <typename... Args>
@@ -126,10 +110,17 @@
          return call(host, mod, func, args...);
       }
 
-<<<<<<< HEAD
       template <typename... Args>
       inline bool operator()(const std::string_view& mod, const std::string_view& func, Args... args) {
          return call(mod, func, args...);
+      }
+
+      // Only dynamic options matter.  Parser options will be ignored.
+      inline backend& initialize(host_t* host, const Options& new_options) {
+         ctx.set_max_call_depth(detail::get_max_call_depth(new_options));
+         ctx.set_max_pages(detail::get_max_pages(new_options));
+         initialize(host);
+         return *this;
       }
 
       inline backend& initialize(host_t* host=nullptr) {
@@ -141,23 +132,6 @@
             ctx.reset();
             ctx.execute_start(host, interpret_visitor(ctx));
          }
-=======
-      // Only dynamic options matter.  Parser options will be ignored.
-      inline backend& initialize(Host* host, const Options& new_options) {
-         _ctx.set_max_call_depth(detail::get_max_call_depth(new_options));
-         _ctx.set_max_pages(detail::get_max_pages(new_options));
-         initialize(host);
-         return *this;
-      }
-
-      inline backend& initialize(Host* host=nullptr) {
-         if(_mod.memories.size())
-            _walloc->reset(_mod.memories[0].limits.initial);
-         else
-            _walloc->reset();
-         _ctx.reset();
-         _ctx.execute_start(host, interpret_visitor(_ctx));
->>>>>>> c7391d3c
          return *this;
       }
 
@@ -178,11 +152,7 @@
       template <typename... Args>
       inline bool call(host_t* host, uint32_t func_index, Args... args) {
          if constexpr (eos_vm_debug) {
-<<<<<<< HEAD
             ctx.execute(host, debug_visitor(ctx), func_index, args...);
-=======
-            _ctx.execute_func_table(host, debug_visitor(_ctx), func_index, args...);
->>>>>>> c7391d3c
          } else {
             ctx.execute(host, interpret_visitor(ctx), func_index, args...);
          }
@@ -192,11 +162,7 @@
       template <typename... Args>
       inline bool call(host_t& host, const std::string_view& mod, const std::string_view& func, Args... args) {
          if constexpr (eos_vm_debug) {
-<<<<<<< HEAD
             ctx.execute(&host, debug_visitor(ctx), func, args...);
-=======
-            _ctx.execute(host, debug_visitor(_ctx), func_index, args...);
->>>>>>> c7391d3c
          } else {
             ctx.execute(&host, interpret_visitor(ctx), func, args...);
          }
@@ -206,11 +172,7 @@
       template <typename... Args>
       inline bool call(const std::string_view& mod, const std::string_view& func, Args... args) {
          if constexpr (eos_vm_debug) {
-<<<<<<< HEAD
             ctx.execute(nullptr, debug_visitor(ctx), func, args...);
-=======
-            _ctx.execute(host, debug_visitor(_ctx), func, args...);
->>>>>>> c7391d3c
          } else {
             ctx.execute(nullptr, interpret_visitor(ctx), func, args...);
          }
@@ -220,11 +182,7 @@
       template <typename... Args>
       inline auto call_with_return(host_t& host, const std::string_view& mod, const std::string_view& func, Args... args ) {
          if constexpr (eos_vm_debug) {
-<<<<<<< HEAD
             return ctx.execute(&host, debug_visitor(ctx), func, args...);
-=======
-            return _ctx.execute(host, debug_visitor(_ctx), func, args...);
->>>>>>> c7391d3c
          } else {
             return ctx.execute(&host, interpret_visitor(ctx), func, args...);
          }
