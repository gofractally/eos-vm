#pragma once

// temporarily use exceptions
#include <eosio/vm/exceptions.hpp>
#include <eosio/vm/repeat.hpp>

#include <cstddef>
#include <cstdint>
#include <algorithm>
#include <limits>
#include <tuple>
#include <type_traits>
#include <variant>
#include <utility>

namespace eosio { namespace vm {

   // forward declaration
   template <typename... Alternatives>
   class variant;

   // implementation details
   namespace detail {

      constexpr std::size_t find_impl(std::initializer_list<bool> il) {
         std::size_t result = 0;
         for(auto iter = il.begin(), end = il.end(); iter != end && !*iter; ++iter, ++result) {}
         return result;
      }

      template <typename... Ts>
      constexpr std::size_t max_layout_size_v = std::max({sizeof(Ts)...});

      template <typename... Ts>
      constexpr std::size_t max_alignof_v = std::max({alignof(Ts)...});

      template <typename T, typename... Alternatives>
      constexpr bool is_valid_alternative_v = (... + (std::is_same_v<T, Alternatives>?1:0)) != 0;

      template <typename T, typename... Alternatives>
      constexpr std::size_t get_alternatives_index_v = find_impl({std::is_same_v<T, Alternatives>...});

      template <std::size_t I, typename... Alternatives>
      using get_alternative_t = std::tuple_element_t<I, std::tuple<Alternatives...>>;

      template <bool Valid, typename Ret>
      struct dispatcher;

      template <typename Ret>
      struct dispatcher<false, Ret> {
         template <std::size_t I, typename Vis, typename Var>
         static constexpr Ret _case(Vis&&, Var&&) {
            throw wasm_interpreter_exception("variant visit shouldn't be here");
         }
         template <std::size_t I, typename Vis, typename Var>
         static constexpr Ret _switch(Vis&&, Var&&) {
            throw wasm_interpreter_exception("variant visit shouldn't be here");
         }
      };

      template <typename Ret>
      struct dispatcher<true, Ret> {
         template <std::size_t I, typename Vis, typename Var>
         static constexpr Ret _case(Vis&& vis, Var&& var) {
            return std::invoke(std::forward<Vis>(vis), std::forward<Var>(var).template get<I>());
         }

         template <std::size_t I, typename Vis, typename Var>
         static constexpr Ret _switch(Vis&& vis, Var&& var) {
            constexpr std::size_t sz = std::decay_t<Var>::variant_size();
            switch (var.index()) {
#define C(n)                                                            \
               case I + n: {                                            \
                  return dispatcher<I + n < sz, Ret>::template _case<I + n>(std::forward<Vis>(vis), \
                                                                            std::forward<Var>(var)); \
               }
               EOS_VM_REPEAT_16(C)
#undef C
               default: {
                  return dispatcher<I + 16 < sz, Ret>::template _switch<I + 16>(std::forward<Vis>(vis),
                                                                                std::forward<Var>(var));
               }
            }
         }
      };

#define V_ELEM(N)                                                       \
      T##N _t##N;                                                       \
      constexpr variant_storage(const T##N& arg) : _t##N(arg) {}

      template<typename... T>
      union variant_storage;

      template<EOS_VM_ENUM_16(typename T), typename... T>
      union variant_storage<EOS_VM_ENUM_16(T), T...> {
         variant_storage() = default;
         EOS_VM_REPEAT_16(V_ELEM)
         template<typename A>
<<<<<<< HEAD
         constexpr variant_storage(const A& arg) : _tail{arg} {}
=======
         constexpr variant_storage(A&& arg) : _tail{std::forward<A>(arg)} {}
>>>>>>> e5b1fc79
         variant_storage<T...> _tail;
      };

#define STORAGE(n)                                      \
      template<EOS_VM_ENUM_ ## n(typename T)>           \
      union variant_storage<EOS_VM_ENUM_ ## n(T)> {     \
         variant_storage() = default;                   \
         EOS_VM_REPEAT_ ## n(V_ELEM)                    \
      }

      STORAGE(1);
      STORAGE(2);
      STORAGE(3);
      STORAGE(4);
      STORAGE(5);
      STORAGE(6);
      STORAGE(7);
      STORAGE(8);
      STORAGE(9);
      STORAGE(10);
      STORAGE(11);
      STORAGE(12);
      STORAGE(13);
      STORAGE(14);
      STORAGE(15);
      STORAGE(16);

#undef STORAGE
#undef V_ELEM

      // Note: This method of organizing the getter requires O(n) total template
      // instantiations to instantiate the getters for every index, because
      // the memoized recursive call is shared.  Other methods require O(n^2)
      // instantiations.  This makes a big difference when there are 500
      // variant types.
      template<int I, typename Storage>
<<<<<<< HEAD
      constexpr decltype(auto) variant_storage_get_storage(Storage&& val) {
         if constexpr(I == 0) {
            return static_cast<Storage&&>(val);
         } else {
            return (variant_storage_get_storage<I - 1>(static_cast<Storage&&>(val))._tail);
=======
      constexpr decltype(auto) variant_storage_get(Storage&& val) {
         if constexpr (I == 0) {
            return (std::forward<Storage>(val)._t0);
         } else if constexpr (I == 1) {
            return (std::forward<Storage>(val)._t1);
         } else if constexpr (I == 2) {
            return (std::forward<Storage>(val)._t2);
         } else if constexpr (I == 3) {
            return (std::forward<Storage>(val)._t3);
         } else {
            return detail::variant_storage_get<I - 4>(std::forward<Storage>(val)._tail);
>>>>>>> e5b1fc79
         }
      }

      template<int I, typename Storage>
      constexpr decltype(auto) variant_storage_get(Storage& val) {
         decltype(auto) t = variant_storage_get_storage<I / 16>(val);
#define GET(n)                                  \
         if constexpr (I%16 == n) {             \
            return (t._t ## n);                 \
         } else
         EOS_VM_REPEAT_16(GET)
         {}
#undef GET
      }
      template<int I, typename Storage>
      constexpr decltype(auto) variant_storage_get(Storage&& val) {
         return std::move(variant_storage_get<I>(val));
      }
   } // namespace detail

   template <class Visitor, typename Variant>
   constexpr auto visit(Visitor&& vis, Variant&& var) {
      using Ret = decltype(std::invoke(std::forward<Visitor>(vis), var.template get<0>()));
      return detail::dispatcher<true, Ret>::template _switch<0>(std::forward<Visitor>(vis), std::forward<Variant>(var));
   }

   template <typename... Alternatives>
   class variant {
      static_assert(sizeof...(Alternatives) <= std::numeric_limits<uint16_t>::max()+1,
                    "eosio::vm::variant can only accept 65536 alternatives");
      static_assert((... && (std::is_trivially_copy_constructible_v<Alternatives> && std::is_trivially_move_constructible_v<Alternatives> &&
                    std::is_trivially_copy_assignable_v<Alternatives> && std::is_trivially_move_assignable_v<Alternatives> &&
                    std::is_trivially_destructible_v<Alternatives>)), "Variant requires trivial types");

    public:
      variant() = default;
      variant(const variant& other) = default;
      variant(variant&& other) = default;

      variant& operator=(const variant& other) = default;
      variant& operator=(variant&& other) = default;

      template <typename T, typename = std::enable_if_t<detail::is_valid_alternative_v<std::decay_t<T>, Alternatives...>>>
      constexpr variant(T&& alt) :
         _which(detail::get_alternatives_index_v<std::decay_t<T>, Alternatives...>),
         _storage(std::forward<T>(alt)) {
      }

      template <typename T,
                typename = std::enable_if_t<detail::is_valid_alternative_v<std::decay_t<T>, Alternatives...>>>
      constexpr variant& operator=(T&& alt) {
#if (defined(__GNUC__) && !defined(__clang__))
#pragma GCC diagnostic push
#pragma GCC diagnostic ignored "-Wmaybe-uninitialized"
         _storage = std::forward<T>(alt);
#pragma GCC diagnostic pop
#else
        _storage = std::forward<T>(alt);
#endif
         _which = detail::get_alternatives_index_v<std::decay_t<T>, Alternatives...>;
         return *this;
      }

      static inline constexpr size_t variant_size() { return sizeof...(Alternatives); }
      inline constexpr uint16_t      index() const { return _which; }

      template <size_t Index>
      inline constexpr const auto& get() const & {
         return detail::variant_storage_get<Index>(_storage);
      }

      template <typename Alt>
      inline constexpr const Alt& get() const & {
         return detail::variant_storage_get<detail::get_alternatives_index_v<Alt, Alternatives...>>(_storage);
      }

      template <size_t Index>
      inline constexpr const auto&& get() const && {
         return detail::variant_storage_get<Index>(std::move(_storage));
      }

      template <typename Alt>
      inline constexpr const Alt&& get() const && {
         return detail::variant_storage_get<detail::get_alternatives_index_v<Alt, Alternatives...>>(std::move(_storage));
      }

      template <size_t Index>
      inline constexpr auto&& get() && {
         return detail::variant_storage_get<Index>(std::move(_storage));
      }

      template <typename Alt>
      inline constexpr Alt&& get() && {
         return detail::variant_storage_get<detail::get_alternatives_index_v<Alt, Alternatives...>>(std::move(_storage));
      }

      template <size_t Index>
      inline constexpr auto& get() & {
         return detail::variant_storage_get<Index>(_storage);
      }

      template <typename Alt>
      inline constexpr Alt& get() & {
         return detail::variant_storage_get<detail::get_alternatives_index_v<Alt, Alternatives...>>(_storage);
      }

      template <typename Alt>
      inline constexpr bool is_a() const {
         return _which == detail::get_alternatives_index_v<Alt, Alternatives...>;
      }

    private:
      static constexpr size_t _sizeof  = detail::max_layout_size_v<Alternatives...>;
      static constexpr size_t _alignof = detail::max_alignof_v<Alternatives...>;
      uint16_t _which                  = 0;
      detail::variant_storage<Alternatives...> _storage;
   };

}} // namespace eosio::vm<|MERGE_RESOLUTION|>--- conflicted
+++ resolved
@@ -96,11 +96,7 @@
          variant_storage() = default;
          EOS_VM_REPEAT_16(V_ELEM)
          template<typename A>
-<<<<<<< HEAD
          constexpr variant_storage(const A& arg) : _tail{arg} {}
-=======
-         constexpr variant_storage(A&& arg) : _tail{std::forward<A>(arg)} {}
->>>>>>> e5b1fc79
          variant_storage<T...> _tail;
       };
 
@@ -137,25 +133,11 @@
       // instantiations.  This makes a big difference when there are 500
       // variant types.
       template<int I, typename Storage>
-<<<<<<< HEAD
       constexpr decltype(auto) variant_storage_get_storage(Storage&& val) {
          if constexpr(I == 0) {
             return static_cast<Storage&&>(val);
          } else {
             return (variant_storage_get_storage<I - 1>(static_cast<Storage&&>(val))._tail);
-=======
-      constexpr decltype(auto) variant_storage_get(Storage&& val) {
-         if constexpr (I == 0) {
-            return (std::forward<Storage>(val)._t0);
-         } else if constexpr (I == 1) {
-            return (std::forward<Storage>(val)._t1);
-         } else if constexpr (I == 2) {
-            return (std::forward<Storage>(val)._t2);
-         } else if constexpr (I == 3) {
-            return (std::forward<Storage>(val)._t3);
-         } else {
-            return detail::variant_storage_get<I - 4>(std::forward<Storage>(val)._tail);
->>>>>>> e5b1fc79
          }
       }
 
