#pragma once

#include <eosio/vm/constants.hpp>
#include <eosio/vm/exceptions.hpp>
#include <eosio/vm/span.hpp>

#include <cassert>
#include <cstddef>
#include <cstdint>
#include <cstring>
#include <map>
#include <set>
#include <memory>
#include <mutex>
#include <utility>
#include <vector>

#include <sys/mman.h>
#include <unistd.h>

namespace eosio { namespace vm {
   class bounded_allocator {
    public:
      bounded_allocator(size_t size) {
         mem_size = size;
         raw      = std::unique_ptr<uint8_t[]>(new uint8_t[mem_size]);
      }
      template <typename T>
      T* alloc(size_t size = 1) {
         EOS_VM_ASSERT((sizeof(T) * size) + index <= mem_size, wasm_bad_alloc, "wasm failed to allocate native");
         T* ret = (T*)(raw.get() + index);
         index += sizeof(T) * size;
         return ret;
      }

      template <typename T>
      void reclaim(const T* ptr, size_t size=0) { /* noop for now */ }

      void free() {
         EOS_VM_ASSERT(index > 0, wasm_double_free, "double free");
         index = 0;
      }
      void                       reset() { index = 0; }
      size_t                     mem_size;
      std::unique_ptr<uint8_t[]> raw;
      size_t                     index = 0;
   };

   // Conditionally allocates a new stack leaving enough room
   // for host function and signal handler execution.  If
   // the required stack size is small enough to fit in the
   // regular program stack, does nothing and returns nullptr.
   class stack_allocator {
    public:
      explicit stack_allocator(std::size_t min_size) {
         if(min_size > 4*1024*1024) {
            std::size_t pagesize = static_cast<std::size_t>(::sysconf(_SC_PAGESIZE));
            _size = ((min_size + pagesize - 1) & ~(pagesize - 1)) + 4*1024*1024;
            int flags = MAP_PRIVATE | MAP_ANONYMOUS;
#ifdef MAP_STACK
            flags |= MAP_STACK;
#endif
            _ptr = ::mmap(nullptr, _size, PROT_READ | PROT_WRITE, flags, -1, 0);
         }
      }
      ~stack_allocator() {
         if(_ptr) {
            ::munmap(_ptr, _size);
         }
      }
      void* top() const {
         if(_ptr) {
            return static_cast<char*>(_ptr) + _size;
         } else {
            return nullptr;
         }
      }
   private:
      void* _ptr = nullptr;
      std::size_t _size;
   };

   class contiguous_allocator {
      public:
         template<std::size_t align_amt>
         static constexpr size_t align_offset(size_t offset) { return (offset + align_amt - 1) & ~(align_amt - 1); }

         static std::size_t align_to_page(std::size_t offset) {
            std::size_t pagesize = static_cast<std::size_t>(::sysconf(_SC_PAGESIZE));
            return (offset + pagesize - 1) & ~(pagesize - 1);
         }

         contiguous_allocator(size_t size) {
            _size = align_to_page(size);
            _base = (char*)mmap(NULL, _size, PROT_READ | PROT_WRITE, MAP_PRIVATE | MAP_ANONYMOUS, -1, 0);
            EOS_VM_ASSERT(_base != MAP_FAILED, wasm_bad_alloc, "mmap failed.");
         }
         ~contiguous_allocator() { munmap(_base, align_to_page(_size)); }

         template <typename T>
         T* alloc(size_t size = 0) {
            _offset = align_offset<alignof(T)>(_offset);
            size_t aligned = (sizeof(T) * size) + _offset;
            if (aligned > _size) {
               size_t new_size = align_to_page(aligned);
               char* new_base = (char*)mmap(NULL, new_size, PROT_READ | PROT_WRITE, MAP_PRIVATE | MAP_ANONYMOUS, -1, 0);
               EOS_VM_ASSERT(new_base != MAP_FAILED, wasm_bad_alloc, "mmap failed.");
               memcpy(new_base, _base, _size);
               munmap(_base, _size);
               _size = new_size;
               _base = new_base;
            }
            T* ptr = (T*)(_base + _offset);
            _offset = aligned;
            return ptr;
         }
         template <typename T>
         void reclaim(const T* ptr, size_t size=0) { /* noop for now */ }
         void free() { /* noop for now */ }

      private:
         size_t _offset = 0;
         size_t _size   = 0;
         char*  _base;
   };

   class jit_allocator {
       static constexpr std::size_t segment_size = std::size_t{1024u} * 1024u * 1024u;
   public:
      // allocates page aligned memory with executable permission
      void * alloc(std::size_t size) {
         std::lock_guard l{_mutex};
         size = round_to_page(size);
         auto best = free_blocks_by_size.lower_bound(size);
         if(best == free_blocks_by_size.end()) {
            best = allocate_segment(size);
         }
         if (best->first > size) {
            best = split_block(best, size);
         }
         transfer_node(free_blocks, allocated_blocks, best->second);
         best = transfer_node(free_blocks_by_size, allocated_blocks_by_size, *best);
         return best->second;
      }
      // ptr must be previously allocated by a call to alloc
      void free(void* ptr) noexcept {
         std::lock_guard l{_mutex};
         auto pos = transfer_node(allocated_blocks, free_blocks, ptr);
         transfer_node(allocated_blocks_by_size, free_blocks_by_size, {pos->second, pos->first});

         // merge the freed block with adjacent free blocks
         if(pos != free_blocks.begin()) {
            auto prev = pos;
            --prev;
            pos = maybe_consolidate_blocks(prev, pos);
         }
         auto next = pos;
         ++next;
         if (next != free_blocks.end()) {
            maybe_consolidate_blocks(pos, next);
         }
      }
      static jit_allocator& instance() {
         static jit_allocator the_jit_allocator;
         return the_jit_allocator;
      }
   private:
      struct segment {
         segment(void * base, std::size_t size) : base(base), size(size) {}
         segment(segment&& other) : base(other.base), size(other.size) {
            other.base = nullptr;
            other.size = 0;
         }
         segment& operator=(const segment& other) = delete;
         ~segment() {
            if(base) {
               ::munmap(base, size);
            }
         }
         void * base;
         std::size_t size;
      };
      using block = std::pair<std::size_t, void*>;
      struct by_size {
         using is_transparent = void;
         bool operator()(const block& lhs, const block& rhs) const {
            return lhs.first < rhs.first || (lhs.first == rhs.first && std::less<void*>{}(lhs.second, rhs.second));
         }
         bool operator()(const block& lhs, std::size_t rhs) const {
            return lhs.first < rhs;
         }
         bool operator()(std::size_t lhs, const block& rhs) const {
            return lhs < rhs.first;
         }
      };
      std::vector<segment> _segments;
      std::set<block, by_size> free_blocks_by_size;
      std::set<block, by_size> allocated_blocks_by_size;
      std::map<void*, std::size_t> free_blocks;
      std::map<void*, std::size_t> allocated_blocks;
      std::mutex _mutex;
      using blocks_by_size_t = std::set<block, by_size>;
      using blocks_t = std::map<void*, size_t>;

      // moves an element from one associative container to another
      // @pre key must be present in from, but not in to
      template<typename C>
      static typename C::iterator transfer_node(C& from, C& to, typename C::key_type key) noexcept {
         auto node = from.extract(key);
         assert(node);
         auto [pos, inserted, _] = to.insert(std::move(node));
         assert(inserted);
         return pos;
      }

      blocks_by_size_t::iterator allocate_segment(std::size_t min_size) {
         std::size_t size = std::max(min_size, segment_size);
         // To avoid additional memory mappings being created during permission changes of
         // from PROT_EXEC to PROT_READ | PROT_WRITE, and back to PROT_EXEC,
         // set permisions to PROT_READ | PROT_WRITE initially.
         // The permission will be changed to PROT_EXEC after executible code is copied.
         void* base = mmap(nullptr, size, PROT_READ | PROT_WRITE, MAP_PRIVATE | MAP_ANONYMOUS, -1, 0);
         EOS_VM_ASSERT(base != MAP_FAILED, wasm_bad_alloc, "failed to allocate jit segment");
         segment s{base, size};
         _segments.emplace_back(std::move(s));
         bool success = false;
         auto guard_1 = scope_guard{[&] { if(!success) { _segments.pop_back(); } }};
         auto pos2 = free_blocks_by_size.insert({size, base}).first;
         auto guard_2 = scope_guard{[&] { if(!success) { free_blocks_by_size.erase(pos2); }}};
         free_blocks.insert({base, size});
         success = true;
         return pos2;
      }

      blocks_by_size_t::iterator split_block(blocks_by_size_t::iterator pos, std::size_t size) {
         bool success = false;
         auto new1 = free_blocks_by_size.insert({size, pos->second}).first;
         auto guard1 = scope_guard{[&]{ if(!success) { free_blocks_by_size.erase(new1); } }};
         auto new2 = free_blocks_by_size.insert({pos->first - size, static_cast<char*>(pos->second) + size}).first;
         auto guard2 = scope_guard{[&]{ if(!success) { free_blocks_by_size.erase(new2); } }};
         free_blocks.insert({new2->second, new2->first});
         // the rest is nothrow
         free_blocks_by_size.erase(pos);
         free_blocks[new1->second] = new1->first;
         success = true;
         return new1;
      }

      blocks_t::iterator maybe_consolidate_blocks(blocks_t::iterator lhs, blocks_t::iterator rhs) noexcept {
         if(static_cast<char*>(lhs->first) + lhs->second == rhs->first) {
            // merge blocks in free_blocks_by_size
            auto node = free_blocks_by_size.extract({lhs->second, lhs->first});
            assert(node);
            node.value().first += rhs->second;
            free_blocks_by_size.insert(std::move(node));
            free_blocks_by_size.erase({rhs->second, rhs->first});
            // merge the blocks in free_blocks
            lhs->second += rhs->second;
            free_blocks.erase(rhs);
            return lhs;
         } else {
            return rhs;
         }
      }

      static std::size_t round_to_page(std::size_t offset) {
         std::size_t pagesize = static_cast<std::size_t>(::sysconf(_SC_PAGESIZE));
         return (offset + pagesize - 1) & ~(pagesize - 1);
      }
   };

   class growable_allocator {
    public:
      static constexpr size_t max_memory_size = 1024 * 1024 * 1024; // 1GB
      template<std::size_t align_amt>
      static constexpr size_t align_offset(size_t offset) { return (offset + align_amt - 1) & ~(align_amt - 1); }

      static std::size_t align_to_page(std::size_t offset) {
         std::size_t pagesize = static_cast<std::size_t>(::sysconf(_SC_PAGESIZE));
         assert(max_memory_size % page_size == 0);
         return (offset + pagesize - 1) & ~(pagesize - 1);
      }

      growable_allocator() {}

      // size in bytes
      explicit growable_allocator(size_t size) {
         EOS_VM_ASSERT(size <= max_memory_size, wasm_bad_alloc, "Too large initial memory size");
         use_default_memory();
      }

      void use_default_memory() {
         EOS_VM_ASSERT(_base == nullptr, wasm_bad_alloc, "default memory already allocated");

         // uses mmap for big memory allocation
         _base = (char*)mmap(NULL, max_memory_size, PROT_READ | PROT_WRITE, MAP_PRIVATE | MAP_ANONYMOUS, -1, 0);
         EOS_VM_ASSERT(_base != MAP_FAILED, wasm_bad_alloc, "failed to mmap for default memory.");
         _capacity = max_memory_size;
      }

      // size in bytes
      void use_fixed_memory(size_t size) {
         EOS_VM_ASSERT(0 < size && size <= max_memory_size, wasm_bad_alloc, "Too large or 0 fixed memory size");
         EOS_VM_ASSERT(_base == nullptr, wasm_bad_alloc, "Fixed memory already allocated");

         _base = (char*)mmap(NULL, size, PROT_READ | PROT_WRITE, MAP_PRIVATE | MAP_ANONYMOUS, -1, 0);
         EOS_VM_ASSERT(_base != MAP_FAILED, wasm_bad_alloc, "mmap in use_fixed_memory failed.");
         _capacity = size;
      }

      ~growable_allocator() {
         if (_base != nullptr) {
            munmap(_base, _capacity);
         }
         if (_is_jit && _code_base) {
            jit_allocator::instance().free(_code_base);
         }
      }

      // TODO use Outcome library
      template <typename T>
      T* alloc(size_t size = 0) {
         static_assert(max_memory_size % alignof(T) == 0, "alignment must divide max_memory_size.");
         EOS_VM_ASSERT(_capacity % alignof(T) == 0, wasm_bad_alloc, "alignment must divide _capacity.");
         _offset = align_offset<alignof(T)>(_offset);
         // Evaluating the inequality in this form cannot cause integer overflow.
         // Once this assertion passes, the rest of the function is safe.
         EOS_VM_ASSERT ((_capacity - _offset) / sizeof(T) >= size, wasm_bad_alloc, "Allocated too much memory");
         size_t aligned = (sizeof(T) * size) + _offset;
         EOS_VM_ASSERT (aligned <= _capacity, wasm_bad_alloc, "Allocated too much memory after aligned");

         T* ptr  = (T*)(_base + _offset);
         _offset = aligned;
         if (_offset > _largest_offset) {
            _largest_offset = _offset;
         }
         return ptr;
      }

      void * start_code() {
         _offset = align_to_page(_offset);
         return _base + _offset;
      }
      template<bool IsJit>
      void end_code(void * code_base) {
         assert((char*)code_base >= _base);
         assert((char*)code_base <= (_base+_offset));
         _offset = align_to_page(_offset);
         _code_base = (char*)code_base;
         _code_size = _offset - ((char*)code_base - _base);
         if constexpr (IsJit) {
            auto & jit_alloc = jit_allocator::instance();
            void * executable_code = jit_alloc.alloc(_code_size);
            int err = mprotect(executable_code, _code_size, PROT_READ | PROT_WRITE);
            EOS_VM_ASSERT(err == 0, wasm_bad_alloc, "mprotect failed");
            std::memcpy(executable_code, _code_base, _code_size);
            _code_base = (char*)executable_code;
            enable_code(IsJit);
            _is_jit = true;
            _offset = (char*)code_base - _base;
         }
      }

      // Sets protection on code pages to allow them to be executed.
      void enable_code(bool is_jit) {
         mprotect(_code_base, _code_size, is_jit?PROT_EXEC:(PROT_READ|PROT_WRITE));
      }
      // Make code pages unexecutable so deadline timer can kill an
      // execution (in both JIT and Interpreter)
      void disable_code() {
         mprotect(_code_base, _code_size, PROT_NONE);
      }

      const void* get_code_start() const { return _code_base; }

      span<std::byte> get_code_span() const {return {(std::byte*)_code_base, _code_size};}

      /* different semantics than free,
       * the memory must be at the end of the most recently allocated block.
       */
      template <typename T>
      void reclaim(const T* ptr, size_t size=0) {
         EOS_VM_ASSERT( _offset / sizeof(T) >= size, wasm_bad_alloc, "reclaimed too much memory" );
         EOS_VM_ASSERT( size == 0 || (char*)(ptr + size) == (_base + _offset), wasm_bad_alloc, "reclaiming memory must be strictly LIFO");
         if ( size != 0 )
            _offset = ((char*)ptr - _base);
      }

      size_t largest_used_size() {
         return align_to_page(_largest_offset);
      }

      /*
       * Finalize the memory by unmapping any excess pages, this means that the allocator will no longer grow
       */
      void finalize() {
         if(_capacity != _offset) {
            std::size_t final_size = align_to_page(_offset);
            if (final_size < _capacity) { // final_size can grow to _capacity after align_to_page.
                                          // make sure no 0 size passed to munmap
               EOS_VM_ASSERT(munmap(_base + final_size, _capacity - final_size) == 0, wasm_bad_alloc, "failed to finalize growable_allocator");
               _capacity = _offset = final_size;
               if (final_size == 0) {
                  // _base became invalid after munmap if final_size is 0 so
                  // set it to nullptr to avoid being used
                  _base = nullptr;
               }
            }
         }
      }

      void free() { EOS_VM_ASSERT(false, wasm_bad_alloc, "unimplemented"); }

      void release_base_memory()
      {
         if (_base != nullptr) {
            EOS_VM_ASSERT(munmap(_base, _capacity) == 0, wasm_bad_alloc, "failed to release base memory");
            _base = nullptr;
         }
      }

      void reset() { _offset = 0; }

      size_t   _offset                = 0;
      size_t   _largest_offset        = 0;
      size_t   _capacity              = 0;
      char*    _base                  = nullptr;
      char*    _code_base             = nullptr;
      size_t   _code_size             = 0;
      bool     _is_jit                = false;
   };

   template <typename T>
   class fixed_stack_allocator {
    private:
      T*     raw      = nullptr;
      size_t max_size = 0;

    public:
      template <typename U>
      void free() {
         munmap(raw, max_memory);
      }
      fixed_stack_allocator(size_t max_size) : max_size(max_size) {
         raw = (T*)mmap(NULL, max_memory, PROT_NONE, MAP_PRIVATE | MAP_ANONYMOUS, -1, 0);
         EOS_VM_ASSERT( raw != MAP_FAILED, wasm_bad_alloc, "mmap failed to alloca pages" );
         mprotect(raw, max_size * sizeof(T), PROT_READ | PROT_WRITE);
      }
      inline T* get_base_ptr() const { return raw; }
   };

   class wasm_allocator {
    private:
      char*   raw       = nullptr;
      int32_t page      = 0;

    public:
      template <typename T>
      void alloc(size_t size = 1 /*in pages*/) {
         if (size == 0) return;
         EOS_VM_ASSERT(page >= 0, wasm_bad_alloc, "require memory to allocate");
         EOS_VM_ASSERT(size + page <= max_pages, wasm_bad_alloc, "exceeded max number of pages");
         int err = mprotect(raw + (page_size * page), (page_size * size), PROT_READ | PROT_WRITE);
         EOS_VM_ASSERT(err == 0, wasm_bad_alloc, "mprotect failed");
         T* ptr    = (T*)(raw + (page_size * page));
         memset(ptr, 0, page_size * size);
         page += size;
      }
      template <typename T>
      void free(std::size_t size) {
         if (size == 0) return;
         EOS_VM_ASSERT(page >= 0, wasm_bad_alloc, "require memory to deallocate");
         EOS_VM_ASSERT(size <= static_cast<uint32_t>(page), wasm_bad_alloc, "freed too many pages");
         page -= size;
         int err = mprotect(raw + (page_size * page), (page_size * size), PROT_NONE);
         EOS_VM_ASSERT(err == 0, wasm_bad_alloc, "mprotect failed");
      }
      void free() {
         std::size_t syspagesize = static_cast<std::size_t>(::sysconf(_SC_PAGESIZE));
         munmap(raw - syspagesize, max_memory + 2*syspagesize);
      }
      wasm_allocator() {
         std::size_t syspagesize = static_cast<std::size_t>(::sysconf(_SC_PAGESIZE));
         raw  = (char*)mmap(NULL, max_memory + 2*syspagesize, PROT_NONE, MAP_PRIVATE | MAP_ANONYMOUS, -1, 0);
         EOS_VM_ASSERT( raw != MAP_FAILED, wasm_bad_alloc, "mmap failed to alloca pages" );
         int err = mprotect(raw, syspagesize, PROT_READ);
         EOS_VM_ASSERT(err == 0, wasm_bad_alloc, "mprotect failed");
         raw += syspagesize;
         page = 0;
      }
      // Initializes the memory controlled by the allocator.
      //
      // \post get_current_page() == new_pages
      // \post all allocated pages are zero-filled.
      void reset(uint32_t new_pages) {
         if (page >= 0) {
            memset(raw, '\0', page_size * page); // zero the memory
         } else {
            std::size_t syspagesize = static_cast<std::size_t>(::sysconf(_SC_PAGESIZE));
            int err = mprotect(raw - syspagesize, syspagesize, PROT_READ);
            EOS_VM_ASSERT(err == 0, wasm_bad_alloc, "mprotect failed");
            page = 0;
         }
         if(new_pages > static_cast<uint32_t>(page)) {
            alloc<char>(new_pages - page);
         } else if(new_pages < static_cast<uint32_t>(page)) {
            free<char>(page - new_pages);
         }
      }

      // Signal no memory defined
      void reset() {
         if (page >= 0) {
            std::size_t syspagesize = static_cast<std::size_t>(::sysconf(_SC_PAGESIZE));
            memset(raw, '\0', page_size * page); // zero the memory
            int err = mprotect(raw - syspagesize, page_size * page + syspagesize, PROT_NONE);
            EOS_VM_ASSERT(err == 0, wasm_bad_alloc, "mprotect failed");
         }
         page = -1;
      }

      template <typename T>
      inline T* get_base_ptr() const {
         return reinterpret_cast<T*>(raw);
      }
      template <typename T>
      inline T* create_pointer(uint32_t offset) { return reinterpret_cast<T*>(raw + offset); }
      inline int32_t get_current_page() const { return page; }
      bool is_in_region(char* p) { return p >= raw && p < raw + max_memory; }

<<<<<<< HEAD
      span<std::byte> get_span() const {return {(std::byte*)raw, max_memory};}
=======
      std::span<std::byte> get_span() const {
         const std::size_t syspagesize = static_cast<std::size_t>(::sysconf(_SC_PAGESIZE));
         return {(std::byte*)raw - syspagesize, max_memory + 2*syspagesize};
      }
>>>>>>> 09516b32
   };
}} // namespace eosio::vm<|MERGE_RESOLUTION|>--- conflicted
+++ resolved
@@ -528,13 +528,9 @@
       inline int32_t get_current_page() const { return page; }
       bool is_in_region(char* p) { return p >= raw && p < raw + max_memory; }
 
-<<<<<<< HEAD
-      span<std::byte> get_span() const {return {(std::byte*)raw, max_memory};}
-=======
-      std::span<std::byte> get_span() const {
+      span<std::byte> get_span() const {
          const std::size_t syspagesize = static_cast<std::size_t>(::sysconf(_SC_PAGESIZE));
          return {(std::byte*)raw - syspagesize, max_memory + 2*syspagesize};
       }
->>>>>>> 09516b32
    };
 }} // namespace eosio::vm