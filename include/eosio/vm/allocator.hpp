#pragma once

#include <eosio/vm/constants.hpp>
#include <eosio/vm/exceptions.hpp>

#include <cassert>
#include <cstddef>
#include <cstdint>
#include <cstring>
#include <map>
#include <set>
#include <memory>
#include <mutex>
#include <utility>
#include <vector>

#include <sys/mman.h>
#include <unistd.h>

namespace eosio { namespace vm {
   class bounded_allocator {
    public:
      bounded_allocator(size_t size) {
         mem_size = size;
         raw      = std::unique_ptr<uint8_t[]>(new uint8_t[mem_size]);
      }
      template <typename T>
      T* alloc(size_t size = 1) {
         EOS_VM_ASSERT((sizeof(T) * size) + index <= mem_size, wasm_bad_alloc, "wasm failed to allocate native");
         T* ret = (T*)(raw.get() + index);
         index += sizeof(T) * size;
         return ret;
      }

      template <typename T>
      void reclaim(const T* ptr, size_t size=0) { /* noop for now */ }

      void free() {
         EOS_VM_ASSERT(index > 0, wasm_double_free, "double free");
         index = 0;
      }
      void                       reset() { index = 0; }
      size_t                     mem_size;
      std::unique_ptr<uint8_t[]> raw;
      size_t                     index = 0;
   };

   class contiguous_allocator {
      public:
         template<std::size_t align_amt>
         static constexpr size_t align_offset(size_t offset) { return (offset + align_amt - 1) & ~(align_amt - 1); }

         static std::size_t align_to_page(std::size_t offset) {
            std::size_t pagesize = static_cast<std::size_t>(::sysconf(_SC_PAGESIZE));
            return (offset + pagesize - 1) & ~(pagesize - 1);
         }

         contiguous_allocator(size_t size) {
            _size = align_to_page(size);
            _base = (char*)mmap(NULL, _size, PROT_READ | PROT_WRITE, MAP_PRIVATE | MAP_ANONYMOUS, -1, 0);
            EOS_VM_ASSERT(_base != MAP_FAILED, wasm_bad_alloc, "mmap failed.");
         }
         ~contiguous_allocator() { munmap(_base, align_to_page(_size)); }

         template <typename T>
         T* alloc(size_t size = 0) {
            _offset = align_offset<alignof(T)>(_offset);
            size_t aligned = (sizeof(T) * size) + _offset;
            if (aligned > _size) {
               size_t new_size = align_to_page(aligned);
               char* new_base = (char*)mmap(NULL, new_size, PROT_READ | PROT_WRITE, MAP_PRIVATE | MAP_ANONYMOUS, -1, 0);
               EOS_VM_ASSERT(new_base != MAP_FAILED, wasm_bad_alloc, "mmap failed.");
               memcpy(new_base, _base, _size);
               munmap(_base, _size);
               _size = new_size;
               _base = new_base;
            }
            T* ptr = (T*)(_base + _offset);
            _offset = aligned;
            return ptr;
         }
         template <typename T>
         void reclaim(const T* ptr, size_t size=0) { /* noop for now */ }
         void free() { /* noop for now */ }

      private:
         size_t _offset = 0;
         size_t _size   = 0;
         char*  _base;
   };

   class jit_allocator {
       static constexpr std::size_t segment_size = std::size_t{1024u} * 1024u * 1024u;
   public:
      // allocates page aligned memory with executable permission
      void * alloc(std::size_t size) {
         std::lock_guard l{_mutex};
         size = round_to_page(size);
         auto best = free_blocks_by_size.lower_bound(size);
         if(best == free_blocks_by_size.end()) {
            best = allocate_segment(size);
         }
         if (best->first > size) {
            best = split_block(best, size);
         }
         transfer_node(free_blocks, allocated_blocks, best->second);
         best = transfer_node(free_blocks_by_size, allocated_blocks_by_size, *best);
         return best->second;
      }
      // ptr must be previously allocated by a call to alloc
      void free(void* ptr) noexcept {
         std::lock_guard l{_mutex};
         auto pos = transfer_node(allocated_blocks, free_blocks, ptr);
         transfer_node(allocated_blocks_by_size, free_blocks_by_size, {pos->second, pos->first});

         // merge the freed block with adjacent free blocks
         if(pos != free_blocks.begin()) {
            auto prev = pos;
            --prev;
            pos = maybe_consolidate_blocks(prev, pos);
         }
         auto next = pos;
         ++next;
         if (next != free_blocks.end()) {
            maybe_consolidate_blocks(pos, next);
         }
      }
      static jit_allocator& instance() {
         static jit_allocator the_jit_allocator;
         return the_jit_allocator;
      }
   private:
      struct segment {
         segment(void * base, std::size_t size) : base(base), size(size) {}
         segment(segment&& other) : base(other.base), size(other.size) {
            other.base = nullptr;
            other.size = 0;
         }
         segment& operator=(const segment& other) = delete;
         ~segment() {
            if(base) {
               ::munmap(base, size);
            }
         }
         void * base;
         std::size_t size;
      };
      using block = std::pair<std::size_t, void*>;
      struct by_size {
         using is_transparent = void;
         bool operator()(const block& lhs, const block& rhs) const {
            return lhs.first < rhs.first || (lhs.first == rhs.first && std::less<void*>{}(lhs.second, rhs.second));
         }
         bool operator()(const block& lhs, std::size_t rhs) const {
            return lhs.first < rhs;
         }
         bool operator()(std::size_t lhs, const block& rhs) const {
            return lhs < rhs.first;
         }
      };
      std::vector<segment> _segments;
      std::set<block, by_size> free_blocks_by_size;
      std::set<block, by_size> allocated_blocks_by_size;
      std::map<void*, std::size_t> free_blocks;
      std::map<void*, std::size_t> allocated_blocks;
      std::mutex _mutex;
      using blocks_by_size_t = std::set<block, by_size>;
      using blocks_t = std::map<void*, size_t>;

      // moves an element from one associative container to another
      // @pre key must be present in from, but not in to
      template<typename C>
      static typename C::iterator transfer_node(C& from, C& to, typename C::key_type key) noexcept {
         auto node = from.extract(key);
         assert(node);
         auto [pos, inserted, _] = to.insert(std::move(node));
         assert(inserted);
         return pos;
      }

      blocks_by_size_t::iterator allocate_segment(std::size_t min_size) {
         std::size_t size = std::max(min_size, segment_size);
         void* base = mmap(nullptr, size, PROT_EXEC, MAP_PRIVATE | MAP_ANONYMOUS, -1, 0);
         segment s{base, size};
         EOS_VM_ASSERT(base != MAP_FAILED, wasm_bad_alloc, "failed to allocate jit segment");
         _segments.emplace_back(std::move(s));
         bool success = true;
         auto guard_1 = scope_guard{[&] { if(!success) { _segments.pop_back(); } }};
         auto pos2 = free_blocks_by_size.insert({size, base}).first;
         auto guard_2 = scope_guard{[&] { if(!success) { free_blocks_by_size.erase(pos2); }}};
         free_blocks.insert({base, size});
         success = true;
         return pos2;
      }

      blocks_by_size_t::iterator split_block(blocks_by_size_t::iterator pos, std::size_t size) {
         bool success = false;
         auto new1 = free_blocks_by_size.insert({size, pos->second}).first;
         auto guard1 = scope_guard{[&]{ if(!success) { free_blocks_by_size.erase(new1); } }};
         auto new2 = free_blocks_by_size.insert({pos->first - size, static_cast<char*>(pos->second) + size}).first;
         auto guard2 = scope_guard{[&]{ if(!success) { free_blocks_by_size.erase(new2); } }};
         free_blocks.insert({new2->second, new2->first});
         // the rest is nothrow
         free_blocks_by_size.erase(pos);
         free_blocks[new1->second] = new1->first;
         success = true;
         return new1;
      }

      blocks_t::iterator maybe_consolidate_blocks(blocks_t::iterator lhs, blocks_t::iterator rhs) noexcept {
         if(static_cast<char*>(lhs->first) + lhs->second == rhs->first) {
            // merge blocks in free_blocks_by_size
            auto node = free_blocks_by_size.extract({lhs->second, lhs->first});
            assert(node);
            node.value().first += rhs->second;
            free_blocks_by_size.insert(std::move(node));
            free_blocks_by_size.erase({rhs->second, rhs->first});
            // merge the blocks in free_blocks
            lhs->second += rhs->second;
            free_blocks.erase(rhs);
            return lhs;
         } else {
            return rhs;
         }
      }

      static std::size_t round_to_page(std::size_t offset) {
         std::size_t pagesize = static_cast<std::size_t>(::sysconf(_SC_PAGESIZE));
         return (offset + pagesize - 1) & ~(pagesize - 1);
      }
   };

   class growable_allocator {
    public:
      static constexpr size_t max_memory_size = 1024 * 1024 * 1024; // 1GB
      static constexpr size_t chunk_size      = 128 * 1024;         // 128KB
      template<std::size_t align_amt>
      static constexpr size_t align_offset(size_t offset) { return (offset + align_amt - 1) & ~(align_amt - 1); }

      static std::size_t align_to_page(std::size_t offset) {
         std::size_t pagesize = static_cast<std::size_t>(::sysconf(_SC_PAGESIZE));
         assert(max_memory_size % page_size == 0);
         return (offset + pagesize - 1) & ~(pagesize - 1);
      }

      // size in bytes
      growable_allocator(size_t size) {
         EOS_VM_ASSERT(size <= max_memory_size, wasm_bad_alloc, "Too large initial memory size");
         _base = (char*)mmap(NULL, max_memory_size, PROT_NONE, MAP_PRIVATE | MAP_ANONYMOUS, -1, 0);
         EOS_VM_ASSERT(_base != MAP_FAILED, wasm_bad_alloc, "mmap failed.");
         if (size != 0) {
            size_t chunks_to_alloc = (align_offset<chunk_size>(size) / chunk_size);
            _size += (chunk_size * chunks_to_alloc);
            mprotect((char*)_base, _size, PROT_READ | PROT_WRITE);
         }
         _capacity = max_memory_size;
      }

<<<<<<< HEAD
      ~growable_allocator() { munmap(_base, _capacity); }
=======
      ~growable_allocator() {
         munmap(_base, max_memory_size);
         if (is_jit) {
            jit_allocator::instance().free(_code_base);
         }
      }
>>>>>>> 83b49c66

      // TODO use Outcome library
      template <typename T>
      T* alloc(size_t size = 0) {
         static_assert(max_memory_size % alignof(T) == 0, "alignment must divide max_memory_size.");
         _offset = align_offset<alignof(T)>(_offset);
         // Evaluating the inequality in this form cannot cause integer overflow.
         // Once this assertion passes, the rest of the function is safe.
         EOS_VM_ASSERT ((max_memory_size - _offset) / sizeof(T) >= size, wasm_bad_alloc, "Allocated too much memory");
         size_t aligned = (sizeof(T) * size) + _offset;
         if (aligned > _size) {
            size_t chunks_to_alloc = align_offset<chunk_size>(aligned - _size) / chunk_size;
            mprotect((char*)_base + _size, (chunk_size * chunks_to_alloc), PROT_READ | PROT_WRITE);
            _size += (chunk_size * chunks_to_alloc);
         }

         T* ptr  = (T*)(_base + _offset);
         _offset = aligned;
         return ptr;
      }

      void * start_code() {
         _offset = align_to_page(_offset);
         return _base + _offset;
      }
      template<bool IsJit>
      void end_code(void * code_base) {
         assert((char*)code_base >= _base);
         assert((char*)code_base <= (_base+_offset));
         _offset = align_to_page(_offset);
         _code_base = (char*)code_base;
         _code_size = _offset - ((char*)code_base - _base);
         if constexpr (IsJit) {
            auto & jit_alloc = jit_allocator::instance();
            void * executable_code = jit_alloc.alloc(_code_size);
            int err = mprotect(executable_code, _code_size, PROT_READ | PROT_WRITE);
            EOS_VM_ASSERT(err == 0, wasm_bad_alloc, "mprotect failed");
            std::memcpy(executable_code, _code_base, _code_size);
            is_jit = true;
            _code_base = (char*)executable_code;
            _offset = (char*)code_base - _base;
         }
         enable_code(IsJit);
      }

      // Sets protection on code pages to allow them to be executed.
      void enable_code(bool is_jit) {
         mprotect(_code_base, _code_size, is_jit?PROT_EXEC:(PROT_READ|PROT_WRITE));
      }
      // Make code pages unexecutable
      void disable_code() {
         mprotect(_code_base, _code_size, PROT_NONE);
      }

      /* different semantics than free,
       * the memory must be at the end of the most recently allocated block.
       */
      template <typename T>
      void reclaim(const T* ptr, size_t size=0) {
         EOS_VM_ASSERT( _offset / sizeof(T) >= size, wasm_bad_alloc, "reclaimed too much memory" );
         EOS_VM_ASSERT( size == 0 || (char*)(ptr + size) == (_base + _offset), wasm_bad_alloc, "reclaiming memory must be strictly LIFO");
         if ( size != 0 )
            _offset = ((char*)ptr - _base);
      }

      /*
       * Finalize the memory by unmapping any excess pages, this means that the allocator will no longer grow
       */
      void finalize() {
         if(_capacity != _size) {
            EOS_VM_ASSERT(munmap(_base + _size, _capacity - _size) == 0, wasm_bad_alloc, "failed to finalize growable_allocator");
            _capacity = _size;
         }
      }

      void free() { EOS_VM_ASSERT(false, wasm_bad_alloc, "unimplemented"); }

      void reset() { _offset = 0; }

      size_t _offset = 0;
      size_t _size   = 0;
      std::size_t _capacity = 0;
      char*  _base;
      char*  _code_base = nullptr;
      size_t _code_size = 0;
      bool is_jit = false;
   };

   template <typename T>
   class fixed_stack_allocator {
    private:
      T*     raw      = nullptr;
      size_t max_size = 0;

    public:
      template <typename U>
      void free() {
         munmap(raw, max_memory);
      }
      fixed_stack_allocator(size_t max_size) : max_size(max_size) {
         raw = (T*)mmap(NULL, max_memory, PROT_NONE, MAP_PRIVATE | MAP_ANONYMOUS, -1, 0);
         EOS_VM_ASSERT( raw != MAP_FAILED, wasm_bad_alloc, "mmap failed to alloca pages" );
         mprotect(raw, max_size * sizeof(T), PROT_READ | PROT_WRITE);
      }
      inline T* get_base_ptr() const { return raw; }
   };

   class wasm_allocator {
    private:
      char*   raw       = nullptr;
      int32_t page      = 0;

    public:
      template <typename T>
      void alloc(size_t size = 1 /*in pages*/) {
         if (size == 0) return;
         EOS_VM_ASSERT(page != -1, wasm_bad_alloc, "require memory to allocate");
         EOS_VM_ASSERT(size <= max_pages - page, wasm_bad_alloc, "exceeded max number of pages");
         int err = mprotect(raw + (page_size * page), (page_size * size), PROT_READ | PROT_WRITE);
         EOS_VM_ASSERT(err == 0, wasm_bad_alloc, "mprotect failed");
         T* ptr    = (T*)(raw + (page_size * page));
         memset(ptr, 0, page_size * size);
         page += size;
      }
      template <typename T>
      void free(std::size_t size) {
         if (size == 0) return;
         EOS_VM_ASSERT(page != -1, wasm_bad_alloc, "require memory to deallocate");
         EOS_VM_ASSERT(size <= page, wasm_bad_alloc, "freed too many pages");
         page -= size;
         int err = mprotect(raw + (page_size * page), (page_size * size), PROT_NONE);
         EOS_VM_ASSERT(err == 0, wasm_bad_alloc, "mprotect failed");
      }
      void free() {
         std::size_t syspagesize = static_cast<std::size_t>(::sysconf(_SC_PAGESIZE));
         munmap(raw - syspagesize, max_memory + 2*syspagesize);
      }
      wasm_allocator() {
         std::size_t syspagesize = static_cast<std::size_t>(::sysconf(_SC_PAGESIZE));
         raw  = (char*)mmap(NULL, max_memory + 2*syspagesize, PROT_NONE, MAP_PRIVATE | MAP_ANONYMOUS, -1, 0);
         EOS_VM_ASSERT( raw != MAP_FAILED, wasm_bad_alloc, "mmap failed to alloca pages" );
         int err = mprotect(raw, syspagesize, PROT_READ);
         EOS_VM_ASSERT(err == 0, wasm_bad_alloc, "mprotect failed");
         raw += syspagesize;
         page = 0;
      }
      void reset(uint32_t new_pages) {
         if (page != -1) {
            memset(raw, '\0', page_size * page); // zero the memory
         } else {
            std::size_t syspagesize = static_cast<std::size_t>(::sysconf(_SC_PAGESIZE));
            int err = mprotect(raw - syspagesize, syspagesize, PROT_READ);
            EOS_VM_ASSERT(err == 0, wasm_bad_alloc, "mprotect failed");
         }
         // no need to mprotect if the size hasn't changed
         if (new_pages != page && page > 0) {
            int err = mprotect(raw, page_size * page, PROT_NONE); // protect the entire region of memory
            EOS_VM_ASSERT(err == 0, wasm_bad_alloc, "mprotect failed");
         }
         page = 0;
      }
      // Signal no memory defined
      void reset() {
         if (page != -1) {
            std::size_t syspagesize = static_cast<std::size_t>(::sysconf(_SC_PAGESIZE));
            memset(raw, '\0', page_size * page); // zero the memory
            int err = mprotect(raw - syspagesize, page_size * page + syspagesize, PROT_NONE);
            EOS_VM_ASSERT(err == 0, wasm_bad_alloc, "mprotect failed");
         }
         page = -1;
      }
      template <typename T>
      inline T* get_base_ptr() const {
         return reinterpret_cast<T*>(raw);
      }
      template <typename T>
      inline T* create_pointer(uint32_t offset) { return reinterpret_cast<T*>(raw + offset); }
      inline int32_t get_current_page() const { return page; }
      bool is_in_region(char* p) { return p >= raw && p < raw + max_memory; }
   };
}} // namespace eosio::vm<|MERGE_RESOLUTION|>--- conflicted
+++ resolved
@@ -256,16 +256,12 @@
          _capacity = max_memory_size;
       }
 
-<<<<<<< HEAD
-      ~growable_allocator() { munmap(_base, _capacity); }
-=======
       ~growable_allocator() {
-         munmap(_base, max_memory_size);
+         munmap(_base, _capacity);
          if (is_jit) {
             jit_allocator::instance().free(_code_base);
          }
       }
->>>>>>> 83b49c66
 
       // TODO use Outcome library
       template <typename T>
