--- conflicted
+++ resolved
@@ -1654,11 +1654,8 @@
       void* type_error_handler;
       void* stack_overflow_handler;
       void* jmp_table;
-<<<<<<< HEAD
       uint32_t _local_count;
-=======
       uint32_t _table_element_size;
->>>>>>> b1410a80
 
       void emit_byte(uint8_t val) { *code++ = val; }
       void emit_bytes() {}
