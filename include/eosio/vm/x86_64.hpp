--- conflicted
+++ resolved
@@ -116,7 +116,7 @@
          // uint64_t count -> R9
          // uint32_t vector_result -> (RBP + 16)
          emit_push(rbp);
-         emit_movq(rsp, rbp);
+         emit_mov(rsp, rbp);
          emit_sub(16, rsp);
 
          // switch stack
@@ -141,38 +141,15 @@
          fix_branch8(loop_end, code);
 
          // load call depth counter
-<<<<<<< HEAD
-         emit_movq(rbx, *(rbp - 16));
+         emit_mov(rbx, *(rbp - 16));
          if constexpr (Context::async_backtrace())
          {
-            emit_movd(*(rdi + 16), ebx);
+            emit_mov(*(rdi + 16), ebx);
          }
          else
          {
-            emit_movd(*rdi, ebx);
-         }
-
-         if constexpr (Context::async_backtrace()) {
-            emit_movq(rbp, *(rdi + 8));
-         }
-         emit_call(rcx);
-         if constexpr (Context::async_backtrace()) {
-            emit_xord(edx, edx);
-            emit_movq(rdx, *(rdi + 8));
-         }
-
-         if constexpr (Context::async_backtrace())
-         {
-            emit_movd(ebx, *(rdi + 16));
-         }
-         else
-         {
-            emit_movd(ebx, *rdi);
-         }
-         emit_movq(*(rbp - 16), rbx);
-=======
-         emit_mov(rbx, *(rbp - 16));
-         emit_mov(*rdi, ebx);
+            emit_mov(*rdi, ebx);
+         }
 
          if constexpr (Context::async_backtrace()) {
             emit_mov(rbp, *(rdi + 16));
@@ -183,8 +160,15 @@
             emit_mov(rdx, *(rdi + 16));
          }
 
+         if constexpr (Context::async_backtrace())
+         {
+            emit_mov(ebx, *(rdi + 16));
+         }
+         else
+         {
+            emit_mov(ebx, *rdi);
+         }
          emit_mov(*(rbp - 16), rbx);
->>>>>>> 04cd5074
 
          emit(LDMXCSR, *(rbp - 4));
 
@@ -195,7 +179,7 @@
          emit_vpextrq(1, xmm0, rdx);
          fix_branch8(is_vector, code);
 
-         emit_movq(rbp, rsp);
+         emit_mov(rbp, rsp);
          emit_pop(rbp);
          emit(RET);
       }
@@ -3683,7 +3667,6 @@
          int reg;
       };
 
-      // TODO: This looks wrong!!!
       void emit_add(int32_t immediate, general_register64 dest) {
          if(immediate <= 0x7F && immediate >= -0x80) {
             emit(ADD_imm8, static_cast<imm8>(immediate), dest);
@@ -3751,18 +3734,13 @@
          emit_operand32(src);
       }
 
-<<<<<<< HEAD
-      void emit_movd(general_register32 src, disp_memory_ref dest)
+      void emit_mov(general_register32 src, disp_memory_ref dest)
       {
          emit(IA32(0x89), dest, src);
       }
 
-      void emit_movd(general_register32 src, general_register32 dest) {
-         emit(IA32(0x8b), src, dest);
-=======
       void emit_mov(general_register32 src, general_register32 dest) {
          emit(MOV_A, src, dest);
->>>>>>> 04cd5074
       }
 
       void emit_mov(disp_memory_ref mem, general_register32 reg) {
@@ -3902,13 +3880,10 @@
       static constexpr auto ADD_imm8 = IA32_WX_imm8(0x83)/0;
       static constexpr auto ADD_imm32 = IA32_WX_imm32(0x81)/0;
       static constexpr auto DEC = IA32_WX(0xFF)/1;
-      // When adding jcc codes, verify that the rel8/rel32 versions are 7x and 0F 8x
-<<<<<<< HEAD
       static constexpr auto DECD = IA32(0xFF)/1;
       static constexpr auto DECQ = IA32_REX_W(0xFF)/1;
       static constexpr auto INCD = IA32(0xFF)/0;
-=======
->>>>>>> 04cd5074
+      // When adding jcc codes, verify that the rel8/rel32 versions are 7x and 0F 8x
       static constexpr auto JZ = Jcc{0x74};
       static constexpr auto JNZ = Jcc{0x75};
       static constexpr auto JB = Jcc{0x72};
@@ -4410,9 +4385,9 @@
 
       // check_call_depth and check_stack_limit are incompatible
       void emit_check_call_depth() {
-<<<<<<< HEAD
          if constexpr (!StackLimitIsBytes)
          {
+            auto icount = fixed_size_instr(8);
             emit(DECD, ebx);
             fix_branch(emit_branchcc32(JZ), stack_overflow_handler);
          }
@@ -4420,6 +4395,7 @@
       void emit_check_call_depth_end() {
          if constexpr (!StackLimitIsBytes)
          {
+            auto icount = fixed_size_instr(2);
             emit(INCD, ebx);
          }
       }
@@ -4443,19 +4419,6 @@
          {
             emit_add(stack_usage, ebx);
          }
-=======
-         auto icount = fixed_size_instr(8);
-         // decl %ebx
-         emit_bytes(0xff, 0xcb);
-         // jz stack_overflow
-         emit_bytes(0x0f, 0x84);
-         fix_branch(emit_branch_target32(), stack_overflow_handler);
-      }
-      void emit_check_call_depth_end() {
-         auto icount = fixed_size_instr(2);
-         // incl %ebx
-         emit_bytes(0xff, 0xc3);
->>>>>>> 04cd5074
       }
 
       static void unimplemented() { EOS_VM_ASSERT(false, wasm_parse_exception, "Sorry, not implemented."); }
@@ -4482,11 +4445,7 @@
                // Leave room to write the result at the bottom of the stack
                count -= 2;
             } else if (rt != types::pseudo) {
-<<<<<<< HEAD
-               emit_movq(*rsp, rax);
-=======
                emit_mov(*rsp, rax);
->>>>>>> 04cd5074
             }
             if(count & 0x70000000) {
                // This code is probably unreachable.
