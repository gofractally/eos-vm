#pragma once

#include <eosio/vm/allocator.hpp>
#include <eosio/vm/exceptions.hpp>
#include <eosio/vm/signals.hpp>
#include <eosio/vm/softfloat.hpp>
#include <eosio/vm/types.hpp>
#include <eosio/vm/utils.hpp>

#include <cassert>
#include <cstddef>
#include <cstdint>
#include <cstring>
#include <variant>
#include <vector>
#include <cpuid.h>


namespace eosio { namespace vm {

   struct instruction_counter {
      template<int line>
      static std::uint64_t* ptr() {
         static std::uint64_t value = 0;
         static auto register_ = data().insert({line, &value});
         return &value;
      }
      static std::map<int, std::uint64_t*>& data() {
         static std::map<int, std::uint64_t*> result;
         return result;
      }
      static void print() {
         std::uint64_t total = 0;
         for(auto [line, count] : data()) {
            if(*count != 0) {
               printf("%d %lu\n", line, *count);
            }
            total += *count;
         }
         printf("total: %lu\n", total);
      }
   };

#if 0
#define COUNT_INSTR() do { emit_mov(instruction_counter::ptr<__LINE__>(), rax); emit(INC, *qword_ptr(rax)); } while(0)
#define COUNT_INSTR_NO_FLAGS() do { emit_mov(instruction_counter::ptr<__LINE__>(), rax); emit_mov(*rax, rcx); emit(LEA, *(rcx + 1), rcx); emit_mov(rcx, *rax); } while(0)
#else
#define COUNT_INSTR() ((void)0)
#define COUNT_INSTR_NO_FLAGS() ((void)0)
#endif

   // Random notes:
   // - branch instructions return the address that will need to be updated
   // - label instructions return the address of the target
   // - fix_branch will be called when the branch target is resolved
   // - parameters and locals are accessed relative to rbp. stack items
   //   are pushed and popped.
   // - Some sequences of instructions can be folded. Up to two previous
   //   instructions are tracked.
   //
   // - The base of memory is stored in rsi
   // - rdi hold the execution context
   // - rbx holds the remaining stack frames
   //
   template<typename Context, bool StackLimitIsBytes>
   class machine_code_writer {
    public:
      machine_code_writer(growable_allocator& alloc, std::size_t source_bytes, module& mod) :
<<<<<<< HEAD
         _mod(mod), _code_segment_base(alloc.start_code()) {
         _code_start = _mod.allocator.alloc<unsigned char>(128);
         _code_end = _code_start + 128;
         code = _code_start;
         emit_sysv_abi_interface();
         assert(code <= _code_end);
         _mod.allocator.reclaim(code, _code_end - code);

         const std::size_t code_size = 5 * 16; // 5 error handlers, each is 16 bytes.
         _code_start = _mod.allocator.alloc<unsigned char>(code_size);
=======
         _mod(mod), _allocator(alloc), _code_segment_base(_allocator.start_code()) {
         const std::size_t code_size = 4 * 16; // 4 error handlers, each is 16 bytes.
         _code_start = _allocator.alloc<unsigned char>(code_size);
>>>>>>> 74dd3f0c
         _code_end = _code_start + code_size;
         code = _code_start;

         // always emit these functions
         fpe_handler = emit_error_handler(&on_fp_error);
         call_indirect_handler = emit_error_handler(&on_call_indirect_error);
         type_error_handler = emit_error_handler(&on_type_error);
         stack_overflow_handler = emit_error_handler(&on_stack_overflow);
         memory_handler = emit_error_handler(&on_memory_error);

         assert(code == _code_end); // verify that the manual instruction count is correct

         // emit host functions
         const uint32_t num_imported = mod.get_imported_functions_size();
<<<<<<< HEAD
         const std::size_t host_functions_size = (42 + 10 * Context::async_backtrace()) * num_imported;
         _code_start = _mod.allocator.alloc<unsigned char>(host_functions_size);
=======
         const std::size_t host_functions_size = (40 + 10 * Context::async_backtrace()) * num_imported;
         _code_start = _allocator.alloc<unsigned char>(host_functions_size);
>>>>>>> 74dd3f0c
         _code_end = _code_start + host_functions_size;
         // code already set
         for(uint32_t i = 0; i < num_imported; ++i) {
            start_function(code, i);
            emit_host_call(i);
         }
         assert(code == _code_end);
<<<<<<< HEAD
      }
      ~machine_code_writer() {
         _mod.allocator.end_code<true>(_code_segment_base);
         for (auto& elem : _mod.elements) {
            for (auto& entry : elem.elems) {
               void* addr;
               if (entry.index < _mod.fast_functions.size()) {
                  addr = std::get<void*>(_function_relocations[entry.index]);
=======

         jmp_table = code;
         if (_mod.tables.size() > 0) {
            // Each function table entry consumes exactly 17 bytes (counted
            // manually).  The size must be constant, so that call_indirect
            // can use random access
            _table_element_size = 17;
            const std::size_t table_size = _table_element_size*_mod.tables[0].table.size();
            _code_start = _allocator.alloc<unsigned char>(table_size);
            _code_end = _code_start + table_size;
            // code already set
            for(uint32_t i = 0; i < _mod.tables[0].table.size(); ++i) {
               uint32_t fn_idx = _mod.tables[0].table[i];
               if (fn_idx < _mod.fast_functions.size()) {
                  // cmp _mod.fast_functions[fn_idx], %edx
                  emit_bytes(0x81, 0xfa);
                  emit_operand32(_mod.fast_functions[fn_idx]);
                  // je fn
                  emit_bytes(0x0f, 0x84);
                  register_call(emit_branch_target32(), fn_idx);
                  // jmp ERROR
                  emit_bytes(0xe9);
                  fix_branch(emit_branch_target32(), type_error_handler);
>>>>>>> 74dd3f0c
               } else {
                  addr = call_indirect_handler;
               }
               std::size_t offset = static_cast<char*>(addr) - static_cast<char*>(_code_segment_base);
               entry.code_ptr = _mod.allocator._code_base + offset;
            }
         }
      }
<<<<<<< HEAD
=======
      ~machine_code_writer() { _allocator.end_code<true>(_code_segment_base); }
>>>>>>> 74dd3f0c

      void emit_sysv_abi_interface() {
         // jit_execution_context* context -> RDI
         // void* linear_memory -> RSI
         // native_value* data, -> RDX
         // native_value (*fun)(void*, void*) -> RCX
         // void* stack -> R8
         // uint64_t count -> R9
         // uint32_t vector_result -> (RBP + 16)
         emit_push(rbp);
         emit_mov(rsp, rbp);
         emit_sub(16, rsp);

         // switch stack
         emit(TEST, r8, r8);
         // cmovnz
         emit(IA32_REX_W(0x0f, 0x45), r8, rsp);

         // save and set mxcsr
         emit(STMXCSR, *(rbp - 4));
         emit_movd(0x1f80, *(rbp - 8));
         emit(LDMXCSR, *(rbp - 8));

         // copy args
         emit(TEST, r9, r9);
         void* loop_end = emit_branch8(JZ);
         void* loop = code;
         emit_mov(*rdx, rax);
         emit_add(8, rdx);
         emit_push(rax);
         emit(DEC, r9);
         fix_branch8(emit_branch8(JNZ), loop);
         fix_branch8(loop_end, code);

         // load call depth counter
         emit_mov(rbx, *(rbp - 16));
         if constexpr (Context::async_backtrace())
         {
            emit_mov(*(rdi + 16), ebx);
         }
         else
         {
            emit_mov(*rdi, ebx);
         }

         if constexpr (Context::async_backtrace()) {
            emit_mov(rbp, *(rdi + 8));
         }
         emit_call(rcx);
         if constexpr (Context::async_backtrace()) {
            emit_xor(edx, edx);
            emit_mov(rdx, *(rdi + 8));
         }

         emit_mov(*(rbp - 16), rbx);

         emit(LDMXCSR, *(rbp - 4));

         emit_mov(*(rbp + 16), edx);
         emit(TEST, edx, edx);
         void* is_vector = emit_branch8(JZ);
         emit_vpextrq(0, xmm0, rax);
         emit_vpextrq(1, xmm0, rdx);
         fix_branch8(is_vector, code);

         emit_mov(rbp, rsp);
         emit_pop(rbp);
         emit(RET);
      }

      static constexpr std::size_t max_prologue_size = 33;
      static constexpr std::size_t max_epilogue_size = 16;
      void emit_prologue(const func_type& /*ft*/, const guarded_vector<local_entry>& locals, uint32_t funcnum) {
         _ft = &_mod.types[_mod.functions[funcnum]];
         _params = function_parameters{_ft};
         _locals = function_locals{locals};
         // FIXME: This is not a tight upper bound
         const std::size_t instruction_size_ratio_upper_bound = use_softfloat?(Context::async_backtrace()?63:49):79;
         std::size_t code_size = max_prologue_size + _mod.code[funcnum].size * instruction_size_ratio_upper_bound + max_epilogue_size;
         _code_start = _allocator.alloc<unsigned char>(code_size);
         _code_end = _code_start + code_size;
         code = _code_start;
         start_function(code, funcnum + _mod.get_imported_functions_size());
         // pushq RBP
         emit_bytes(0x55);
         // movq RSP, RBP
         emit_bytes(0x48, 0x89, 0xe5);
         emit_check_stack_limit();
         uint64_t count = 0;
         for(uint32_t i = 0; i < locals.size(); ++i) {
            count += locals[i].count;
            if(locals[i].type == types::v128) {
               count += locals[i].count;
            }
         }
         _local_count = count;
         if (_local_count > 0) {
            // xor %rax, %rax
            emit_bytes(0x48, 0x31, 0xc0);
            if (_local_count > 14) { // only use a loop if it would save space
               if(count > 0xFFFFFFFFu) {
                  // movabsq $count, %rcx
                  emit_bytes(0x48, 0xb9);
                  emit_operand64(_local_count);
               } else {
                  // mov $count, %ecx
                  emit_bytes(0xb9);
                  emit_operand32(static_cast<uint32_t>(_local_count));
               }
               // loop:
               void* loop = code;
               // pushq %rax
               emit_bytes(0x50);
               // dec %ecx
               if(_local_count > 0xFFFFFFFFu) {
                  emit_bytes(0x48);
               }
               emit_bytes(0xff, 0xc9);
               // jnz loop
               emit_bytes(0x0f, 0x85);
               fix_branch(emit_branch_target32(), loop);
            } else {
               for (uint32_t i = 0; i < _local_count; ++i) {
                  // pushq %rax
                  emit_bytes(0x50);
               }
            }
         }
         assert((char*)code <= (char*)_code_start + max_prologue_size);
      }
      void emit_epilogue(const func_type& ft, const guarded_vector<local_entry>& locals, uint32_t /*funcnum*/) {
#ifndef NDEBUG
         void * epilogue_start = code;
#endif
         emit_check_stack_limit_end();
         if(ft.return_count != 0) {
            if(ft.return_type == types::v128) {
               emit_vmovups(*rsp, xmm0);
            } else {
               // pop RAX
               emit_pop(rax);
            }
         }
         if (_local_count > 0 || (ft.return_count != 0 && ft.return_type == types::v128)) {
            emit_mov(rbp, rsp);
         }
         emit_pop(rbp);
         emit(RET);
         assert((char*)code <= (char*)epilogue_start + max_epilogue_size);
      }
      static constexpr uint32_t get_depth_for_type(uint8_t type) {
         if(type == types::v128) {
            return 2;
         } else {
            return 1;
         }
      }

      void emit_unreachable() {
         COUNT_INSTR();
         auto icount = fixed_size_instr(16);
         emit_error_handler(&on_unreachable);
      }
      void emit_nop() {}
      void* emit_end() { set_branch_target(); return code; }
      void* emit_return(uint32_t depth_change, uint8_t rt) {
         // Return is defined as equivalent to branching to the outermost label
         return emit_br(depth_change, rt);
      }
      void emit_block() {}
      void* emit_loop() { set_branch_target(); return code; }
      void* emit_if() {
         if (auto cond = try_pop_recent_op<condition_op>()) {
            COUNT_INSTR_NO_FLAGS();
            return emit_branchcc32(reverse_condition(cond->branchop));
         }
         COUNT_INSTR();
         auto icount = fixed_size_instr(9);
         emit_pop(rax);
         emit(TEST, eax, eax);
         return emit_branchcc32(JZ);
      }
      void* emit_else(void* if_loc) {
         COUNT_INSTR();
         auto icount = fixed_size_instr(5);
         // We never need to adjust the stack, even if there is a return type
         void* result = emit_br(0, types::pseudo);
         fix_branch(if_loc, code);
         set_branch_target();
         return result;
      }
      void* emit_br(uint32_t depth_change, uint8_t rt) {
         COUNT_INSTR();
         auto icount = variable_size_instr(5, 22);
         // add RSP, depth_change * 8
         emit_multipop(depth_change, rt);
         // jmp DEST
         emit_bytes(0xe9);
         return emit_branch_target32();
      }
      void* emit_br_if(uint32_t depth_change, uint8_t rt) {
         if (auto cond = try_pop_recent_op<condition_op>()) {
            COUNT_INSTR_NO_FLAGS(); // The previous flags are use be the conditional branch
            if (is_simple_multipop(depth_change, rt)) {
               return emit_branchcc32(cond->branchop);
            } else {
               void* skip = emit_branch8(reverse_condition(cond->branchop));
               emit_multipop(depth_change, rt);
               emit(JMP_32);
               void* result = emit_branch_target32();
               fix_branch8(skip, code);
               return result;
            }
         }
         COUNT_INSTR();
         auto icount = variable_size_instr(9, 27);
         emit_pop(rax);
         emit(TEST, eax, eax);

         if(is_simple_multipop(depth_change, rt)) {
            return emit_branchcc32(JNZ);
         } else {
            void* skip = emit_branch8(JZ);
            // add depth_change*8, %rsp
            emit_multipop(depth_change, rt);
            emit(JMP_32);
            void* result = emit_branch_target32();
            // SKIP:
            fix_branch8(skip, code);
            return result;
         }
      }

      // Generate a binary search.
      struct br_table_generator {
         void* emit_case(uint32_t depth_change, uint8_t rt) {
            while(true) {
               assert(!stack.empty() && "The parser is supposed to handle the number of elements in br_table.");
               auto [min, max, label] = stack.back();
               stack.pop_back();
               if (label) {
                  fix_branch(label, _this->code);
               }
               if (max - min > 1) {
                  // Note: the total number of times this block is executed
                  // is bounded by the number of cases.
                  auto icount = _this->fixed_size_instr(11);
                  // Emit a comparison to the midpoint of the current range
                  uint32_t mid = min + (max - min)/2;
                  // cmp i, %mid
                  _this->emit_bytes(0x3d);
                  _this->emit_operand32(mid);
                  // jae MID
                  _this->emit_bytes(0x0f, 0x83);
                  void* mid_label = _this->emit_branch_target32();
                  stack.push_back({mid,max,mid_label});
                  stack.push_back({min,mid,nullptr});
               } else {
                  auto icount = _this->variable_size_instr(0, 22);
                  assert(min == static_cast<uint32_t>(_i));
                  _i++;
                  if (is_simple_multipop(depth_change, rt)) {
                     if(label) {
                        return label;
                     } else {
                        // jmp TARGET
                        _this->emit_bytes(0xe9);
                        return _this->emit_branch_target32();
                     }
                  } else {
                     // jne NEXT
                    _this->emit_multipop(depth_change, rt);
                    // jmp TARGET
                    _this->emit_bytes(0xe9);
                    return _this->emit_branch_target32();
                  }
               }
            }

         }
         void* emit_default(uint32_t depth_change, uint8_t rt) {
            void* result = emit_case(depth_change, rt);
            assert(stack.empty() && "unexpected default.");
            return result;
         }
         machine_code_writer * _this;
         int _i = 0;
         struct stack_item {
            uint32_t min;
            uint32_t max;
            void* branch_target = nullptr;
         };
         // stores a stack of ranges to be handled.
         // the ranges are strictly contiguous and non-ovelapping, with
         // the lower values at the back.
         std::vector<stack_item> stack;
      };
      br_table_generator emit_br_table(uint32_t table_size) {
         COUNT_INSTR();
         emit_pop(rax);
         // Increase the size by one to account for the default.
         // The current algorithm handles this correctly, without
         // any special cases.
         return { this, 0, { {0, table_size+1, nullptr} } };
      }

      void register_call(void* ptr, uint32_t funcnum) {
         auto& vec = _function_relocations;
         if(funcnum >= vec.size()) vec.resize(funcnum + 1);
         if(void** addr = std::get_if<void*>(&vec[funcnum])) {
            fix_branch(ptr, *addr);
         } else {
            std::get<std::vector<void*>>(vec[funcnum]).push_back(ptr);
         }
      }
      void start_function(void* func_start, uint32_t funcnum) {
         auto& vec = _function_relocations;
         if(funcnum >= vec.size()) vec.resize(funcnum + 1);
         for(void* branch : std::get<std::vector<void*>>(vec[funcnum])) {
            fix_branch(branch, func_start);
         }
         vec[funcnum] = func_start;
      }

      void emit_call(const func_type& ft, uint32_t funcnum) {
         COUNT_INSTR();
         auto icount = variable_size_instr(15, 31);
         emit_check_call_depth();
         // callq TARGET
         emit_bytes(0xe8);
         void * branch = emit_branch_target32();
         emit_multipop(ft);
         register_call(branch, funcnum);
         emit_check_call_depth_end();
      }

      void emit_call_indirect(const func_type& ft, uint32_t functypeidx)
      {
         COUNT_INSTR();
         auto icount = variable_size_instr(37, 64);
         emit_check_call_depth();
         std::uint32_t table_size = _mod.tables[0].limits.initial;
         functypeidx = _mod.type_aliases[functypeidx];
         emit_pop(rax);
         emit_cmp(table_size, eax);
         fix_branch(emit_branchcc32(JAE), call_indirect_handler);
         emit(SHL_imm8, imm8{4}, rax);
         if (_mod.indirect_table(0))
         {
            emit_mov(*(rsi + wasm_allocator::table_offset()), rcx);
            emit_add(rcx, rax);
         }
         else
         {
            emit(LEA, *(rax + rsi + wasm_allocator::table_offset()), rax);
         }
         emit_cmp(functypeidx, *dword_ptr(rax));
         fix_branch(emit_branchcc32(JNE), type_error_handler);
         emit(CALL, *(rax + 8));
         emit_multipop(ft);
         emit_check_call_depth_end();
      }

      void emit_drop(uint8_t type) {
         COUNT_INSTR();
         auto icount = variable_size_instr(1, 4);
         if(type == types::v128) {
            emit_add(16, rsp);
         } else {
            emit_pop(rax);
         }
      }

      void emit_select(uint8_t type) {
         COUNT_INSTR();
         auto icount = variable_size_instr(9, 20);
         if(type == types::v128) {
            emit_pop(rax);
            emit(TEST, eax, eax);
            auto cond = emit_branch8(JNZ);
            emit_vmovups(*rsp, xmm0);
            emit_vmovups(xmm0, *(rsp + 16));
            fix_branch8(cond, code);
            emit_add(16, rsp);
         } else {
            emit_pop(rax);
            emit_pop(rcx);
            emit_pop(rdx);
            emit(TEST, eax, eax);
            if (type == types::i32 || type == types::f32) {
               emit(CMOVZ, ecx, edx);
            } else {
               emit(CMOVZ, rcx, rdx);
            }
            emit_push(rdx);
         }
      }

      void emit_get_local(uint32_t local_idx, uint8_t type) {
         auto start = code;
         COUNT_INSTR();
         auto icount = variable_size_instr(5, 17);
         // stack layout:
         //   param0    <----- %rbp + 8*(nparams + 1)
         //   param1
         //   param2
         //   ...
         //   paramN
         //   return address
         //   old %rbp    <------ %rbp
         //   local0    <------ %rbp - 8
         //   local1
         //   ...
         //   localN
         // v128 occupies two slots
         auto addr = *(rbp + get_frame_offset(local_idx));
         if (type != types::v128) {
            emit_mov(addr, rax);
            emit_push(rax);
            push_recent_op(start, get_local_op{addr});
         } else {
            emit_vmovups(addr, xmm0);
            emit_sub(16, rsp);
            emit_vmovups(xmm0, *rsp);
         }
      }

      void emit_set_local(uint32_t local_idx, uint8_t type) {
         COUNT_INSTR();
         auto icount = variable_size_instr(5, 17);
         auto addr = *(rbp + get_frame_offset(local_idx));
         if (type != types::v128) {
            emit_pop(rax);
            emit_mov(rax, addr);
         } else {
            emit_vmovups(*rsp, xmm0);
            emit_add(16, rsp);
            emit_vmovups(xmm0, addr);
         }
      }

      void emit_tee_local(uint32_t local_idx, uint8_t type) {
         COUNT_INSTR();
         auto icount = variable_size_instr(5, 13);
         auto addr = *(rbp + get_frame_offset(local_idx));
         if (type != types::v128) {
            emit_pop(rax);
            if (type == i32 || type == f32) {
               emit_mov(eax, addr);
            } else {
               emit_mov(rax, addr);
            }
            emit_push(rax);
         } else {
            emit_vmovups(*rsp, xmm0);
            emit_vmovups(xmm0, addr);
         }
      }

      void emit_get_global(uint32_t globalidx) {
<<<<<<< HEAD
         COUNT_INSTR();
         auto icount = variable_size_instr(13, 23);
=======
         auto icount = variable_size_instr(24, 42); // emit_setup_backtrace can be 0 or 9, and emit_restore_backtrace 0 or 9, the total of the rest 24
>>>>>>> 74dd3f0c
         auto& gl = _mod.globals[globalidx];
         emit_setup_backtrace();
         // pushq %rdi -- save %rdi content onto stack
         emit_bytes(0x57);
         // pushq %rsi -- save %rsi content onto stack
         emit_bytes(0x56);
         // movq $globalidx, %rsi -- pass globalidx to %rsi, the second argument
         emit_bytes(0x48, 0xc7, 0xc6);
         emit_operand32(globalidx);
         // movabsq $get_global, %rax
         emit_bytes(0x48, 0xb8);
         switch(gl.type.content_type) {
<<<<<<< HEAD
          case types::i32:
          case types::f32:
            emit_mov(ptr, rax);
            emit_mov(*rax, eax);
            emit_push(rax);
            break;
          case types::i64:
          case types::f64:
            emit_mov(ptr, rax);
            emit_mov(*rax, rax);
            emit_push(rax);
            break;
          case types::v128:
            emit_mov(ptr, rax);
            emit_vmovups(*rax, xmm0);
            emit_push_v128(xmm0);
            break;
=======
            case types::i32: emit_operand_ptr(&get_global_i32); break;
            case types::i64: emit_operand_ptr(&get_global_i64); break;
            case types::f32: emit_operand_ptr(&get_global_f32); break;
            case types::f64: emit_operand_ptr(&get_global_f64); break;
>>>>>>> 74dd3f0c
         }
         // call *%rax
         emit_bytes(0xff, 0xd0);
         // pop %rsi
         emit_bytes(0x5e);
         // pop %rdi
         emit_bytes(0x5f);
         emit_restore_backtrace();
         // push %rax -- return result
         emit_bytes(0x50);
      }

      void emit_set_global(uint32_t globalidx) {
<<<<<<< HEAD
         COUNT_INSTR();
         auto icount = variable_size_instr(13, 23);
         auto& gl = _mod.globals[globalidx];
         void *ptr = &gl.current.value;
         if(gl.type.content_type != types::v128) {
            emit_pop(rax);
            emit_mov(ptr, rcx);
            if (gl.type.content_type == types::i32 || gl.type.content_type == types::f32) {
               emit_mov(eax, *rcx);
            } else {
               emit_mov(rax, *rcx);
            }
         } else {
            emit_pop_v128(xmm0);
            emit_mov(ptr, rax);
            emit_vmovups(xmm0, *rax);
         }
=======
         auto icount = variable_size_instr(24, 42); // emit_setup_backtrace can be 0 or 9, and emit_restore_backtrace 0 or 9, the total of the rest 24
         auto& gl = _mod.globals[globalidx];
         // popq %rdx -- pass global value to %rdx, the third argument in set_global
         emit_bytes(0x5a);
         emit_setup_backtrace();
         // pushq %rdi -- save %rdi content onto stack
         emit_bytes(0x57);
         // pushq %rsi -- save %rsi content onto stack
         emit_bytes(0x56);
         // movq $globalidx, %rsi -- pass globalidx to %rsi, the second argument
         emit_bytes(0x48, 0xc7, 0xc6);
         emit_operand32(globalidx);
         // movabsq $set_global, %rax
         emit_bytes(0x48, 0xb8);
         //emit_operand_ptr(&set_global);
         switch(gl.type.content_type) {
            case types::i32: emit_operand_ptr(&set_global_i32); break;
            case types::i64: emit_operand_ptr(&set_global_i64); break;
            case types::f32: emit_operand_ptr(&set_global_f32); break;
            case types::f64: emit_operand_ptr(&set_global_f64); break;
         }
         // call *%rax
         emit_bytes(0xff, 0xd0);
         // pop %rsi
         emit_bytes(0x5e);
         // pop %rdi
         emit_bytes(0x5f);
         emit_restore_backtrace();
>>>>>>> 74dd3f0c
      }

      void emit_i32_load(uint32_t /*alignment*/, uint32_t offset) {
         COUNT_INSTR();
         auto icount = variable_size_instr(5, 13);
         emit_load_impl2(offset, MOV_A, eax);
      }

      void emit_i64_load(uint32_t /*alignment*/, uint32_t offset) {
         COUNT_INSTR();
         auto icount = variable_size_instr(6, 14);
         emit_load_impl2(offset, MOV_A, rax);
      }

      void emit_f32_load(uint32_t /*alignment*/, uint32_t offset) {
         COUNT_INSTR();
         auto icount = variable_size_instr(5, 13);
         emit_load_impl2(offset, MOV_A, eax);
      }

      void emit_f64_load(uint32_t /*alignment*/, uint32_t offset) {
         COUNT_INSTR();
         auto icount = variable_size_instr(6, 14);
         emit_load_impl2(offset, MOV_A, rax);
      }

      void emit_i32_load8_s(uint32_t /*alignment*/, uint32_t offset) {
         COUNT_INSTR();
         auto icount = variable_size_instr(6, 14);
         emit_load_impl2(offset, MOVSXB, eax);
      }

      void emit_i32_load16_s(uint32_t /*alignment*/, uint32_t offset) {
         COUNT_INSTR();
         auto icount = variable_size_instr(6, 14);
         emit_load_impl2(offset, MOVSXW, eax);
      }

      void emit_i32_load8_u(uint32_t /*alignment*/, uint32_t offset) {
         COUNT_INSTR();
         auto icount = variable_size_instr(6, 14);
         emit_load_impl2(offset, MOVZXB, eax);
      }

      void emit_i32_load16_u(uint32_t /*alignment*/, uint32_t offset) {
         COUNT_INSTR();
         auto icount = variable_size_instr(6, 14);
         emit_load_impl2(offset, MOVZXW, eax);
      }

      void emit_i64_load8_s(uint32_t /*alignment*/, uint32_t offset) {
         COUNT_INSTR();
         auto icount = variable_size_instr(7, 15);
         emit_load_impl2(offset, MOVSXB, rax);
      }

      void emit_i64_load16_s(uint32_t /*alignment*/, uint32_t offset) {
         COUNT_INSTR();
         auto icount = variable_size_instr(7, 15);
         emit_load_impl2(offset, MOVSXW, rax);
      }

      void emit_i64_load32_s(uint32_t /*alignment*/, uint32_t offset) {
         COUNT_INSTR();
         auto icount = variable_size_instr(6, 14);
         emit_load_impl2(offset, MOVSXD, rax);
      }

      void emit_i64_load8_u(uint32_t /*alignment*/, uint32_t offset) {
         COUNT_INSTR();
         auto icount = variable_size_instr(6, 14);
         emit_load_impl2(offset, MOVZXB, eax);
      }

      void emit_i64_load16_u(uint32_t /*alignment*/, uint32_t offset) {
         COUNT_INSTR();
         auto icount = variable_size_instr(6, 14);
         emit_load_impl2(offset, MOVZXW, eax);
      }

     void emit_i64_load32_u(uint32_t /*alignment*/, uint32_t offset) {
         COUNT_INSTR();
         auto icount = variable_size_instr(5, 13);
         emit_load_impl2(offset, MOV_A, eax);
      }

      void emit_i32_store(uint32_t /*alignment*/, uint32_t offset) {
         COUNT_INSTR();
         auto icount = variable_size_instr(5, 13);
         emit_store_impl2(offset, MOV_B, eax);
      }

      void emit_i64_store(uint32_t /*alignment*/, uint32_t offset) {
         COUNT_INSTR();
         auto icount = variable_size_instr(6, 14);
         emit_store_impl2(offset, MOV_B, rax);
      }

      void emit_f32_store(uint32_t /*alignment*/, uint32_t offset) {
         COUNT_INSTR();
         auto icount = variable_size_instr(5, 13);
         emit_store_impl2(offset, MOV_B, eax);
      }

      void emit_f64_store(uint32_t /*alignment*/, uint32_t offset) {
         COUNT_INSTR();
         auto icount = variable_size_instr(6, 14);
         emit_store_impl2(offset, MOV_B, rax);
      }

      void emit_i32_store8(uint32_t /*alignment*/, uint32_t offset) {
         COUNT_INSTR();
         auto icount = variable_size_instr(5, 13);
         emit_store_impl2(offset, MOVB_B, al);
      }

      void emit_i32_store16(uint32_t /*alignment*/, uint32_t offset) {
         COUNT_INSTR();
         auto icount = variable_size_instr(6, 14);
         emit_store_impl2(offset, MOVW_B, ax);
      }

      void emit_i64_store8(uint32_t /*alignment*/, uint32_t offset) {
         COUNT_INSTR();
         auto icount = variable_size_instr(5, 13);
         emit_store_impl2(offset, MOVB_B, al);
      }

      void emit_i64_store16(uint32_t /*alignment*/, uint32_t offset) {
         COUNT_INSTR();
         auto icount = variable_size_instr(6, 14);
         emit_store_impl2(offset, MOVW_B, ax);
      }

      void emit_i64_store32(uint32_t /*alignment*/, uint32_t offset) {
         COUNT_INSTR();
         auto icount = variable_size_instr(5, 13);
         emit_store_impl2(offset, MOV_B, eax);
      }

      void emit_current_memory() {
         COUNT_INSTR();
         auto icount = variable_size_instr(17, 35);
         emit_setup_backtrace();
         emit_push(rdi);
         emit_push(rsi);
         emit_mov(&current_memory, rax);
         emit(CALL, rax);
         emit_pop(rsi);
         emit_pop(rdi);
         emit_restore_backtrace();
         emit_push(rax);
      }
      void emit_grow_memory() {
         COUNT_INSTR();
         auto icount = variable_size_instr(20, 39);
         emit_pop(rax);
         emit_setup_backtrace();
         emit_push(rdi);
         emit_push(rsi);
         emit_mov(eax, esi);
         emit_mov(&grow_memory, rax);
         emit(CALL, rax);
         emit_pop(rsi);
         emit_pop(rdi);
         emit_restore_backtrace();
         emit_push(rax);
      }
      void emit_memory_init(std::uint32_t x) {
         COUNT_INSTR();
         auto icount = variable_size_instr(25, 43);
         emit_pop(r8);
         emit_pop(rcx);
         emit_pop(rdx);
         emit_setup_backtrace();
         emit_push(rdi);
         emit_push(rsi);
         emit_mov(x, esi);

         emit_mov(&init_memory, rax);
         emit(CALL, rax);

         emit_pop(rsi);
         emit_pop(rdi);
         emit_restore_backtrace();
      }
      void emit_data_drop(std::uint32_t x) {
         COUNT_INSTR();
         auto icount = variable_size_instr(21, 39);
         emit_setup_backtrace();
         emit_push(rdi);
         emit_push(rsi);
         emit_mov(x, esi);

         emit_mov(&drop_data, rax);
         emit(CALL, rax);

         emit_pop(rsi);
         emit_pop(rdi);
         emit_restore_backtrace();
      }
      void emit_table_init(std::uint32_t x) {
         COUNT_INSTR();
         auto icount = variable_size_instr(25, 43);
         emit_pop(r8);
         emit_pop(rcx);
         emit_pop(rdx);
         emit_setup_backtrace();
         emit_push(rdi);
         emit_push(rsi);
         emit_mov(x, esi);

         emit_mov(&init_table, rax);
         emit(CALL, rax);

         emit_pop(rsi);
         emit_pop(rdi);
         emit_restore_backtrace();
      }
      void emit_elem_drop(std::uint32_t x) {
         COUNT_INSTR();
         auto icount = variable_size_instr(21, 39);
         emit_setup_backtrace();
         emit_push(rdi);
         emit_push(rsi);
         emit_mov(x, esi);

         emit_mov(&drop_elem, rax);
         emit(CALL, rax);

         emit_pop(rsi);
         emit_pop(rdi);
         emit_restore_backtrace();
      }

      void emit_i32_const(uint32_t value) {
         auto start = code;
         if (value == 0) {
            COUNT_INSTR();
            auto icount = fixed_size_instr(3);
            emit_xor(eax, eax);
            emit_push(rax);
         } else {
            COUNT_INSTR();
            auto icount = fixed_size_instr(6);
            emit_mov(value, eax);
            emit_push(rax);
         }
         push_recent_op(start, i32_const_op{value});
      }

      void emit_i64_const(uint64_t value) {
         COUNT_INSTR();
         auto icount = fixed_size_instr(11);
         emit_mov(value, rax);
         emit_push(rax);
      }

      void emit_f32_const(float value) {
         COUNT_INSTR();
         auto icount = fixed_size_instr(6);
         emit_mov(std::bit_cast<std::uint32_t>(value), eax);
         emit_push(rax);
      }
      void emit_f64_const(double value) {
         COUNT_INSTR();
         auto icount = fixed_size_instr(11);
         emit_mov(std::bit_cast<std::uint64_t>(value), rax);
         emit_push(rax);
      }

      void emit_i32_eqz() {
         COUNT_INSTR();
         auto icount = fixed_size_instr(9);
         emit_pop(rax);
         emit(XOR_A, ecx, ecx);
         emit(TEST, eax, eax);
         auto start = code;
         emit(SETZ, cl);
         emit_push(rcx);
         push_recent_op(start, condition_op{JZ});
      }

      // i32 relops
      void emit_i32_eq() {
         COUNT_INSTR();
         auto icount = fixed_size_instr(10);
         emit_i32_relop(JE);
      }

      void emit_i32_ne() {
         COUNT_INSTR();
         auto icount = fixed_size_instr(10);
         emit_i32_relop(JNE);
      }

      void emit_i32_lt_s() {
         COUNT_INSTR();
         auto icount = fixed_size_instr(10);
         emit_i32_relop(JL);
      }

      void emit_i32_lt_u() {
         COUNT_INSTR();
         auto icount = fixed_size_instr(10);
         emit_i32_relop(JB);
      }

      void emit_i32_gt_s() {
         COUNT_INSTR();
         auto icount = fixed_size_instr(10);
         emit_i32_relop(JG);
      }

      void emit_i32_gt_u() {
         COUNT_INSTR();
         auto icount = fixed_size_instr(10);
         emit_i32_relop(JA);
      }

      void emit_i32_le_s() {
         COUNT_INSTR();
         auto icount = fixed_size_instr(10);
         emit_i32_relop(JLE);
      }

      void emit_i32_le_u() {
         COUNT_INSTR();
         auto icount = fixed_size_instr(10);
         emit_i32_relop(JBE);
      }

      void emit_i32_ge_s() {
         COUNT_INSTR();
         auto icount = fixed_size_instr(10);
         emit_i32_relop(JGE);
      }

      void emit_i32_ge_u() {
         COUNT_INSTR();
         auto icount = fixed_size_instr(10);
         emit_i32_relop(JAE);
      }

      void emit_i64_eqz() {
         COUNT_INSTR();
         auto icount = fixed_size_instr(11);
         // pop %rax
         emit_bytes(0x58);
         // xor %rcx, %rcx
         emit_bytes(0x48, 0x31, 0xc9);
         // test %rax, %rax
         emit_bytes(0x48, 0x85, 0xc0);
         // setz %cl
         emit_bytes(0x0f, 0x94, 0xc1);
         // push %rcx
         emit_bytes(0x51);
      }
      // i64 relops
      void emit_i64_eq() {
         auto icount = fixed_size_instr(12);
         // sete %dl
         emit_i64_relop(0x94);
      }

      void emit_i64_ne() {
         auto icount = fixed_size_instr(12);
         // sete %dl
         emit_i64_relop(0x95);
      }

      void emit_i64_lt_s() {
         auto icount = fixed_size_instr(12);
         // setl %dl
         emit_i64_relop(0x9c);
      }

      void emit_i64_lt_u() {
         auto icount = fixed_size_instr(12);
         // setl %dl
         emit_i64_relop(0x92);
      }

      void emit_i64_gt_s() {
         auto icount = fixed_size_instr(12);
         // setg %dl
         emit_i64_relop(0x9f);
      }

      void emit_i64_gt_u() {
         auto icount = fixed_size_instr(12);
         // seta %dl
         emit_i64_relop(0x97);
      }

      void emit_i64_le_s() {
         auto icount = fixed_size_instr(12);
         // setle %dl
         emit_i64_relop(0x9e);
      }

      void emit_i64_le_u() {
         auto icount = fixed_size_instr(12);
         // setbe %dl
         emit_i64_relop(0x96);
      }

      void emit_i64_ge_s() {
         auto icount = fixed_size_instr(12);
         // setge %dl
         emit_i64_relop(0x9d);
      }

      void emit_i64_ge_u() {
         auto icount = fixed_size_instr(12);
         // setae %dl
         emit_i64_relop(0x93);
      }

#ifdef EOS_VM_SOFTFLOAT
      // Make sure that the result doesn't contain any garbage bits in rax
      static uint64_t adapt_result(bool val) {
         return val?1:0;
      }
      static uint64_t adapt_result(float32_t val) {
         uint64_t result = 0;
         std::memcpy(&result, &val, sizeof(float32_t));
         return result;
      }
      static float64_t adapt_result(float64_t val) {
         return val;
      }

      template<auto F>
      static auto adapt_f32_unop(float32_t arg) {
        return ::to_softfloat32(static_cast<decltype(F)>(F)(::from_softfloat32(arg)));
      }
      template<auto F>
      static auto adapt_f32_binop(float32_t lhs, float32_t rhs) {
         return ::to_softfloat32(static_cast<decltype(F)>(F)(::from_softfloat32(lhs), ::from_softfloat32(rhs)));
      }
      template<auto F>
      static auto adapt_f32_cmp(float32_t lhs, float32_t rhs) {
         return adapt_result(static_cast<decltype(F)>(F)(::from_softfloat32(lhs), ::from_softfloat32(rhs)));
      }

      template<auto F>
      static auto adapt_f64_unop(float64_t arg) {
         return ::to_softfloat64(static_cast<decltype(F)>(F)(::from_softfloat64(arg)));
      }
      template<auto F>
      static auto adapt_f64_binop(float64_t lhs, float64_t rhs) {
         return ::to_softfloat64(static_cast<decltype(F)>(F)(::from_softfloat64(lhs), ::from_softfloat64(rhs)));
      }
      template<auto F>
      static auto adapt_f64_cmp(float64_t lhs, float64_t rhs) {
         return adapt_result(static_cast<decltype(F)>(F)(::from_softfloat64(lhs), ::from_softfloat64(rhs)));
      }

      static float32_t to_softfloat(float arg) { return ::to_softfloat32(arg); }
      static float64_t to_softfloat(double arg) { return ::to_softfloat64(arg); }
      template<typename T>
      static T to_softfloat(T arg) { return arg; }
      static float from_softfloat(float32_t arg) { return ::from_softfloat32(arg); }
      static double from_softfloat(float64_t arg) { return ::from_softfloat64(arg); }
      template<typename T>
      static T from_softfloat(T arg) { return arg; }

      template<typename T>
      using softfloat_arg_t = decltype(to_softfloat(T{}));

      template<auto F, typename T>
      static auto adapt_float_convert(softfloat_arg_t<T> arg) {
         auto result = to_softfloat(F(from_softfloat(arg)));
         if constexpr (sizeof(result) == 4 && sizeof(T) == 8) {
            uint64_t buffer = 0;
            std::memcpy(&buffer, &result, sizeof(result));
            return buffer;
         } else {
            return result;
         }
      }

      template<auto F, typename R, typename T>
      static constexpr auto choose_unop(R(*)(T)) {
         if constexpr(sizeof(R) == 4 && sizeof(T) == 8) {
            return static_cast<uint64_t(*)(softfloat_arg_t<T>)>(&adapt_float_convert<F, T>);
         } else {
            return static_cast<softfloat_arg_t<R>(*)(softfloat_arg_t<T>)>(&adapt_float_convert<F, T>);
         }
      }

      // HACK: avoid linking to softfloat if we aren't using it
      // and also avoid passing arguments in floating point registers,
      // since softfloat uses integer registers.
      template<auto F>
      constexpr auto choose_fn() {
         if constexpr (use_softfloat) {
            if constexpr (std::is_same_v<decltype(F), float(*)(float)>) {
               return &adapt_f32_unop<F>;
            } else if constexpr(std::is_same_v<decltype(F), float(*)(float,float)>) {
               return &adapt_f32_binop<F>;
            } else if constexpr(std::is_same_v<decltype(F), bool(*)(float,float)>) {
               return &adapt_f32_cmp<F>;
            } else if constexpr (std::is_same_v<decltype(F), double(*)(double)>) {
               return &adapt_f64_unop<F>;
            } else if constexpr(std::is_same_v<decltype(F), double(*)(double,double)>) {
               return &adapt_f64_binop<F>;
            } else if constexpr(std::is_same_v<decltype(F), bool(*)(double,double)>) {
               return &adapt_f64_cmp<F>;
            } else {
               return choose_unop<F>(F);
            }
         } else {
            return nullptr;
         }
      }

      template<auto F, typename R, typename... A>
      static R softfloat_trap_fn(A... a) {
         R result;
         longjmp_on_exception([&]() {
            result = F(a...);
         });
         return result;
      }

      template<auto F, typename R, typename... A>
      static constexpr auto make_softfloat_trap_fn(R(*)(A...)) -> R(*)(A...) {
         return softfloat_trap_fn<F, R, A...>;
      }

      template<auto F>
      static constexpr decltype(auto) softfloat_trap() {
         return *make_softfloat_trap_fn<F>(F);
      }

   #define CHOOSE_FN(name) choose_fn<&name>()
#else
      using float32_t = float;
      using float64_t = double;
   #define CHOOSE_FN(name) nullptr
#endif

      // --------------- f32 relops ----------------------
      void emit_f32_eq() {
         auto icount = softfloat_instr(25,45,59);
         emit_f32_relop(0x00, CHOOSE_FN(_eosio_f32_eq), false, false);
      }

      void emit_f32_ne() {
         auto icount = softfloat_instr(24,47,61);
         emit_f32_relop(0x00, CHOOSE_FN(_eosio_f32_eq), false, true);
      }

      void emit_f32_lt() {
         auto icount = softfloat_instr(25,45,59);
         emit_f32_relop(0x01, CHOOSE_FN(_eosio_f32_lt), false, false);
      }

      void emit_f32_gt() {
         auto icount = softfloat_instr(25,45,59);
         emit_f32_relop(0x01, CHOOSE_FN(_eosio_f32_lt), true, false);
      }

      void emit_f32_le() {
         auto icount = softfloat_instr(25,45,59);
         emit_f32_relop(0x02, CHOOSE_FN(_eosio_f32_le), false, false);
      }

      void emit_f32_ge() {
         auto icount = softfloat_instr(25,45,59);
         emit_f32_relop(0x02, CHOOSE_FN(_eosio_f32_le), true, false);
      }

      // --------------- f64 relops ----------------------
      void emit_f64_eq() {
         auto icount = softfloat_instr(25,47,61);
         emit_f64_relop(0x00, CHOOSE_FN(_eosio_f64_eq), false, false);
      }

      void emit_f64_ne() {
         auto icount = softfloat_instr(24,49,63);
         emit_f64_relop(0x00, CHOOSE_FN(_eosio_f64_eq), false, true);
      }

      void emit_f64_lt() {
         auto icount = softfloat_instr(25,47,61);
         emit_f64_relop(0x01, CHOOSE_FN(_eosio_f64_lt), false, false);
      }

      void emit_f64_gt() {
         auto icount = softfloat_instr(25,47,61);
         emit_f64_relop(0x01, CHOOSE_FN(_eosio_f64_lt), true, false);
      }

      void emit_f64_le() {
         auto icount = softfloat_instr(25,47,61);
         emit_f64_relop(0x02, CHOOSE_FN(_eosio_f64_le), false, false);
      }

      void emit_f64_ge() {
         auto icount = softfloat_instr(25,47,61);
         emit_f64_relop(0x02, CHOOSE_FN(_eosio_f64_le), true, false);
      }

      // --------------- i32 unops ----------------------

      bool has_tzcnt_impl() {
         unsigned a, b, c, d;
         return __get_cpuid_count(7, 0, &a, &b, &c, &d) && (b & bit_BMI) &&
                __get_cpuid(0x80000001, &a, &b, &c, &d) && (c & bit_LZCNT);
      }

      bool has_tzcnt() {
         static bool result = has_tzcnt_impl();
         return result;
      }

      void emit_i32_clz() {
         COUNT_INSTR();
         auto icount = fixed_size_instr(has_tzcnt()?6:18);
         if(!has_tzcnt()) {
            emit_pop(rax);
            emit_mov(-1, ecx);
            emit(BSR, eax, eax);
            emit(CMOVZ, ecx, eax);
            emit_sub(31, eax);
            emit(NEG, eax);
            emit_push(rax);
         } else {
            emit_pop(rax);
            emit(LZCNT, eax, eax);
            emit_push(rax);
         }
      }

      void emit_i32_ctz() {
         COUNT_INSTR();
         auto icount = fixed_size_instr(has_tzcnt()?6:13);
         if(!has_tzcnt()) {
            emit_pop(rax);
            emit_mov(32, ecx);
            emit(BSF, eax, eax);
            emit(CMOVZ, ecx, eax);
            emit_push(rax);
         } else {
            emit_pop(rax);
            emit(TZCNT, eax, eax);
            emit_push(rax);
         }
      }

      void emit_i32_popcnt() {
         COUNT_INSTR();
         auto icount = fixed_size_instr(6);
         emit_pop(rax);
         emit(POPCNT, eax);
         emit_push(rax);
      }

      // --------------- i32 binops ----------------------

      void emit_i32_add() {
         if (auto local = try_pop_recent_op<get_local_op>()) {
            COUNT_INSTR();
            emit_pop(rax);
            emit(ADD_A, local->expr, eax);
            emit_push(rax);
            return;
         }
         if (auto constant = try_pop_recent_op<i32_const_op>()) {
            auto value = constant->value;
            COUNT_INSTR();
            emit_pop(rax);
            emit_add(value, eax);
            emit_push(rax);
            return;
         }
         COUNT_INSTR();
         auto icount = fixed_size_instr(5);
         emit_pop(rax);
         emit_pop(rcx);
         emit_add(ecx, eax);
         emit_push(rax);
      }
      void emit_i32_sub() {
         if (auto c = try_pop_recent_op<i32_const_op>()) {
            COUNT_INSTR();
            emit_pop(rax);
            emit_sub(c->value, eax);
            emit_push(rax);
            return;
         }
         COUNT_INSTR();
         auto icount = fixed_size_instr(5);
         emit_pop(rcx);
         emit_pop(rax);
         emit_sub(ecx, eax);
         emit_push(rax);
      }
      void emit_i32_mul() {
         COUNT_INSTR();
         auto icount = fixed_size_instr(6);
         emit_pop(rax);
         emit_pop(rcx);
         emit(IMUL, ecx, eax);
         emit_push(rax);
      }
      void emit_i32_div_s() {
         COUNT_INSTR();
         auto icount = fixed_size_instr(6);
         emit_pop(rcx);
         emit_pop(rax);
         emit(CDQ);
         emit(IDIV, ecx);
         emit_push(rax);
      }
      void emit_i32_div_u() {
         COUNT_INSTR();
         auto icount = fixed_size_instr(7);
         emit_pop(rcx);
         emit_pop(rax);
         emit_xor(edx, edx);
         emit(DIV, ecx);
         emit_push(rax);
      }
      void emit_i32_rem_s() {
         COUNT_INSTR();
         auto icount = fixed_size_instr(15);
         emit_pop(rcx);
         emit_pop(rax);
         emit_cmp(-1, ecx);
         void* minus1 = emit_branch8(JE);
         emit(CDQ);
         emit(IDIV, ecx);
         void* end = emit_branch8(JMP_8);
         fix_branch8(minus1, code);
         emit_xor(edx, edx);
         fix_branch8(end, code);
         emit_push(rdx);
      }
      void emit_i32_rem_u() {
         COUNT_INSTR();
         auto icount = fixed_size_instr(7);
         emit_pop(rcx);
         emit_pop(rax);
         emit_xor(edx, edx);
         emit(DIV, ecx);
         emit_push(rdx);
      }
      void emit_i32_and() {
         if (auto c = try_pop_recent_op<i32_const_op>()) {
            COUNT_INSTR();
            emit_pop(rax);
            emit_and(c->value, eax);
            emit_push(rax);
            return;
         }
         COUNT_INSTR();
         auto icount = fixed_size_instr(5);
         emit_pop(rax);
         emit_pop(rcx);
         emit(AND_A, ecx, eax);
         emit_push(rax);
      }
      void emit_i32_or() {
         if (auto c = try_pop_recent_op<i32_const_op>()) {
            COUNT_INSTR();
            emit_pop(rax);
            emit_or(c->value, eax);
            emit_push(rax);
            return;
         }
         COUNT_INSTR();
         auto icount = fixed_size_instr(5);
         emit_pop(rax);
         emit_pop(rcx);
         emit(OR_A, ecx, eax);
         emit_push(rax);
      }
      void emit_i32_xor() {
         if (auto c = try_pop_recent_op<get_local_op>()) {
            COUNT_INSTR();
            emit_pop(rax);
            emit(XOR_A, c->expr, eax);
            emit_push(rax);
            return;
         }
         if (auto c = try_pop_recent_op<i32_const_op>()) {
            COUNT_INSTR();
            emit_pop(rax);
            if (c->value == 0xffffffffu) {
               emit(NOT, eax);
            } else {
               emit_xor(c->value, eax);
            }
            emit_push(rax);
            return;
         }
         COUNT_INSTR();
         auto icount = fixed_size_instr(5);
         emit_pop(rax);
         emit_pop(rcx);
         emit(XOR_A, ecx, eax);
         emit_push(rax);
      }
      void emit_i32_shl() {
         if (auto c = try_pop_recent_op<i32_const_op>()) {
            COUNT_INSTR();
            emit_pop(rax);
            emit(SHL_imm8, static_cast<imm8>(c->value & 0x1f), eax);
            emit_push(rax);
            return;
         }
         COUNT_INSTR();
         auto icount = fixed_size_instr(5);
         emit_pop(rcx);
         emit_pop(rax);
         emit(SHL_cl, eax);
         emit_push(rax);
      }
      void emit_i32_shr_s() {
         COUNT_INSTR();
         auto icount = fixed_size_instr(5);
         emit_pop(rcx);
         emit_pop(rax);
         emit(SAR_cl, eax);
         emit_push(rax);
      }
      void emit_i32_shr_u() {
         if (auto c = try_pop_recent_op<i32_const_op>()) {
            COUNT_INSTR();
            emit_pop(rax);
            emit(SHR_imm8, static_cast<imm8>(c->value & 0x1f), eax);
            emit_push(rax);
            return;
         }
         COUNT_INSTR();
         auto icount = fixed_size_instr(5);
         emit_pop(rcx);
         emit_pop(rax);
         emit(SHR_cl, eax);
         emit_push(rax);
      }
      void emit_i32_rotl() {
         COUNT_INSTR();
         auto icount = fixed_size_instr(5);
         emit_pop(rcx);
         emit_pop(rax);
         emit(ROL_cl, eax);
         emit_push(rax);
      }
      void emit_i32_rotr() {
         COUNT_INSTR();
         auto icount = fixed_size_instr(5);
         emit_pop(rcx);
         emit_pop(rax);
         emit(ROR_cl, eax);
         emit_push(rax);
      }

      // --------------- i64 unops ----------------------

      void emit_i64_clz() {
         COUNT_INSTR();
         auto icount = fixed_size_instr(has_tzcnt()?7:24);
         if(!has_tzcnt()) {
            // pop %rax
            emit_bytes(0x58);
            // mov $-1, %ecx
            emit_bytes(0x48, 0xc7, 0xc1, 0xff, 0xff, 0xff, 0xff);
            // bsr %eax, %eax
            emit_bytes(0x48, 0x0f, 0xbd, 0xc0);
            // cmovz %ecx, %eax
            emit_bytes(0x48, 0x0f, 0x44, 0xc1);
            // sub $63, %eax
            emit_bytes(0x48, 0x83, 0xe8, 0x3f);
            // neg %eax
            emit_bytes(0x48, 0xf7, 0xd8);
            // push %rax
            emit_bytes(0x50);
         } else {
            // popq %rax
            emit_bytes(0x58);
            // lzcntq %eax, %eax
            emit_bytes(0xf3, 0x48, 0x0f, 0xbd, 0xc0);
            // pushq %rax
            emit_bytes(0x50);
         }
      }

      void emit_i64_ctz() {
         COUNT_INSTR();
         auto icount = fixed_size_instr(has_tzcnt()?7:17);
         if(!has_tzcnt()) {
            // pop %rax
            emit_bytes(0x58);
            // mov $64, %ecx
            emit_bytes(0x48, 0xc7, 0xc1, 0x40, 0x00, 0x00, 0x00);
            // bsf %eax, %eax
            emit_bytes(0x48, 0x0f, 0xbc, 0xc0);
            // cmovz %ecx, %eax
            emit_bytes(0x48, 0x0f, 0x44, 0xc1);
            // push %rax
            emit_bytes(0x50);
         } else {
            // popq %rax
            emit_bytes(0x58);
            // tzcntq %eax, %eax
            emit_bytes(0xf3, 0x48, 0x0f, 0xbc, 0xc0);
            // pushq %rax
            emit_bytes(0x50);
         }
      }

      void emit_i64_popcnt() {
         COUNT_INSTR();
         auto icount = fixed_size_instr(7);
         // popq %rax
         emit_bytes(0x58);
         // popcntq %rax, %rax
         emit_bytes(0xf3, 0x48, 0x0f, 0xb8, 0xc0);
         // pushq %rax
         emit_bytes(0x50);
      }

      // --------------- i64 binops ----------------------

      void emit_i64_add() {
         COUNT_INSTR();
         auto icount = fixed_size_instr(6);
         emit_i64_binop(0x48, 0x01, 0xc8, 0x50);
      }
      void emit_i64_sub() {
         COUNT_INSTR();
         auto icount = fixed_size_instr(6);
         emit_i64_binop(0x48, 0x29, 0xc8, 0x50);
      }
      void emit_i64_mul() {
         COUNT_INSTR();
         auto icount = fixed_size_instr(7);
         emit_i64_binop(0x48, 0x0f, 0xaf, 0xc1, 0x50);
      }
      // cdq; idiv %rcx; pushq %rax
      void emit_i64_div_s() {
         COUNT_INSTR();
         auto icount = fixed_size_instr(8);
         emit_i64_binop(0x48, 0x99, 0x48, 0xf7, 0xf9, 0x50);
      }
      void emit_i64_div_u() {
         COUNT_INSTR();
         auto icount = fixed_size_instr(9);
         emit_i64_binop(0x48, 0x31, 0xd2, 0x48, 0xf7, 0xf1, 0x50);
      }
      void emit_i64_rem_s() {
         COUNT_INSTR();
         auto icount = fixed_size_instr(25);
         // pop %rcx
         emit_bytes(0x59);
         // pop %rax
         emit_bytes(0x58);
         // cmp $-1, %rcx
         emit_bytes(0x48, 0x83, 0xf9, 0xff);
         // je MINUS1
         emit_bytes(0x0f, 0x84);
         void* minus1 = emit_branch_target32();
         // cqo
         emit_bytes(0x48, 0x99);
         // idiv %rcx
         emit_bytes(0x48, 0xf7, 0xf9);
         // jmp END
         emit_bytes(0xe9);
         void* end = emit_branch_target32();
         // MINUS1:
         fix_branch(minus1, code);
         // xor %edx, %edx
         emit_bytes(0x31, 0xd2);
         // END:
         fix_branch(end, code);
         // push %rdx
         emit_bytes(0x52);
      }
      void emit_i64_rem_u() {
         COUNT_INSTR();
         auto icount = fixed_size_instr(9);
         emit_i64_binop(0x48, 0x31, 0xd2, 0x48, 0xf7, 0xf1, 0x52);
      }
      void emit_i64_and() {
         COUNT_INSTR();
         auto icount = fixed_size_instr(6);
         emit_i64_binop(0x48, 0x21, 0xc8, 0x50);
      }
      void emit_i64_or() {
         COUNT_INSTR();
         auto icount = fixed_size_instr(6);
         emit_i64_binop(0x48, 0x09, 0xc8, 0x50);
      }
      void emit_i64_xor() {
         COUNT_INSTR();
         auto icount = fixed_size_instr(6);
         emit_i64_binop(0x48, 0x31, 0xc8, 0x50);
      }
      void emit_i64_shl() {
         COUNT_INSTR();
         auto icount = fixed_size_instr(6);
         emit_i64_binop(0x48, 0xd3, 0xe0, 0x50);
      }
      void emit_i64_shr_s() {
         COUNT_INSTR();
         auto icount = fixed_size_instr(6);
         emit_i64_binop(0x48, 0xd3, 0xf8, 0x50);
      }
      void emit_i64_shr_u() {
         COUNT_INSTR();
         auto icount = fixed_size_instr(6);
         emit_i64_binop(0x48, 0xd3, 0xe8, 0x50);
      }
      void emit_i64_rotl() {
         COUNT_INSTR();
         auto icount = fixed_size_instr(6);
         emit_i64_binop(0x48, 0xd3, 0xc0, 0x50);
      }
      void emit_i64_rotr() {
         COUNT_INSTR();
         auto icount = fixed_size_instr(6);
         emit_i64_binop(0x48, 0xd3, 0xc8, 0x50);
      }

      // --------------- f32 unops ----------------------

      void emit_f32_abs() {
         COUNT_INSTR();
         auto icount = fixed_size_instr(7);
         // popq %rax; 
         emit_bytes(0x58);
         // andl 0x7fffffff, %eax
         emit_bytes(0x25);
         emit_operand32(0x7fffffff);
         // pushq %rax
         emit_bytes(0x50);
      }

      void emit_f32_neg() {
         COUNT_INSTR();
         auto icount = fixed_size_instr(7);
         // popq %rax
         emit_bytes(0x58);
         // xorl 0x80000000, %eax
         emit_bytes(0x35);
         emit_operand32(0x80000000);
         // pushq %rax
         emit_bytes(0x50);
      }

      void emit_f32_ceil() {
         COUNT_INSTR();
         auto icount = softfloat_instr(12, 36, 54);
         if constexpr (use_softfloat) {
            if (_mod.eosio_fp) {
               return emit_softfloat_unop(CHOOSE_FN(_eosio_f32_ceil<false>));
            } else {
               return emit_softfloat_unop(CHOOSE_FN(_eosio_f32_ceil<true>));
            }
         }
         // roundss 0b1010, (%rsp), %xmm0
         emit_bytes(0x66, 0x0f, 0x3a, 0x0a, 0x04, 0x24, 0x0a);
         // movss %xmm0, (%rsp)
         emit_bytes(0xf3, 0x0f, 0x11, 0x04, 0x24);
      }

      void emit_f32_floor() {
         COUNT_INSTR();
         auto icount = softfloat_instr(12, 36, 54);
         if constexpr (use_softfloat) {
            if (_mod.eosio_fp) {
               return emit_softfloat_unop(CHOOSE_FN(_eosio_f32_floor<false>));
            } else {
               return emit_softfloat_unop(CHOOSE_FN(_eosio_f32_floor<true>));
            }
         }
         // roundss 0b1001, (%rsp), %xmm0
         emit_bytes(0x66, 0x0f, 0x3a, 0x0a, 0x04, 0x24, 0x09);
         // movss %xmm0, (%rsp)
         emit_bytes(0xf3, 0x0f, 0x11, 0x04, 0x24);
      }

      void emit_f32_trunc() {
         COUNT_INSTR();
         auto icount = softfloat_instr(12, 36, 54);
         if constexpr (use_softfloat) {
            if (_mod.eosio_fp) {
               return emit_softfloat_unop(CHOOSE_FN(_eosio_f32_trunc<false>));
            } else {
               return emit_softfloat_unop(CHOOSE_FN(_eosio_f32_trunc<true>));
            }
         }
         // roundss 0b1011, (%rsp), %xmm0
         emit_bytes(0x66, 0x0f, 0x3a, 0x0a, 0x04, 0x24, 0x0b);
         // movss %xmm0, (%rsp)
         emit_bytes(0xf3, 0x0f, 0x11, 0x04, 0x24);
      }

      void emit_f32_nearest() {
         COUNT_INSTR();
         auto icount = softfloat_instr(12, 36, 54);
         if constexpr (use_softfloat) {
            if (_mod.eosio_fp) {
               return emit_softfloat_unop(CHOOSE_FN(_eosio_f32_nearest<false>));
            } else {
               return emit_softfloat_unop(CHOOSE_FN(_eosio_f32_nearest<true>));
            }
         }
         // roundss 0b1000, (%rsp), %xmm0
         emit_bytes(0x66, 0x0f, 0x3a, 0x0a, 0x04, 0x24, 0x08);
         // movss %xmm0, (%rsp)
         emit_bytes(0xf3, 0x0f, 0x11, 0x04, 0x24);
      }

      void emit_f32_sqrt() {
         COUNT_INSTR();
         auto icount = softfloat_instr(10, 36, 54);
         if constexpr (use_softfloat) {
            return emit_softfloat_unop(CHOOSE_FN(_eosio_f32_sqrt));
         }
         // sqrtss (%rsp), %xmm0
         emit_bytes(0xf3, 0x0f, 0x51, 0x04, 0x24);
         // movss %xmm0, (%rsp)
         emit_bytes(0xf3, 0x0f, 0x11, 0x04, 0x24);
      }

      // --------------- f32 binops ----------------------

      void emit_f32_add() {
         auto icount = softfloat_instr(21, 44, 58);
         emit_f32_binop(0x58, CHOOSE_FN(_eosio_f32_add));
      }
      void emit_f32_sub() {
         auto icount = softfloat_instr(21, 44, 58);
         emit_f32_binop(0x5c, CHOOSE_FN(_eosio_f32_sub));
      }
      void emit_f32_mul() {
         auto icount = softfloat_instr(21, 44, 58);
         emit_f32_binop(0x59, CHOOSE_FN(_eosio_f32_mul));
      }
      void emit_f32_div() {
         auto icount = softfloat_instr(21, 44, 58);
         emit_f32_binop(0x5e, CHOOSE_FN(_eosio_f32_div));
      }
      void emit_f32_min() {
         COUNT_INSTR();
         auto icount = softfloat_instr(47, 44, 58);
        if constexpr(use_softfloat) {
           if (_mod.eosio_fp) {
              emit_f32_binop_softfloat(CHOOSE_FN(_eosio_f32_min<false>));
           } else {
              emit_f32_binop_softfloat(CHOOSE_FN(_eosio_f32_min<true>));
           }
           return;
        }
        // mov (%rsp), %eax
        emit_bytes(0x8b, 0x04, 0x24);
        // test %eax, %eax
        emit_bytes(0x85, 0xc0);
        // je ZERO
        emit_bytes(0x0f, 0x84);
        void* zero = emit_branch_target32();
        // movss 8(%rsp), %xmm0
        emit_bytes(0xf3, 0x0f, 0x10, 0x44, 0x24, 0x08);
        // minss (%rsp), %xmm0
        emit_bytes(0xf3, 0x0f, 0x5d, 0x04, 0x24);
        // jmp DONE
        emit_bytes(0xe9);
        void* done = emit_branch_target32();
        // ZERO:
        fix_branch(zero, code);
        // movss (%rsp), %xmm0
        emit_bytes(0xf3, 0x0f, 0x10, 0x04, 0x24);
        // minss 8(%rsp), %xmm0
        emit_bytes(0xf3, 0x0f, 0x5d, 0x44, 0x24, 0x08);
        // DONE:
        fix_branch(done, code);
        // add $8, %rsp
        emit_bytes(0x48, 0x83, 0xc4, 0x08);
        // movss %xmm0, (%rsp)
        emit_bytes(0xf3, 0x0f, 0x11, 0x04, 0x24);
      }
      void emit_f32_max() {
         COUNT_INSTR();
         auto icount = softfloat_instr(47, 44, 58);
        if(use_softfloat) {
           if (_mod.eosio_fp) {
              emit_f32_binop_softfloat(CHOOSE_FN(_eosio_f32_max<false>));
           } else {
              emit_f32_binop_softfloat(CHOOSE_FN(_eosio_f32_max<true>));
           }
           return;
        }
        // mov (%rsp), %eax
        emit_bytes(0x8b, 0x04, 0x24);
        // test %eax, %eax
        emit_bytes(0x85, 0xc0);
        // je ZERO
        emit_bytes(0x0f, 0x84);
        void* zero = emit_branch_target32();
        // movss (%rsp), %xmm0
        emit_bytes(0xf3, 0x0f, 0x10, 0x04, 0x24);
        // maxss 8(%rsp), %xmm0
        emit_bytes(0xf3, 0x0f, 0x5f, 0x44, 0x24, 0x08);
        // jmp DONE
        emit_bytes(0xe9);
        void* done = emit_branch_target32();
        // ZERO:
        fix_branch(zero, code);
        // movss 8(%rsp), %xmm0
        emit_bytes(0xf3, 0x0f, 0x10, 0x44, 0x24, 0x08);
        // maxss (%rsp), %xmm0
        emit_bytes(0xf3, 0x0f, 0x5f, 0x04, 0x24);
        // DONE:
        fix_branch(done, code);
        // add $8, %rsp
        emit_bytes(0x48, 0x83, 0xc4, 0x08);
        // movss %xmm0, (%rsp)
        emit_bytes(0xf3, 0x0f, 0x11, 0x04, 0x24);
      }

      void emit_f32_copysign() {
         COUNT_INSTR();
         auto icount = fixed_size_instr(16);
         // popq %rax; 
         emit_bytes(0x58);
         // andl 0x80000000, %eax
         emit_bytes(0x25);
         emit_operand32(0x80000000);
         // popq %rcx
         emit_bytes(0x59);
         // andl 0x7fffffff, %ecx
         emit_bytes(0x81, 0xe1);
         emit_operand32(0x7fffffff);
         // orl %ecx, %eax
         emit_bytes(0x09, 0xc8);
         // pushq %rax
         emit_bytes(0x50);
      }
      
      // --------------- f64 unops ----------------------

      void emit_f64_abs() {
         COUNT_INSTR();
         auto icount = fixed_size_instr(15);
         // popq %rcx; 
         emit_bytes(0x59);
         // movabsq $0x7fffffffffffffff, %rax
         emit_bytes(0x48, 0xb8);
         emit_operand64(0x7fffffffffffffffull);
         // andq %rcx, %rax
         emit_bytes(0x48, 0x21, 0xc8);
         // pushq %rax
         emit_bytes(0x50);
      }

      void emit_f64_neg() {
         COUNT_INSTR();
         auto icount = fixed_size_instr(15);
         // popq %rcx; 
         emit_bytes(0x59);
         // movabsq $0x8000000000000000, %rax
         emit_bytes(0x48, 0xb8);
         emit_operand64(0x8000000000000000ull);
         // xorq %rcx, %rax
         emit_bytes(0x48, 0x31, 0xc8);
         // pushq %rax
         emit_bytes(0x50);
      }

      void emit_f64_ceil() {
         COUNT_INSTR();
         auto icount = softfloat_instr(12, 38, 56);
         if constexpr (use_softfloat) {
            if (_mod.eosio_fp) {
               return emit_softfloat_unop(CHOOSE_FN(_eosio_f64_ceil<false>));
            } else {
               return emit_softfloat_unop(CHOOSE_FN(_eosio_f64_ceil<true>));
            }
         }
         // roundsd 0b1010, (%rsp), %xmm0
         emit_bytes(0x66, 0x0f, 0x3a, 0x0b, 0x04, 0x24, 0x0a);
         // movsd %xmm0, (%rsp)
         emit_bytes(0xf2, 0x0f, 0x11, 0x04, 0x24);
      }

      void emit_f64_floor() {
         COUNT_INSTR();
         auto icount = softfloat_instr(12, 38, 56);
         if constexpr (use_softfloat) {
            if (_mod.eosio_fp) {
               return emit_softfloat_unop(CHOOSE_FN(_eosio_f64_floor<false>));
            } else {
               return emit_softfloat_unop(CHOOSE_FN(_eosio_f64_floor<true>));
            }
         }
         // roundsd 0b1001, (%rsp), %xmm0
         emit_bytes(0x66, 0x0f, 0x3a, 0x0b, 0x04, 0x24, 0x09);
         // movss %xmm0, (%rsp)
         emit_bytes(0xf2, 0x0f, 0x11, 0x04, 0x24);
      }

      void emit_f64_trunc() {
         COUNT_INSTR();
         auto icount = softfloat_instr(12, 38, 56);
         if constexpr (use_softfloat) {
            if (_mod.eosio_fp) {
               return emit_softfloat_unop(CHOOSE_FN(_eosio_f64_trunc<false>));
            } else {
               return emit_softfloat_unop(CHOOSE_FN(_eosio_f64_trunc<true>));
            }
         }
         // roundsd 0b1011, (%rsp), %xmm0
         emit_bytes(0x66, 0x0f, 0x3a, 0x0b, 0x04, 0x24, 0x0b);
         // movss %xmm0, (%rsp)
         emit_bytes(0xf2, 0x0f, 0x11, 0x04, 0x24);
      }

      void emit_f64_nearest() {
         COUNT_INSTR();
         auto icount = softfloat_instr(12, 38, 56);
         if constexpr (use_softfloat) {
            if (_mod.eosio_fp) {
               return emit_softfloat_unop(CHOOSE_FN(_eosio_f64_nearest<false>));
            } else {
               return emit_softfloat_unop(CHOOSE_FN(_eosio_f64_nearest<true>));
            }
         }
         // roundsd 0b1000, (%rsp), %xmm0
         emit_bytes(0x66, 0x0f, 0x3a, 0x0b, 0x04, 0x24, 0x08);
         // movss %xmm0, (%rsp)
         emit_bytes(0xf2, 0x0f, 0x11, 0x04, 0x24);
      }

      void emit_f64_sqrt() {
         COUNT_INSTR();
         auto icount = softfloat_instr(10, 38, 56);
         if constexpr (use_softfloat) {
            return emit_softfloat_unop(CHOOSE_FN(_eosio_f64_sqrt));
         }
         // sqrtss (%rsp), %xmm0
         emit_bytes(0xf2, 0x0f, 0x51, 0x04, 0x24);
         // movss %xmm0, (%rsp)
         emit_bytes(0xf2, 0x0f, 0x11, 0x04, 0x24);
      }

      // --------------- f64 binops ----------------------

      void emit_f64_add() {
         COUNT_INSTR();
         auto icount = softfloat_instr(21, 47, 61);
         emit_f64_binop(0x58, CHOOSE_FN(_eosio_f64_add));
      }
      void emit_f64_sub() {
         COUNT_INSTR();
         auto icount = softfloat_instr(21, 47, 61);
         emit_f64_binop(0x5c, CHOOSE_FN(_eosio_f64_sub));
      }
      void emit_f64_mul() {
         COUNT_INSTR();
         auto icount = softfloat_instr(21, 47, 61);
         emit_f64_binop(0x59, CHOOSE_FN(_eosio_f64_mul));
      }
      void emit_f64_div() {
         COUNT_INSTR();
         auto icount = softfloat_instr(21, 47, 61);
         emit_f64_binop(0x5e, CHOOSE_FN(_eosio_f64_div));
      }
      void emit_f64_min() {
         COUNT_INSTR();
         auto icount = softfloat_instr(49, 47, 61);
         if(use_softfloat) {
            if (_mod.eosio_fp) {
               emit_f64_binop_softfloat(CHOOSE_FN(_eosio_f64_min<false>));
            } else {
               emit_f64_binop_softfloat(CHOOSE_FN(_eosio_f64_min<true>));
            }
            return;
         }
         // mov (%rsp), %rax
         emit_bytes(0x48, 0x8b, 0x04, 0x24);
         // test %rax, %rax
         emit_bytes(0x48, 0x85, 0xc0);
         // je ZERO
         emit_bytes(0x0f, 0x84);
         void* zero = emit_branch_target32();
         // movsd 8(%rsp), %xmm0
         emit_bytes(0xf2, 0x0f, 0x10, 0x44, 0x24, 0x08);
         // minsd (%rsp), %xmm0
         emit_bytes(0xf2, 0x0f, 0x5d, 0x04, 0x24);
         // jmp DONE
         emit_bytes(0xe9);
         void* done = emit_branch_target32();
         // ZERO:
         fix_branch(zero, code);
         // movsd (%rsp), %xmm0
         emit_bytes(0xf2, 0x0f, 0x10, 0x04, 0x24);
         // minsd 8(%rsp), %xmm0
         emit_bytes(0xf2, 0x0f, 0x5d, 0x44, 0x24, 0x08);
         // DONE:
         fix_branch(done, code);
         // add $8, %rsp
         emit_bytes(0x48, 0x83, 0xc4, 0x08);
         // movsd %xmm0, (%rsp)
         emit_bytes(0xf2, 0x0f, 0x11, 0x04, 0x24);
      }
      void emit_f64_max() {
         COUNT_INSTR();
         auto icount = softfloat_instr(49, 47, 61);
         if(use_softfloat) {
            if (_mod.eosio_fp) {
               emit_f64_binop_softfloat(CHOOSE_FN(_eosio_f64_max<false>));
            } else {
               emit_f64_binop_softfloat(CHOOSE_FN(_eosio_f64_max<true>));
            }
            return;
         }
         // mov (%rsp), %rax
         emit_bytes(0x48, 0x8b, 0x04, 0x24);
         // test %rax, %rax
         emit_bytes(0x48, 0x85, 0xc0);
         // je ZERO
         emit_bytes(0x0f, 0x84);
         void* zero = emit_branch_target32();
         // maxsd (%rsp), %xmm0
         emit_bytes(0xf2, 0x0f, 0x10, 0x04, 0x24);
         // maxsd 8(%rsp), %xmm0
         emit_bytes(0xf2, 0x0f, 0x5f, 0x44, 0x24, 0x08);
         // jmp DONE
         emit_bytes(0xe9);
         void* done = emit_branch_target32();
         // ZERO:
         fix_branch(zero, code);
         // movsd 8(%rsp), %xmm0
         emit_bytes(0xf2, 0x0f, 0x10, 0x44, 0x24, 0x08);
         // maxsd (%rsp), %xmm0
         emit_bytes(0xf2, 0x0f, 0x5f, 0x04, 0x24);
         // DONE:
         fix_branch(done, code);
         // add $8, %rsp
         emit_bytes(0x48, 0x83, 0xc4, 0x08);
         // movsd %xmm0, (%rsp)
         emit_bytes(0xf2, 0x0f, 0x11, 0x04, 0x24);
      }

      void emit_f64_copysign() {
         COUNT_INSTR();
         auto icount = fixed_size_instr(25);
         // popq %rcx; 
         emit_bytes(0x59);
         // movabsq 0x8000000000000000, %rax
         emit_bytes(0x48, 0xb8);
         emit_operand64(0x8000000000000000ull);
         // andq %rax, %rcx
         emit_bytes(0x48, 0x21, 0xc1);
         // popq %rdx
         emit_bytes(0x5a);
         // notq %rax
         emit_bytes(0x48, 0xf7, 0xd0);
         // andq %rdx, %rax
         emit_bytes(0x48, 0x21, 0xd0);
         // orq %rcx, %rax
         emit_bytes(0x48, 0x09, 0xc8);
         // pushq %rax
         emit_bytes(0x50);
      }

      // --------------- conversions --------------------


      void emit_i32_wrap_i64() {
         COUNT_INSTR();
         auto icount = fixed_size_instr(6);
         // Zero out the high 4 bytes
         // xor %eax, %eax
         emit_bytes(0x31, 0xc0);
         // mov %eax, 4(%rsp)
         emit_bytes(0x89, 0x44, 0x24, 0x04);
      }

      void emit_i32_trunc_s_f32() {
         COUNT_INSTR();
         auto icount = softfloat_instr(33, 36, 54);
         if constexpr (use_softfloat) {
            return emit_softfloat_unop(CHOOSE_FN(softfloat_trap<&_eosio_f32_trunc_i32s>()));
         }
         // cvttss2si 8(%rsp), %eax
         emit_f2i(0xf3, 0x0f, 0x2c, 0x44, 0x24, 0x08);
         // mov %eax, (%rsp)
         emit_bytes(0x89, 0x04 ,0x24);
      }

      void emit_i32_trunc_u_f32() {
         COUNT_INSTR();
         auto icount = softfloat_instr(46, 36, 54);
         if constexpr (use_softfloat) {
            return emit_softfloat_unop(CHOOSE_FN(softfloat_trap<&_eosio_f32_trunc_i32u>()));
         }
         // cvttss2si 8(%rsp), %rax
         emit_f2i(0xf3, 0x48, 0x0f, 0x2c, 0x44, 0x24, 0x08);
         // mov %eax, (%rsp)
         emit_bytes(0x89, 0x04 ,0x24);
         // shr $32, %rax
         emit_bytes(0x48, 0xc1, 0xe8, 0x20);
         // test %eax, %eax
         emit_bytes(0x85, 0xc0);
         // jnz FP_ERROR_HANDLER
         emit_bytes(0x0f, 0x85);
         fix_branch(emit_branch_target32(), fpe_handler);
      }
      void emit_i32_trunc_s_f64() {
         COUNT_INSTR();
         auto icount = softfloat_instr(34, 38, 56);
         if constexpr (use_softfloat) {
            if (_mod.eosio_fp) {
               return emit_softfloat_unop(CHOOSE_FN(softfloat_trap<&_eosio_f64_trunc_i32s<false>>()));
            } else {
               return emit_softfloat_unop(CHOOSE_FN(softfloat_trap<&_eosio_f64_trunc_i32s<true>>()));
            }
         }
         // cvttsd2si 8(%rsp), %eax
         emit_f2i(0xf2, 0x0f, 0x2c, 0x44, 0x24, 0x08);
         // movq %rax, (%rsp)
         emit_bytes(0x48, 0x89, 0x04 ,0x24);
      }

      void emit_i32_trunc_u_f64() {
         COUNT_INSTR();
         auto icount = softfloat_instr(47, 38, 56);
         if constexpr (use_softfloat) {
            return emit_softfloat_unop(CHOOSE_FN(softfloat_trap<&_eosio_f64_trunc_i32u>()));
         }
         // cvttsd2si 8(%rsp), %rax
         emit_f2i(0xf2, 0x48, 0x0f, 0x2c, 0x44, 0x24, 0x08);
         // movq %rax, (%rsp)
         emit_bytes(0x48, 0x89, 0x04 ,0x24);
         // shr $32, %rax
         emit_bytes(0x48, 0xc1, 0xe8, 0x20);
         // test %eax, %eax
         emit_bytes(0x85, 0xc0);
         // jnz FP_ERROR_HANDLER
         emit_bytes(0x0f, 0x85);
         fix_branch(emit_branch_target32(), fpe_handler);
      }

      void emit_i32_trunc_sat_f32_s() {
         COUNT_INSTR();
         emit_softfloat_unop(CHOOSE_FN(_eosio_i32_trunc_sat_f32_s));
      }

      void emit_i32_trunc_sat_f32_u() {
         COUNT_INSTR();
         emit_softfloat_unop(CHOOSE_FN(_eosio_i32_trunc_sat_f32_u));
      }

      void emit_i32_trunc_sat_f64_s() {
         COUNT_INSTR();
         emit_softfloat_unop(CHOOSE_FN(_eosio_i32_trunc_sat_f64_s));
      }

      void emit_i32_trunc_sat_f64_u() {
         COUNT_INSTR();
         emit_softfloat_unop(CHOOSE_FN(_eosio_i32_trunc_sat_f64_u));
      }

      void emit_i32_extend8_s() {
         COUNT_INSTR();
         auto icount = fixed_size_instr(7);
         emit(MOVSXB, *rsp, eax);
         emit_mov(eax, *rsp);
      }

      void emit_i32_extend16_s() {
         COUNT_INSTR();
         auto icount = fixed_size_instr(7);
         emit(MOVSXW, *rsp, eax);
         emit_mov(eax, *rsp);
      }

      void emit_i64_extend_s_i32() {
         COUNT_INSTR();
         auto icount = fixed_size_instr(8);
         // movslq (%rsp), %rax
         emit_bytes(0x48, 0x63, 0x04, 0x24);
         // mov %rax, (%rsp)
         emit_bytes(0x48, 0x89, 0x04, 0x24);
      }

      void emit_i64_extend_u_i32() { /* Nothing to do */ }

      void emit_i64_extend8_s() {
         COUNT_INSTR();
         auto icount = fixed_size_instr(9);
         emit(MOVSXB, *rsp, rax);
         emit_mov(rax, *rsp);
      }

      void emit_i64_extend16_s() {
         COUNT_INSTR();
         auto icount = fixed_size_instr(9);
         emit(MOVSXW, *rsp, rax);
         emit_mov(rax, *rsp);
      }

      void emit_i64_extend32_s() {
         COUNT_INSTR();
         auto icount = fixed_size_instr(8);
         emit(MOVSXD, *rsp, rax);
         emit_mov(rax, *rsp);
      }

      void emit_i64_trunc_s_f32() {
         COUNT_INSTR();
         auto icount = softfloat_instr(35, 37, 55);
         if constexpr (use_softfloat) {
            return emit_softfloat_unop(CHOOSE_FN(softfloat_trap<&_eosio_f32_trunc_i64s>()));
         }
         // cvttss2si (%rsp), %rax
         emit_f2i(0xf3, 0x48, 0x0f, 0x2c, 0x44, 0x24, 0x08);
         // mov %rax, (%rsp)
         emit_bytes(0x48, 0x89, 0x04 ,0x24);
      }
      void emit_i64_trunc_u_f32() {
         COUNT_INSTR();
         auto icount = softfloat_instr(101, 37, 55);
         if constexpr (use_softfloat) {
            return emit_softfloat_unop(CHOOSE_FN(softfloat_trap<&_eosio_f32_trunc_i64u>()));
         }
         // mov $0x5f000000, %eax
         emit_bytes(0xb8);
         emit_operand32(0x5f000000);
         // movss (%rsp), %xmm0
         emit_bytes(0xf3, 0x0f, 0x10, 0x04, 0x24);
         // mov %eax, (%rsp)
         emit_bytes(0x89, 0x04, 0x24);
         // movss (%rsp), %xmm1
         emit_bytes(0xf3, 0x0f, 0x10, 0x0c, 0x24);
         // movaps %xmm0, %xmm2
         emit_bytes(0x0f, 0x28, 0xd0);
         // subss %xmm1, %xmm2
         emit_bytes(0xf3, 0x0f, 0x5c, 0xd1);
         // cvttss2siq %xmm2, %rax
         emit_f2i(0xf3, 0x48, 0x0f, 0x2c, 0xc2);
         // movabsq $0x8000000000000000, %rcx
         emit_bytes(0x48, 0xb9);
         emit_operand64(0x8000000000000000);
         // xorq %rax, %rcx
         emit_bytes(0x48, 0x31, 0xc1);
         // cvttss2siq %xmm0, %rax
         emit_bytes(0xf3, 0x48, 0x0f, 0x2c, 0xc0);
         // xor %rdx, %rdx
         emit_bytes(0x48, 0x31, 0xd2);
         // ucomiss %xmm0, %xmm1
         emit_bytes(0x0f, 0x2e, 0xc8);
         // cmovaq %rax, %rdx
         emit_bytes(0x48, 0x0f, 0x47, 0xd0);
         // cmovbeq %rcx, %rax
         emit_bytes(0x48, 0x0f, 0x46, 0xc1);
         // mov %rax, (%rsp)
         emit_bytes(0x48, 0x89, 0x04, 0x24);
         // bt $63, %rdx
         emit_bytes(0x48, 0x0f, 0xba, 0xe2, 0x3f);
         // jc FP_ERROR_HANDLER
         emit_bytes(0x0f, 0x82);
         fix_branch(emit_branch_target32(), fpe_handler);
      }
      void emit_i64_trunc_s_f64() {
         COUNT_INSTR();
         auto icount = softfloat_instr(35, 38, 56);
         if constexpr (use_softfloat) {
            return emit_softfloat_unop(CHOOSE_FN(softfloat_trap<&_eosio_f64_trunc_i64s>()));
         }
         // cvttsd2si (%rsp), %rax
         emit_f2i(0xf2, 0x48, 0x0f, 0x2c, 0x44, 0x24, 0x08);
         // mov %rax, (%rsp)
         emit_bytes(0x48, 0x89, 0x04 ,0x24);
      }
      void emit_i64_trunc_u_f64() {
         COUNT_INSTR();
         auto icount = softfloat_instr(109, 38, 56);
         if constexpr (use_softfloat) {
            return emit_softfloat_unop(CHOOSE_FN(softfloat_trap<&_eosio_f64_trunc_i64u>()));
         }
         // movabsq $0x43e0000000000000, %rax
         emit_bytes(0x48, 0xb8);
         emit_operand64(0x43e0000000000000);
         // movsd (%rsp), %xmm0
         emit_bytes(0xf2, 0x0f, 0x10, 0x04, 0x24);
         // movq %rax, (%rsp)
         emit_bytes(0x48, 0x89, 0x04, 0x24);
         // movsd (%rsp), %xmm1
         emit_bytes(0xf2, 0x0f, 0x10, 0x0c, 0x24);
         // movapd %xmm0, %xmm2
         emit_bytes(0x66, 0x0f, 0x28, 0xd0);
         // subsd %xmm1, %xmm2
         emit_bytes(0xf2, 0x0f, 0x5c, 0xd1);
         // cvttsd2siq %xmm2, %rax
         emit_f2i(0xf2, 0x48, 0x0f, 0x2c, 0xc2);
         // movabsq $0x8000000000000000, %rcx
         emit_bytes(0x48, 0xb9);
         emit_operand64(0x8000000000000000);
         // xorq %rax, %rcx
         emit_bytes(0x48, 0x31, 0xc1);
         // cvttsd2siq %xmm0, %rax
         emit_bytes(0xf2, 0x48, 0x0f, 0x2c, 0xc0);
         // xor %rdx, %rdx
         emit_bytes(0x48, 0x31, 0xd2);
         // ucomisd %xmm0, %xmm1
         emit_bytes(0x66, 0x0f, 0x2e, 0xc8);
         // cmovaq %rax, %rdx
         emit_bytes(0x48, 0x0f, 0x47, 0xd0);
         // cmovbeq %rcx, %rax
         emit_bytes(0x48, 0x0f, 0x46, 0xc1);
         // mov %rax, (%rsp)
         emit_bytes(0x48, 0x89, 0x04, 0x24);
         // bt $63, %rdx
         emit_bytes(0x48, 0x0f, 0xba, 0xe2, 0x3f);
         // jc FP_ERROR_HANDLER
         emit_bytes(0x0f, 0x82);
         fix_branch(emit_branch_target32(), fpe_handler);
      }

      void emit_i64_trunc_sat_f32_s() {
         COUNT_INSTR();
         emit_softfloat_unop(CHOOSE_FN(_eosio_i64_trunc_sat_f32_s));
      }

      void emit_i64_trunc_sat_f32_u() {
         COUNT_INSTR();
         emit_softfloat_unop(CHOOSE_FN(_eosio_i64_trunc_sat_f32_u));
      }

      void emit_i64_trunc_sat_f64_s() {
         COUNT_INSTR();
         emit_softfloat_unop(CHOOSE_FN(_eosio_i64_trunc_sat_f64_s));
      }

      void emit_i64_trunc_sat_f64_u() {
         COUNT_INSTR();
         emit_softfloat_unop(CHOOSE_FN(_eosio_i64_trunc_sat_f64_u));
      }

      void emit_f32_convert_s_i32() {
         COUNT_INSTR();
         auto icount = softfloat_instr(10, 36, 54);
         if constexpr (use_softfloat) {
            return emit_softfloat_unop(CHOOSE_FN(_eosio_i32_to_f32));
         }
         // cvtsi2ssl (%rsp), %xmm0
         emit_bytes(0xf3, 0x0f, 0x2a, 0x04, 0x24);
         // movss %xmm0, (%rsp)
         emit_bytes(0xf3, 0x0f, 0x11, 0x04, 0x24);
      }
      void emit_f32_convert_u_i32() {
         COUNT_INSTR();
         auto icount = softfloat_instr(11, 36, 54);
         if constexpr (use_softfloat) {
            return emit_softfloat_unop(CHOOSE_FN(_eosio_ui32_to_f32));
         }
         // zero-extend to 64-bits
         // cvtsi2sslq (%rsp), %xmm0
         emit_bytes(0xf3, 0x48, 0x0f, 0x2a, 0x04, 0x24);
         // movss %xmm0, (%rsp)
         emit_bytes(0xf3, 0x0f, 0x11, 0x04, 0x24);
      }
      void emit_f32_convert_s_i64() {
         COUNT_INSTR();
         auto icount = softfloat_instr(11, 38, 56);
         if constexpr (use_softfloat) {
            return emit_softfloat_unop(CHOOSE_FN(_eosio_i64_to_f32));
         }
         // cvtsi2sslq (%rsp), %xmm0
         emit_bytes(0xf3, 0x48, 0x0f, 0x2a, 0x04, 0x24);
         // movss %xmm0, (%rsp)
         emit_bytes(0xf3, 0x0f, 0x11, 0x04, 0x24);
      }
      void emit_f32_convert_u_i64() {
         COUNT_INSTR();
         auto icount = softfloat_instr(55, 38, 56);
         if constexpr (use_softfloat) {
            return emit_softfloat_unop(CHOOSE_FN(_eosio_ui64_to_f32));
         }
        // movq (%rsp), %rax
        emit_bytes(0x48, 0x8b, 0x04, 0x24);
        // testq %rax, %rax
        emit_bytes(0x48, 0x85, 0xc0);
        // js LARGE
        emit_bytes(0x0f, 0x88);
        void * large = emit_branch_target32();
        // cvtsi2ssq %rax, %xmm0
        emit_bytes(0xf3, 0x48, 0x0f, 0x2a, 0xc0);
        // jmp done
        emit_bytes(0xe9);
        void* done = emit_branch_target32();
        // LARGE:
        fix_branch(large, code);
        // movq %rax, %rcx
        emit_bytes(0x48, 0x89, 0xc1);
        // shrq %rax
        emit_bytes(0x48, 0xd1, 0xe8);
        // andl $1, %ecx
        emit_bytes(0x83, 0xe1, 0x01);
        // orq %rcx, %rax
        emit_bytes(0x48, 0x09, 0xc8);
        // cvtsi2ssq %rax, %xmm0
        emit_bytes(0xf3, 0x48, 0x0f, 0x2a, 0xc0);
        // addss %xmm0, %xmm0
        emit_bytes(0xf3, 0x0f, 0x58, 0xc0);
        // DONE:
        fix_branch(done, code);
        // xorl %eax, %eax
        emit_bytes(0x31, 0xc0);
        // movl %eax, 4(%rsp)
        emit_bytes(0x89, 0x44, 0x24, 0x04);
        // movss %xmm0, (%rsp)
        emit_bytes(0xf3, 0x0f, 0x11, 0x04, 0x24);
      }
      void emit_f32_demote_f64() {
         COUNT_INSTR();
         auto icount = softfloat_instr(16, 38, 56);
         if constexpr (use_softfloat) {
            return emit_softfloat_unop(CHOOSE_FN(_eosio_f64_demote));
         }
         // cvtsd2ss (%rsp), %xmm0
         emit_bytes(0xf2, 0x0f, 0x5a, 0x04, 0x24);
         // movss %xmm0, (%rsp)
         emit_bytes(0xf3, 0x0f, 0x11, 0x04, 0x24);
         // Zero out the high 4 bytes
         // xor %eax, %eax
         emit_bytes(0x31, 0xc0);
         // mov %eax, 4(%rsp)
         emit_bytes(0x89, 0x44, 0x24, 0x04);
      }
      void emit_f64_convert_s_i32() {
         COUNT_INSTR();
         auto icount = softfloat_instr(10, 37, 55);
         if constexpr (use_softfloat) {
            return emit_softfloat_unop(CHOOSE_FN(_eosio_i32_to_f64));
         }
         // cvtsi2sdl (%rsp), %xmm0
         emit_bytes(0xf2, 0x0f, 0x2a, 0x04, 0x24);
         // movsd %xmm0, (%rsp)
         emit_bytes(0xf2, 0x0f, 0x11, 0x04, 0x24);
      }
      void emit_f64_convert_u_i32() {
         COUNT_INSTR();
         auto icount = softfloat_instr(11, 37, 55);
         if constexpr (use_softfloat) {
            return emit_softfloat_unop(CHOOSE_FN(_eosio_ui32_to_f64));
         }
         //  cvtsi2sdq (%rsp), %xmm0
         emit_bytes(0xf2, 0x48, 0x0f, 0x2a, 0x04, 0x24);
         // movsd %xmm0, (%rsp)
         emit_bytes(0xf2, 0x0f, 0x11, 0x04, 0x24);
      }
      void emit_f64_convert_s_i64() {
         COUNT_INSTR();
         auto icount = softfloat_instr(11, 38, 56);
         if constexpr (use_softfloat) {
            return emit_softfloat_unop(CHOOSE_FN(_eosio_i64_to_f64));
         }
         //  cvtsi2sdq (%rsp), %xmm0
         emit_bytes(0xf2, 0x48, 0x0f, 0x2a, 0x04, 0x24);
         // movsd %xmm0, (%rsp)
         emit_bytes(0xf2, 0x0f, 0x11, 0x04, 0x24);
      }
      void emit_f64_convert_u_i64() {
         COUNT_INSTR();
         auto icount = softfloat_instr(49, 38, 56);
         if constexpr (use_softfloat) {
            return emit_softfloat_unop(CHOOSE_FN(_eosio_ui64_to_f64));
         }
        // movq (%rsp), %rax
        emit_bytes(0x48, 0x8b, 0x04, 0x24);
        // testq %rax, %rax
        emit_bytes(0x48, 0x85, 0xc0);
        // js LARGE
        emit_bytes(0x0f, 0x88);
        void * large = emit_branch_target32();
        // cvtsi2sdq %rax, %xmm0
        emit_bytes(0xf2, 0x48, 0x0f, 0x2a, 0xc0);
        // jmp done
        emit_bytes(0xe9);
        void* done = emit_branch_target32();
        // LARGE:
        fix_branch(large, code);
        // movq %rax, %rcx
        emit_bytes(0x48, 0x89, 0xc1);
        // shrq %rax
        emit_bytes(0x48, 0xd1, 0xe8);
        // andl $1, %ecx
        emit_bytes(0x83, 0xe1, 0x01);
        // orq %rcx, %rax
        emit_bytes(0x48, 0x09, 0xc8);
        // cvtsi2sdq %rax, %xmm0
        emit_bytes(0xf2, 0x48, 0x0f, 0x2a, 0xc0);
        // addsd %xmm0, %xmm0
        emit_bytes(0xf2, 0x0f, 0x58, 0xc0);
        // DONE:
        fix_branch(done, code);
        // movsd %xmm0, (%rsp)
        emit_bytes(0xf2, 0x0f, 0x11, 0x04, 0x24);
      }
      void emit_f64_promote_f32() {
         COUNT_INSTR();
         auto icount = softfloat_instr(10, 37, 55);
         if constexpr (use_softfloat) {
            return emit_softfloat_unop(CHOOSE_FN(_eosio_f32_promote));
         }
         // cvtss2sd (%rsp), %xmm0
         emit_bytes(0xf3, 0x0f, 0x5a, 0x04, 0x24);
         // movsd %xmm0, (%rsp)
         emit_bytes(0xf2, 0x0f, 0x11, 0x04, 0x24);
      }
      
      void emit_i32_reinterpret_f32() { /* Nothing to do */ }
      void emit_i64_reinterpret_f64() { /* Nothing to do */ }
      void emit_f32_reinterpret_i32() { /* Nothing to do */ }
      void emit_f64_reinterpret_i64() { /* Nothing to do */ }

#undef CHOOSE_FN

      void emit_v128_load(uint32_t align, uint32_t offset) {
         COUNT_INSTR();
         emit_v128_loadop(VMOVDQU_A, align, offset);
      }

      void emit_v128_load8x8_s(uint32_t align, uint32_t offset) {
         COUNT_INSTR();
         emit_v128_loadop(VPMOVSXBW, align, offset);
      }

      void emit_v128_load8x8_u(uint32_t align, uint32_t offset) {
         COUNT_INSTR();
         emit_v128_loadop(VPMOVZXBW, align, offset);
      }

<<<<<<< HEAD
      void emit_v128_load16x4_s(uint32_t align, uint32_t offset) {
         COUNT_INSTR();
         emit_v128_loadop(VPMOVSXWD, align, offset);
=======
      using fn_type = native_value(*)(void* context, void* memory);
      void finalize(function_body& body) {
         _allocator.reclaim(code, _code_end - code);
         body.jit_code_offset = _code_start - (unsigned char*)_code_segment_base;
>>>>>>> 74dd3f0c
      }

      void emit_v128_load16x4_u(uint32_t align, uint32_t offset) {
         COUNT_INSTR();
         emit_v128_loadop(VPMOVZXWD, align, offset);
      }

      void emit_v128_load32x2_s(uint32_t align, uint32_t offset) {
         COUNT_INSTR();
         emit_v128_loadop(VPMOVSXDQ, align, offset);
      }

      void emit_v128_load32x2_u(uint32_t align, uint32_t offset) {
         COUNT_INSTR();
         emit_v128_loadop(VPMOVZXDQ, align, offset);
      }

      void emit_v128_load8_splat(uint32_t align, uint32_t offset) {
         COUNT_INSTR();
         emit_v128_loadop(VPBROADCASTB, align, offset);
      }

      void emit_v128_load16_splat(uint32_t align, uint32_t offset) {
         COUNT_INSTR();
         emit_v128_loadop(VPBROADCASTW, align, offset);
      }

      void emit_v128_load32_splat(uint32_t align, uint32_t offset) {
         COUNT_INSTR();
         emit_v128_loadop(VPBROADCASTD, align, offset);
      }

<<<<<<< HEAD
      void emit_v128_load64_splat(uint32_t align, uint32_t offset) {
         COUNT_INSTR();
         emit_v128_loadop(VPBROADCASTQ, align, offset);
      }
=======
      module& _mod;
      growable_allocator& _allocator;
      void * _code_segment_base;
      const func_type* _ft;
      unsigned char * _code_start;
      unsigned char * _code_end;
      unsigned char * code;
      std::vector<std::variant<std::vector<void*>, void*>> _function_relocations;
      void* fpe_handler;
      void* call_indirect_handler;
      void* type_error_handler;
      void* stack_overflow_handler;
      void* jmp_table;
      uint32_t _local_count;
      uint32_t _table_element_size;
>>>>>>> 74dd3f0c

      void emit_v128_load32_zero(uint32_t align, uint32_t offset) {
         COUNT_INSTR();
         emit_v128_loadop(VMOVD_A, align, offset);
      }

      void emit_v128_load64_zero(uint32_t align, uint32_t offset) {
         COUNT_INSTR();
         emit_v128_loadop(VMOVQ_A, align, offset);
      }

      void emit_v128_store(uint32_t /*align*/, uint32_t offset) {
         COUNT_INSTR();
         auto icount = simd_instr();
         emit_vmovups(*rsp, xmm0);
         emit_add(16, rsp);
         emit_pop_address(offset);
         emit_vmovups(xmm0, *rax);
      }

      void emit_v128_load8_lane(uint32_t align, uint32_t offset, uint8_t lane) {
         COUNT_INSTR();
         emit_v128_load_laneop(VPINSRB, align, offset, lane);
      }

      void emit_v128_load16_lane(uint32_t align, uint32_t offset, uint8_t lane) {
         COUNT_INSTR();
         emit_v128_load_laneop(VPINSRW, align, offset, lane);
      }

      void emit_v128_load32_lane(uint32_t align, uint32_t offset, uint8_t lane) {
         COUNT_INSTR();
         emit_v128_load_laneop(VPINSRD, align, offset, lane);
      }

      void emit_v128_load64_lane(uint32_t align, uint32_t offset, uint8_t lane) {
         COUNT_INSTR();
         emit_v128_load_laneop(VPINSRQ, align, offset, lane);
      }

      void emit_v128_store8_lane(uint32_t align, uint32_t offset, uint8_t lane) {
         COUNT_INSTR();
         emit_v128_store_laneop(VPEXTRB, align, offset, lane);
      }

      void emit_v128_store16_lane(uint32_t align, uint32_t offset, uint8_t lane) {
         COUNT_INSTR();
         emit_v128_store_laneop(VPEXTRW, align, offset, lane);
      }

      void emit_v128_store32_lane(uint32_t align, uint32_t offset, uint8_t lane) {
         COUNT_INSTR();
         emit_v128_store_laneop(VPEXTRD, align, offset, lane);
      }

      void emit_v128_store64_lane(uint32_t align, uint32_t offset, uint8_t lane) {
         COUNT_INSTR();
         emit_v128_store_laneop(VPEXTRQ, align, offset, lane);
      }

      void emit_v128_const(v128_t value) {
         COUNT_INSTR();
         auto icount = simd_instr();
         uint64_t low,high;
         memcpy(&high, reinterpret_cast<const char*>(&value) + 8, 8);
         memcpy(&low, &value, 8);
         emit_i64_const(high);
         emit_i64_const(low);
      }

      void emit_i8x16_shuffle(const uint8_t lanes[16])
      {
         COUNT_INSTR();
         auto icount = fixed_size_instr(72);
         auto emit_shuffle_operand = [this](const uint8_t lanes[8]) {
            for(int i = 0; i < 8; ++i)
            {
               if(lanes[i] < 16)
               {
                  emit_byte(~lanes[i]);
               }
               else
               {
                  emit_byte(lanes[i]);
               }
            }
         };
         // general case:
         // movabsq $lanes[0-7], %rax
         emit_bytes(0x48, 0xb8);
         emit_shuffle_operand(lanes);
         emit_vmovq(rax, xmm2);
         // movabsq $lanes[8-15], %rax
         emit_bytes(0x48, 0xb8);
         emit_shuffle_operand(lanes + 8);
         emit(VPINSRQ, imm8{1}, rax, xmm2, xmm2);

         emit_vmovdqu(*rsp, xmm0);
         emit(VPSHUFB, xmm2, xmm0, xmm1);
         emit_const_ones(xmm0);
         emit(VPXOR, xmm0, xmm2, xmm2);
         emit_add(16, rsp);
         emit_vmovdqu(*rsp, xmm0);
         emit(VPSHUFB, xmm2, xmm0, xmm0);
         emit(VPOR, xmm1, xmm0, xmm0);
         emit_vmovdqu(xmm0, *rsp);
      }

      void emit_i8x16_extract_lane_s(uint8_t l) {
         COUNT_INSTR();
         auto icount = simd_instr();
         emit_vmovdqu(*rsp, xmm0);
         emit_add(16, rsp);
         emit_vpextrb(l, xmm0, rax);
         emit(MOVSXB, al, eax);
         emit_push(rax);
      }

      void emit_i8x16_extract_lane_u(uint8_t l) {
         COUNT_INSTR();
         emit_v128_extract_laneop(VPEXTRB, l);
      }

      void emit_i8x16_replace_lane(uint8_t l) {
         COUNT_INSTR();
         emit_v128_replace_laneop(VPINSRB, l);
      }

      void emit_i16x8_extract_lane_s(uint8_t l) {
         COUNT_INSTR();
         auto icount = simd_instr();
         emit_vmovdqu(*rsp, xmm0);
         emit_add(16, rsp);
         emit_vpextrw(l, xmm0, rax);
         emit(MOVSXW, ax, eax);
         emit_push(rax);
      }

      void emit_i16x8_extract_lane_u(uint8_t l) {
         COUNT_INSTR();
         emit_v128_extract_laneop(VPEXTRW, l);
      }

      void emit_i16x8_replace_lane(uint8_t l) {
         COUNT_INSTR();
         emit_v128_replace_laneop(VPINSRW, l);
      }

      void emit_i32x4_extract_lane(uint8_t l) {
         COUNT_INSTR();
         emit_v128_extract_laneop(VPEXTRD, l);
      }

      void emit_i32x4_replace_lane(uint8_t l) {
         COUNT_INSTR();
         emit_v128_replace_laneop(VPINSRD, l);
      }

      void emit_i64x2_extract_lane(uint8_t l) {
         COUNT_INSTR();
         emit_v128_extract_laneop(VPEXTRQ, l);
      }

      void emit_i64x2_replace_lane(uint8_t l) {
         COUNT_INSTR();
         emit_v128_replace_laneop(VPINSRQ, l);
      }

      void emit_f32x4_extract_lane(uint8_t l) {
         COUNT_INSTR();
         emit_v128_extract_laneop(VPEXTRD, l);
      }

      void emit_f32x4_replace_lane(uint8_t l) {
         COUNT_INSTR();
         emit_v128_replace_laneop(VPINSRD, l);
      }

      void emit_f64x2_extract_lane(uint8_t l) {
         COUNT_INSTR();
         emit_v128_extract_laneop(VPEXTRQ, l);
      }

      void emit_f64x2_replace_lane(uint8_t l) {
         COUNT_INSTR();
         emit_v128_replace_laneop(VPINSRQ, l);
      }

      void emit_i8x16_swizzle() {
         COUNT_INSTR();
         auto icount = simd_instr();
         emit_vmovdqu(*rsp, xmm0);
         emit_add(16, rsp);
         emit_mov(0x70707070, eax);
         emit_vmovd(eax, xmm1);
         emit(VPSHUFD, imm8{0}, xmm1, xmm1);
         emit(VPADDUSB, xmm1, xmm0, xmm1);
         emit_vmovdqu(*rsp, xmm0);
         emit(VPSHUFB, xmm1, xmm0, xmm0);
         emit_vmovdqu(xmm0, *rsp);
      }

      void emit_i8x16_splat() {
         COUNT_INSTR();
         emit_v128_splatop(VPBROADCASTB);
      }

      void emit_i16x8_splat() {
         COUNT_INSTR();
         emit_v128_splatop(VPBROADCASTW);
      }

      void emit_i32x4_splat() {
         COUNT_INSTR();
         emit_v128_splatop(VPBROADCASTD);
      }

      void emit_i64x2_splat() {
         COUNT_INSTR();
         emit_v128_splatop(VPBROADCASTQ);
      }

      void emit_f32x4_splat() {
         COUNT_INSTR();
         emit_v128_splatop(VPBROADCASTD);
      }

      void emit_f64x2_splat() {
         COUNT_INSTR();
         emit_v128_splatop(VPBROADCASTQ);
      }

      // ---------------- i8x16 compare ---------------------

      void emit_i8x16_eq() {
         COUNT_INSTR();
         emit_v128_irelop_cmp(VPCMPEQB, true, false);
      }

      void emit_i8x16_ne() {
         COUNT_INSTR();
         emit_v128_irelop_cmp(VPCMPEQB, true, true);
      }

      void emit_i8x16_lt_s() {
         COUNT_INSTR();
         emit_v128_irelop_cmp(VPCMPGTB, true, false);
      }

      void emit_i8x16_lt_u() {
         COUNT_INSTR();
         emit_v128_irelop_minmax(VPMINUB, VPCMPEQB, false);
      }

      void emit_i8x16_gt_s() {
         COUNT_INSTR();
         emit_v128_irelop_cmp(VPCMPGTB, false, false);
      }

      void emit_i8x16_gt_u() {
         COUNT_INSTR();
         emit_v128_irelop_minmax(VPMAXUB, VPCMPEQB, false);
      }

      void emit_i8x16_le_s() {
         COUNT_INSTR();
         emit_v128_irelop_cmp(VPCMPGTB, false, true);
      }

      void emit_i8x16_le_u() {
         COUNT_INSTR();
         emit_v128_irelop_minmax(VPMAXUB, VPCMPEQB, true);
      }

      void emit_i8x16_ge_s() {
         COUNT_INSTR();
         emit_v128_irelop_cmp(VPCMPGTB, true, true);
      }

      void emit_i8x16_ge_u() {
         COUNT_INSTR();
         emit_v128_irelop_minmax(VPMINUB, VPCMPEQB, true);
      }

      // ---------------- i16x8 compare --------------------

      void emit_i16x8_eq() {
         COUNT_INSTR();
         emit_v128_irelop_cmp(VPCMPEQW, true, false);
      }

      void emit_i16x8_ne() {
         COUNT_INSTR();
         emit_v128_irelop_cmp(VPCMPEQW, true, true);
      }

      void emit_i16x8_lt_s() {
         COUNT_INSTR();
         emit_v128_irelop_cmp(VPCMPGTW, true, false);
      }

      void emit_i16x8_lt_u() {
         COUNT_INSTR();
         emit_v128_irelop_minmax(VPMINUW, VPCMPEQW, false);
      }

      void emit_i16x8_gt_s() {
         COUNT_INSTR();
         emit_v128_irelop_cmp(VPCMPGTW, false, false);
      }

      void emit_i16x8_gt_u() {
         COUNT_INSTR();
         emit_v128_irelop_minmax(VPMAXUW, VPCMPEQW, false);
      }

      void emit_i16x8_le_s() {
         COUNT_INSTR();
         emit_v128_irelop_cmp(VPCMPGTW, false, true);
      }

      void emit_i16x8_le_u() {
         COUNT_INSTR();
         emit_v128_irelop_minmax(VPMAXUW, VPCMPEQW, true);
      }

      void emit_i16x8_ge_s() {
         COUNT_INSTR();
         emit_v128_irelop_cmp(VPCMPGTW, true, true);
      }

      void emit_i16x8_ge_u() {
         COUNT_INSTR();
         emit_v128_irelop_minmax(VPMINUW, VPCMPEQW, true);
      }

      // i32x4 compare

      void emit_i32x4_eq() {
         COUNT_INSTR();
         emit_v128_irelop_cmp(VPCMPEQD, true, false);
      }

      void emit_i32x4_ne() {
         COUNT_INSTR();
         emit_v128_irelop_cmp(VPCMPEQD, true, true);
      }

      void emit_i32x4_lt_s() {
         COUNT_INSTR();
         emit_v128_irelop_cmp(VPCMPGTD, true, false);
      }

      void emit_i32x4_lt_u() {
         COUNT_INSTR();
         emit_v128_irelop_minmax(VPMINUD, VPCMPEQD, false);
      }

      void emit_i32x4_gt_s() {
         COUNT_INSTR();
         emit_v128_irelop_cmp(VPCMPGTD, false, false);
      }

      void emit_i32x4_gt_u() {
         COUNT_INSTR();
         emit_v128_irelop_minmax(VPMAXUD, VPCMPEQD, false);
      }

      void emit_i32x4_le_s() {
         COUNT_INSTR();
         emit_v128_irelop_cmp(VPCMPGTD, false, true);
      }

      void emit_i32x4_le_u() {
         COUNT_INSTR();
         emit_v128_irelop_minmax(VPMAXUD, VPCMPEQD, true);
      }

      void emit_i32x4_ge_s() {
         COUNT_INSTR();
         emit_v128_irelop_cmp(VPCMPGTD, true, true);
      }

      void emit_i32x4_ge_u() {
         COUNT_INSTR();
         emit_v128_irelop_minmax(VPMINUD, VPCMPEQD, true);
      }

      // --------------- i64x2 compare ---------------------

      void emit_i64x2_eq() {
         COUNT_INSTR();
         emit_v128_irelop_cmp(VPCMPEQQ, true, false);
      }

      void emit_i64x2_ne() {
         COUNT_INSTR();
         emit_v128_irelop_cmp(VPCMPEQQ, true, true);
      }

      void emit_i64x2_lt_s() {
         COUNT_INSTR();
         emit_v128_irelop_cmp(VPCMPGTQ, true, false);
      }

      void emit_i64x2_gt_s() {
         COUNT_INSTR();
         emit_v128_irelop_cmp(VPCMPGTQ, false, false);
      }

      void emit_i64x2_le_s() {
         COUNT_INSTR();
         emit_v128_irelop_cmp(VPCMPGTQ, false, true);
      }

      void emit_i64x2_ge_s() {
         COUNT_INSTR();
         emit_v128_irelop_cmp(VPCMPGTQ, true, true);
      }

      // --------------------- f32x4 compare ------------------------

      void emit_f32x4_eq() {
         COUNT_INSTR();
         emit_v128_binop_softfloat(&_eosio_f32x4_eq);
      }

      void emit_f32x4_ne() {
         COUNT_INSTR();
         emit_v128_binop_softfloat(&_eosio_f32x4_ne);
      }

      void emit_f32x4_lt() {
         COUNT_INSTR();
         emit_v128_binop_softfloat(&_eosio_f32x4_lt);
      }

      void emit_f32x4_gt() {
         COUNT_INSTR();
         emit_v128_binop_softfloat(&_eosio_f32x4_gt);
      }

      void emit_f32x4_le() {
         COUNT_INSTR();
         emit_v128_binop_softfloat(&_eosio_f32x4_le);
      }

      void emit_f32x4_ge() {
         COUNT_INSTR();
         emit_v128_binop_softfloat(&_eosio_f32x4_ge);
      }

      // ------------------- f64x2 compare -------------------

      void emit_f64x2_eq() {
         COUNT_INSTR();
         emit_v128_binop_softfloat(&_eosio_f64x2_eq);
      }

      void emit_f64x2_ne() {
         COUNT_INSTR();
         emit_v128_binop_softfloat(&_eosio_f64x2_ne);
      }

      void emit_f64x2_lt() {
         COUNT_INSTR();
         emit_v128_binop_softfloat(&_eosio_f64x2_lt);
      }

      void emit_f64x2_gt() {
         COUNT_INSTR();
         emit_v128_binop_softfloat(&_eosio_f64x2_gt);
      }

      void emit_f64x2_le() {
         COUNT_INSTR();
         emit_v128_binop_softfloat(&_eosio_f64x2_le);
      }

      void emit_f64x2_ge() {
         COUNT_INSTR();
         emit_v128_binop_softfloat(&_eosio_f64x2_ge);
      }

      // --------------- v128 logical ops ----------------

      void emit_v128_not() {
         COUNT_INSTR();
         auto icount = simd_instr();
         emit_vmovdqu(*rsp, xmm0);
         emit_const_ones(xmm1);
         emit(VPXOR, xmm1, xmm0, xmm0);
         emit_vmovdqu(xmm0, *rsp);
      }

      void emit_v128_and() {
         COUNT_INSTR();
         emit_v128_binop_commutative(VPAND);
      }

      void emit_v128_andnot() {
         COUNT_INSTR();
         emit_v128_binop_r(VPANDN);
      }

      void emit_v128_or() {
         COUNT_INSTR();
         emit_v128_binop_commutative(VPOR);
      }

      void emit_v128_xor() {
         COUNT_INSTR();
         emit_v128_binop_commutative(VPXOR);
      }

      void emit_v128_bitselect() {
         COUNT_INSTR();
         auto icount = simd_instr();
         emit_vmovdqu(*rsp, xmm2);
         emit_vmovdqu(*(rsp + 16), xmm1);
         emit_add(32, rsp);
         emit_vmovdqu(*rsp, xmm0);
         // With AVX512: VPTERNLOGD 0xAC
         emit(VPAND, xmm0, xmm2, xmm0);
         emit(VPANDN, xmm1, xmm2, xmm1);
         emit(VPOR, xmm0, xmm1, xmm0);
         emit_vmovdqu(xmm0, *rsp);
      }

      void emit_v128_any_true() {
         COUNT_INSTR();
         auto icount = simd_instr();
         emit_vmovdqu(*rsp, xmm0);
         emit_add(16, rsp);
         emit_xor(eax, eax);
         emit(VPTEST, xmm0, xmm0);
         emit(SETNZ, al);
         emit_push(rax);
      }

      void emit_i8x16_abs() {
         COUNT_INSTR();
         emit_v128_unop(VPABSB);
      }

      void emit_i8x16_neg() {
         COUNT_INSTR();
         auto icount = simd_instr();
         emit_const_zero(xmm0);
         emit(VPSUBB, *rsp, xmm0, xmm0);
         emit_vmovdqu(xmm0, *rsp);
      }

      void emit_i8x16_popcnt() {
         COUNT_INSTR();
         auto icount = simd_instr();
         static const uint8_t popcnt4[] = {0,1,1,2,1,2,2,3,1,2,2,3,2,3,3,4};

         // movabsq $popcnt4, %rax
         emit_bytes(0x48, 0xb8);
         emit_operand_ptr(&popcnt4);
         emit_vmovdqu(*rsp, xmm0);
         emit_vmovdqu(*rax, xmm3);
         emit_mov(0x0f, al);
         emit_vmovd(eax, xmm2);
         emit(VPBROADCASTB, xmm2, xmm2);
         emit(VPSRLQ_c, imm8{4}, xmm0, xmm1);
         emit(VPAND, xmm2, xmm0, xmm0);
         emit(VPAND, xmm2, xmm1, xmm1);
         emit(VPSHUFB, xmm0, xmm3, xmm0);
         emit(VPSHUFB, xmm1, xmm3, xmm1);
         emit(VPADDB, xmm0, xmm1, xmm0);
         emit_vmovdqu(xmm0, *rsp);
      }

      void emit_i8x16_all_true() {
         COUNT_INSTR();
         auto icount = simd_instr();
         emit_const_zero(xmm0);
         emit(VPCMPEQB, *rsp, xmm0, xmm0);
         emit_add(16, rsp);
         emit_xor(eax, eax);
         emit(VPTEST, xmm0, xmm0);
         emit(SETZ, al);
         emit_push(rax);
      }

      void emit_i8x16_bitmask() {
         COUNT_INSTR();
         auto icount = simd_instr();
         emit_vmovdqu(*rsp, xmm0);
         emit_add(16, rsp);
         emit(VPMOVMSKB, xmm0, rax);
         emit_push(rax);
      }

      void emit_i8x16_narrow_i16x8_s() {
         COUNT_INSTR();
         emit_v128_binop(VPACKSSWB);
      }

      void emit_i8x16_narrow_i16x8_u() {
         COUNT_INSTR();
         emit_v128_binop(VPACKUSWB);
      }

      void emit_i8x16_shl() {
         COUNT_INSTR();
         auto icount = simd_instr();
         emit_pop(rax);
         emit_vmovdqu(*rsp, xmm0);
         emit_and(7, eax);
         emit_vmovd(eax, xmm2);
         emit_const_ones(xmm1);
         emit(VPSLLD, xmm2, xmm1, xmm1);
         emit(VPBROADCASTB, xmm1, xmm1);
         emit(VPSLLW, xmm2, xmm0, xmm0);
         emit(VPAND, xmm0, xmm1, xmm0);
         emit_vmovdqu(xmm0, *rsp);
      }

      void emit_i8x16_shr_s() {
         COUNT_INSTR();
         auto icount = simd_instr();
         emit_pop(rax);
         emit_vmovdqu(*rsp, xmm0);
         emit_and(7, eax);
         emit_vmovd(eax, xmm2);
         emit_const_ones(xmm3);
         emit(VPSLLW_c, imm8{8}, xmm3, xmm3);
         emit(VPSLLW_c, imm8{8}, xmm0, xmm1);
         emit(VPSRAW_c, imm8{8}, xmm1, xmm1);
         emit(VPSLLW, xmm2, xmm3, xmm3);
         emit(VPANDN, xmm1, xmm3, xmm1);
         emit(VPAND, xmm3, xmm0, xmm0);
         emit(VPOR, xmm1, xmm0, xmm0);
         emit(VPSRAW, xmm2, xmm0, xmm0);
         emit_vmovdqu(xmm0, *rsp);
      }

      void emit_i8x16_shr_u() {
         COUNT_INSTR();
         auto icount = simd_instr();
         emit_pop(rax);
         emit_vmovdqu(*rsp, xmm0);
         emit_and(7, eax);
         emit_vmovd(eax, xmm2);
         emit_const_ones(xmm1);
         emit(VPSLLW_c, imm8{8}, xmm1, xmm1);
         emit(VPSRLW, xmm2, xmm1, xmm1);
         emit(VPBROADCASTB, xmm1, xmm1);
         emit(VPSRLW, xmm2, xmm0, xmm0);
         emit(VPANDN, xmm0, xmm1, xmm0);
         emit_vmovdqu(xmm0, *rsp);
      }

      void emit_i8x16_add() {
         COUNT_INSTR();
         emit_v128_binop_commutative(VPADDB);
      }

      void emit_i8x16_add_sat_s() {
         COUNT_INSTR();
         emit_v128_binop_commutative(VPADDSB);
      }

      void emit_i8x16_add_sat_u() {
         COUNT_INSTR();
         emit_v128_binop_commutative(VPADDUSB);
      }

      void emit_i8x16_sub() {
         COUNT_INSTR();
         emit_v128_binop(VPSUBB);
      }

      void emit_i8x16_sub_sat_s() {
         COUNT_INSTR();
         emit_v128_binop(VPSUBSB);
      }

      void emit_i8x16_sub_sat_u() {
         COUNT_INSTR();
         emit_v128_binop(VPSUBUSB);
      }

      void emit_i8x16_min_s() {
         COUNT_INSTR();
         emit_v128_binop_commutative(VPMINSB);
      }

      void emit_i8x16_min_u() {
         COUNT_INSTR();
         emit_v128_binop_commutative(VPMINUB);
      }

      void emit_i8x16_max_s() {
         COUNT_INSTR();
         emit_v128_binop_commutative(VPMAXSB);
      }

      void emit_i8x16_max_u() {
         COUNT_INSTR();
         emit_v128_binop_commutative(VPMAXUB);
      }

      void emit_i8x16_avgr_u() {
         COUNT_INSTR();
         emit_v128_binop_commutative(VPAVGB);
      }

      // i16x8 ops

      void emit_i16x8_extadd_pairwise_i8x16_s() {
         COUNT_INSTR();
         auto icount = simd_instr();
         emit_vmovdqu(*rsp, xmm0);
         emit(VPSRLDQ_c, imm8{8}, xmm0, xmm1);
         emit(VPMOVSXBW, xmm0, xmm0);
         emit(VPMOVSXBW, xmm1, xmm1);
         emit(VPHADDW, xmm1, xmm0, xmm0);
         emit_vmovdqu(xmm0, *rsp);
      }

      void emit_i16x8_extadd_pairwise_i8x16_u() {
         COUNT_INSTR();
         auto icount = simd_instr();
         emit_vmovdqu(*rsp, xmm0);
         emit(VPSRLDQ_c, imm8{8}, xmm0, xmm1);
         emit(VPMOVZXBW, xmm0, xmm0);
         emit(VPMOVZXBW, xmm1, xmm1);
         emit(VPHADDW, xmm1, xmm0, xmm0);
         emit_vmovdqu(xmm0, *rsp);
      }

      void emit_i16x8_abs() {
         COUNT_INSTR();
         emit_v128_unop(VPABSW);
      }

      void emit_i16x8_neg() {
         COUNT_INSTR();
         auto icount = simd_instr();
         emit_const_zero(xmm0);
         emit(VPSUBW, *rsp, xmm0, xmm0);
         emit_vmovdqu(xmm0, *rsp);
      }

      void emit_i16x8_q15mulr_sat_s() {
         COUNT_INSTR();
         auto icount = simd_instr();
         emit_vmovdqu(*rsp, xmm0);
         emit_add(16, rsp);
         emit(VPMULHRSW, *rsp, xmm0, xmm0);
         emit_const_ones(xmm1);
         emit(VPSLLW_c, imm8{15}, xmm1, xmm1);
         emit(VPCMPEQW, xmm1, xmm0, xmm1);
         emit(VPXOR, xmm1, xmm0, xmm0);
         emit_vmovdqu(xmm0, *rsp);
      }

      void emit_i16x8_all_true() {
         COUNT_INSTR();
         auto icount = simd_instr();
         emit_const_zero(xmm0);
         emit(VPCMPEQW, *rsp, xmm0, xmm0);
         emit_add(16, rsp);
         emit_xor(eax, eax);
         emit(VPTEST, xmm0, xmm0);
         emit(SETZ, al);
         emit_push(rax);
      }

      void emit_i16x8_bitmask() {
         COUNT_INSTR();
         auto icount = simd_instr();
         emit_const_zero(xmm0);
         emit(VPCMPGTW, *rsp, xmm0, xmm1);
         emit(VPACKSSWB, xmm0, xmm1, xmm0);
         emit_add(16, rsp);
         emit(VPMOVMSKB, xmm0, rax);
         emit_push(rax);
      }

      void emit_i16x8_narrow_i32x4_s() {
         COUNT_INSTR();
         emit_v128_binop(VPACKSSDW);
      }

      void emit_i16x8_narrow_i32x4_u() {
         COUNT_INSTR();
         emit_v128_binop(VPACKUSDW);
      }

      void emit_i16x8_extend_low_i8x16_s() {
         COUNT_INSTR();
         emit_v128_unop(VPMOVSXBW);
      }

      void emit_i16x8_extend_high_i8x16_s() {
         COUNT_INSTR();
         auto icount = simd_instr();
         emit_vmovdqu(*rsp, xmm0);
         emit(VPSRLDQ_c, imm8{8}, xmm0, xmm0);
         emit(VPMOVSXBW, xmm0, xmm0);
         emit_vmovdqu(xmm0, *rsp);
      }

      void emit_i16x8_extend_low_i8x16_u() {
         COUNT_INSTR();
         emit_v128_unop(VPMOVZXBW);
      }

      void emit_i16x8_extend_high_i8x16_u() {
         COUNT_INSTR();
         auto icount = simd_instr();
         emit_vmovdqu(*rsp, xmm0);
         emit(VPSRLDQ_c, imm8{8}, xmm0, xmm0);
         emit(VPMOVZXBW, xmm0, xmm0);
         emit_vmovdqu(xmm0, *rsp);
      }

      void emit_i16x8_shl() {
         COUNT_INSTR();
         emit_v128_shiftop(VPSLLW, 0x0f);
      }

      void emit_i16x8_shr_s() {
         COUNT_INSTR();
         emit_v128_shiftop(VPSRAW, 0x0f);
      }

      void emit_i16x8_shr_u() {
         COUNT_INSTR();
         emit_v128_shiftop(VPSRLW, 0x0f);
      }

      void emit_i16x8_add() {
         COUNT_INSTR();
         emit_v128_binop_commutative(VPADDW);
      }

      void emit_i16x8_add_sat_s() {
         COUNT_INSTR();
         emit_v128_binop_commutative(VPADDSW);
      }

      void emit_i16x8_add_sat_u() {
         COUNT_INSTR();
         emit_v128_binop_commutative(VPADDUSW);
      }

      void emit_i16x8_sub() {
         COUNT_INSTR();
         emit_v128_binop(VPSUBW);
      }

      void emit_i16x8_sub_sat_s() {
         COUNT_INSTR();
         emit_v128_binop(VPSUBSW);
      }

      void emit_i16x8_sub_sat_u() {
         COUNT_INSTR();
         emit_v128_binop(VPSUBUSW);
      }

      void emit_i16x8_mul() {
         COUNT_INSTR();
         emit_v128_binop_commutative(VPMULLW);
      }

      void emit_i16x8_min_s() {
         COUNT_INSTR();
         emit_v128_binop_commutative(VPMINSW);
      }

      void emit_i16x8_min_u() {
         COUNT_INSTR();
         emit_v128_binop_commutative(VPMINUW);
      }

      void emit_i16x8_max_s() {
         COUNT_INSTR();
         emit_v128_binop_commutative(VPMAXSW);
      }

      void emit_i16x8_max_u() {
         COUNT_INSTR();
         emit_v128_binop_commutative(VPMAXUW);
      }

      void emit_i16x8_avgr_u() {
         COUNT_INSTR();
         emit_v128_binop_commutative(VPAVGW);
      }

      void emit_i16x8_extmul_low_i8x16_s() {
         COUNT_INSTR();
         auto icount = simd_instr();
         emit(VPMOVSXBW, *rsp, xmm1);
         emit_add(16, rsp);
         emit(VPMOVSXBW, *rsp, xmm0);
         emit(VPMULLW, xmm0, xmm1, xmm0);
         emit_vmovdqu(xmm0, *rsp);
      }

      void emit_i16x8_extmul_high_i8x16_s() {
         COUNT_INSTR();
         auto icount = simd_instr();
         emit_vmovdqu(*rsp, xmm1);
         emit(VPSRLDQ_c, imm8{8}, xmm1, xmm1);
         emit(VPMOVSXBW, xmm1, xmm1);
         emit_add(16, rsp);
         emit_vmovdqu(*rsp, xmm0);
         emit(VPSRLDQ_c, imm8{8}, xmm0, xmm0);
         emit(VPMOVSXBW, xmm0, xmm0);
         emit(VPMULLW, xmm0, xmm1, xmm0);
         emit_vmovdqu(xmm0, *rsp);
      }

      void emit_i16x8_extmul_low_i8x16_u() {
         COUNT_INSTR();
         auto icount = simd_instr();
         emit(VPMOVZXBW, *rsp, xmm1);
         emit_add(16, rsp);
         emit(VPMOVZXBW, *rsp, xmm0);
         emit(VPMULLW, xmm0, xmm1, xmm0);
         emit_vmovdqu(xmm0, *rsp);
      }

      void emit_i16x8_extmul_high_i8x16_u() {
         COUNT_INSTR();
         auto icount = simd_instr();
         emit_vmovdqu(*rsp, xmm1);
         emit(VPSRLDQ_c, imm8{8}, xmm1, xmm1);
         emit(VPMOVZXBW, xmm1, xmm1);
         emit_add(16, rsp);
         emit_vmovdqu(*rsp, xmm0);
         emit(VPSRLDQ_c, imm8{8}, xmm0, xmm0);
         emit(VPMOVZXBW, xmm0, xmm0);
         emit(VPMULLW, xmm0, xmm1, xmm0);
         emit_vmovdqu(xmm0, *rsp);
      }

      // i32x4 ops

      void emit_i32x4_extadd_pairwise_i16x8_s() {
         COUNT_INSTR();
         auto icount = simd_instr();
         emit_vmovdqu(*rsp, xmm0);
         emit(VPSRLDQ_c, imm8{8}, xmm0, xmm1);
         emit(VPMOVSXWD, xmm0, xmm0);
         emit(VPMOVSXWD, xmm1, xmm1);
         emit(VPHADDD, xmm1, xmm0, xmm0);
         emit_vmovdqu(xmm0, *rsp);
      }

      void emit_i32x4_extadd_pairwise_i16x8_u() {
         COUNT_INSTR();
         auto icount = simd_instr();
         emit_vmovdqu(*rsp, xmm0);
         emit(VPSRLDQ_c, imm8{8}, xmm0, xmm1);
         emit(VPMOVZXWD, xmm0, xmm0);
         emit(VPMOVZXWD, xmm1, xmm1);
         emit(VPHADDD, xmm1, xmm0, xmm0);
         emit_vmovdqu(xmm0, *rsp);
      }

      void emit_i32x4_abs() {
         COUNT_INSTR();
         emit_v128_unop(VPABSD);
      }

      void emit_i32x4_neg() {
         COUNT_INSTR();
         auto icount = simd_instr();
         emit_const_zero(xmm0);
         emit(VPSUBD, *rsp, xmm0, xmm0);
         emit_vmovdqu(xmm0, *rsp);
      }

      void emit_i32x4_all_true() {
         COUNT_INSTR();
         auto icount = simd_instr();
         emit_const_zero(xmm0);
         emit(VPCMPEQD, *rsp, xmm0, xmm0);
         emit_add(16, rsp);
         emit_xor(eax, eax);
         emit(VPTEST, xmm0, xmm0);
         emit(SETZ, al);
         emit_push(rax);
      }

      void emit_i32x4_bitmask() {
         COUNT_INSTR();
         auto icount = simd_instr();
         emit_vmovdqu(*rsp, xmm0);
         emit_add(16, rsp);
         emit(VMOVMSKPS, xmm0, rax);
         emit_push(rax);
      }

      void emit_i32x4_extend_low_i16x8_s() {
         COUNT_INSTR();
         emit_v128_unop(VPMOVSXWD);
      }

      void emit_i32x4_extend_high_i16x8_s() {
         COUNT_INSTR();
         auto icount = simd_instr();
         emit_vmovdqu(*rsp, xmm0);
         emit(VPSRLDQ_c, imm8{8}, xmm0, xmm0);
         emit(VPMOVSXWD, xmm0, xmm0);
         emit_vmovdqu(xmm0, *rsp);
      }

      void emit_i32x4_extend_low_i16x8_u() {
         COUNT_INSTR();
         emit_v128_unop(VPMOVZXWD);
      }

      void emit_i32x4_extend_high_i16x8_u() {
         COUNT_INSTR();
         auto icount = simd_instr();
         emit_vmovdqu(*rsp, xmm0);
         emit(VPSRLDQ_c, imm8{8}, xmm0, xmm0);
         emit(VPMOVZXWD, xmm0, xmm0);
         emit_vmovdqu(xmm0, *rsp);
      }

      void emit_i32x4_shl() {
         COUNT_INSTR();
         emit_v128_shiftop(VPSLLD, 0x1f);
      }

      void emit_i32x4_shr_s() {
         COUNT_INSTR();
         emit_v128_shiftop(VPSRAD, 0x1f);
      }

      void emit_i32x4_shr_u() {
         COUNT_INSTR();
         emit_v128_shiftop(VPSRLD, 0x1f);
      }

      void emit_i32x4_add() {
         COUNT_INSTR();
         emit_v128_binop_commutative(VPADDD);
      }

      void emit_i32x4_sub() {
         COUNT_INSTR();
         emit_v128_binop(VPSUBD);
      }

      void emit_i32x4_mul() {
         COUNT_INSTR();
         emit_v128_binop_commutative(VPMULLD);
      }

      void emit_i32x4_min_s() {
         COUNT_INSTR();
         emit_v128_binop_commutative(VPMINSD);
      }

      void emit_i32x4_min_u() {
         COUNT_INSTR();
         emit_v128_binop_commutative(VPMINUD);
      }

      void emit_i32x4_max_s() {
         COUNT_INSTR();
         emit_v128_binop_commutative(VPMAXSD);
      }

      void emit_i32x4_max_u() {
         COUNT_INSTR();
         emit_v128_binop_commutative(VPMAXUD);
      }

      void emit_i32x4_dot_i16x8_s() {
         COUNT_INSTR();
         emit_v128_binop_commutative(VPMADDWD);
      }

      void emit_i32x4_extmul_low_i16x8_s() {
         COUNT_INSTR();
         auto icount = simd_instr();
         emit_vmovdqu(*rsp, xmm0);
         emit_add(16, rsp);
         emit_vmovdqu(*rsp, xmm1);
         emit(VPMOVSXWD, xmm0, xmm0);
         emit(VPMOVSXWD, xmm1, xmm1);
         emit(VPMULLD, xmm0, xmm1, xmm0);
         emit_vmovdqu(xmm0, *rsp);
      }

      void emit_i32x4_extmul_high_i16x8_s() {
         COUNT_INSTR();
         auto icount = simd_instr();
         emit_vmovdqu(*rsp, xmm0);
         emit_add(16, rsp);
         emit_vmovdqu(*rsp, xmm1);
         emit(VPMULLW, xmm0, xmm1, xmm2);
         emit(VPMULHW, xmm0, xmm1, xmm0);
         emit(VPUNPCKHWD, xmm0, xmm2, xmm0);
         emit_vmovdqu(xmm0, *rsp);
      }

      void emit_i32x4_extmul_low_i16x8_u() {
         COUNT_INSTR();
         auto icount = simd_instr();
         emit_vmovdqu(*rsp, xmm0);
         emit_add(16, rsp);
         emit_vmovdqu(*rsp, xmm1);
         emit(VPMOVZXWD, xmm0, xmm0);
         emit(VPMOVZXWD, xmm1, xmm1);
         emit(VPMULLD, xmm0, xmm1, xmm0);
         emit_vmovdqu(xmm0, *rsp);
      }

      void emit_i32x4_extmul_high_i16x8_u() {
         COUNT_INSTR();
         auto icount = simd_instr();
         emit_vmovdqu(*rsp, xmm0);
         emit_add(16, rsp);
         emit_vmovdqu(*rsp, xmm1);
         emit(VPMULLW, xmm0, xmm1, xmm2);
         emit(VPMULHUW, xmm0, xmm1, xmm0);
         emit(VPUNPCKHWD, xmm0, xmm2, xmm0);
         emit_vmovdqu(xmm0, *rsp);
      }

      // i64x2 ops

      void emit_i64x2_abs() {
         COUNT_INSTR();
         auto icount = simd_instr();
         emit_vmovdqu(*rsp, xmm0);
         emit_const_zero(xmm1);
         emit(VPCMPGTQ, xmm0, xmm1, xmm1);
         emit(VPXOR, xmm0, xmm1, xmm0);
         emit(VPSUBQ, xmm1, xmm0, xmm0);
         emit_vmovdqu(xmm0, *rsp);
      }

      void emit_i64x2_neg() {
         COUNT_INSTR();
         auto icount = simd_instr();
         emit_const_zero(xmm0);
         emit(VPSUBQ, *rsp, xmm0, xmm0);
         emit_vmovdqu(xmm0, *rsp);
      }

      void emit_i64x2_all_true() {
         COUNT_INSTR();
         auto icount = simd_instr();
         emit_const_zero(xmm0);
         emit(VPCMPEQQ, *rsp, xmm0, xmm0);
         emit_add(16, rsp);
         emit_xor(eax, eax);
         emit(VPTEST, xmm0, xmm0);
         emit(SETZ, al);
         emit_push(rax);
      }

      void emit_i64x2_bitmask() {
         COUNT_INSTR();
         auto icount = simd_instr();
         emit_vmovdqu(*rsp, xmm0);
         emit_add(16, rsp);
         emit(VMOVMSKPD, xmm0, rax);
         emit_push(rax);
      }

      void emit_i64x2_extend_low_i32x4_s() {
         COUNT_INSTR();
         emit_v128_unop(VPMOVSXDQ);
      }

      void emit_i64x2_extend_high_i32x4_s() {
         COUNT_INSTR();
         auto icount = simd_instr();
         emit_vmovdqu(*rsp, xmm0);
         emit(VPSRLDQ_c, imm8{8}, xmm0, xmm0);
         emit(VPMOVSXDQ, xmm0, xmm0);
         emit_vmovdqu(xmm0, *rsp);
      }

      void emit_i64x2_extend_low_i32x4_u() {
         COUNT_INSTR();
         emit_v128_unop(VPMOVZXDQ);
      }

      void emit_i64x2_extend_high_i32x4_u() {
         COUNT_INSTR();
         auto icount = simd_instr();
         emit_vmovdqu(*rsp, xmm0);
         emit(VPSRLDQ_c, imm8{8}, xmm0, xmm0);
         emit(VPMOVZXDQ, xmm0, xmm0);
         emit_vmovdqu(xmm0, *rsp);
      }

      void emit_i64x2_shl() {
         COUNT_INSTR();
         emit_v128_shiftop(VPSLLQ, 0x3f);
      }

      void emit_i64x2_shr_s() {
         COUNT_INSTR();
         auto icount = simd_instr();
         // (x >> n) | ((0 > x) << (64 - n))
         emit_pop(rax);
         emit_and(0x3f, eax);
         emit_mov(64, ecx);
         emit_sub(eax, ecx);
         emit_vmovdqu(*rsp, xmm0);
         emit_vmovd(eax, xmm1);
         emit_vmovd(ecx, xmm3);
         emit_const_zero(xmm2);
         emit(VPCMPGTQ, xmm0, xmm2, xmm2);
         emit(VPSLLQ, xmm3, xmm2, xmm2);
         emit(VPSRLQ, xmm1, xmm0, xmm0);
         emit(VPOR, xmm0, xmm2, xmm0);
         emit_vmovdqu(xmm0, *rsp);
      }

      void emit_i64x2_shr_u() {
         COUNT_INSTR();
         emit_v128_shiftop(VPSRLQ, 0x3f);
      }

      void emit_i64x2_add() {
         COUNT_INSTR();
         emit_v128_binop_commutative(VPADDQ);
      }

      void emit_i64x2_sub() {
         COUNT_INSTR();
         emit_v128_binop(VPSUBQ);
      }

      void emit_i64x2_mul() {
         COUNT_INSTR();
         auto icount = simd_instr();
         emit_vmovdqu(*rsp, xmm0);
         emit_add(16, rsp);
         emit_vmovdqu(*rsp, xmm1);
         emit(VPMULUDQ, xmm0, xmm1, xmm2);
         emit(VPSHUFD, imm8{0xb1}, xmm0, xmm0);
         emit(VPMULLD, xmm0, xmm1, xmm0);
         emit(VPHADDD, xmm0, xmm0, xmm0);
         emit_const_zero(xmm1);
         emit(VPUNPCKLDQ, xmm0, xmm1, xmm0);
         emit(VPADDQ, xmm0, xmm2, xmm0);
         emit_vmovdqu(xmm0, *rsp);
      }

      void emit_i64x2_extmul_low_i32x4_s() {
         COUNT_INSTR();
         auto icount = simd_instr();
         emit(VPSHUFD, imm8{0x10}, *rsp, xmm0);
         emit_add(16, rsp);
         emit(VPSHUFD, imm8{0x10}, *rsp, xmm1);
         emit(VPMULDQ, xmm0, xmm1, xmm0);
         emit_vmovdqu(xmm0, *rsp);
      }

      void emit_i64x2_extmul_high_i32x4_s() {
         COUNT_INSTR();
         auto icount = simd_instr();
         emit(VPSHUFD, imm8{0x32}, *rsp, xmm0);
         emit_add(16, rsp);
         emit(VPSHUFD, imm8{0x32}, *rsp, xmm1);
         emit(VPMULDQ, xmm0, xmm1, xmm0);
         emit_vmovdqu(xmm0, *rsp);
      }

      void emit_i64x2_extmul_low_i32x4_u() {
         COUNT_INSTR();
         auto icount = simd_instr();
         emit(VPSHUFD, imm8{0x10}, *rsp, xmm0);
         emit_add(16, rsp);
         emit(VPSHUFD, imm8{0x10}, *rsp, xmm1);
         emit(VPMULUDQ, xmm0, xmm1, xmm0);
         emit_vmovdqu(xmm0, *rsp);
      }

      void emit_i64x2_extmul_high_i32x4_u() {
         COUNT_INSTR();
         auto icount = simd_instr();
         emit(VPSHUFD, imm8{0x32}, *rsp, xmm0);
         emit_add(16, rsp);
         emit(VPSHUFD, imm8{0x32}, *rsp, xmm1);
         emit(VPMULUDQ, xmm0, xmm1, xmm0);
         emit_vmovdqu(xmm0, *rsp);
      }

      // ------------- f32x4 arithmetic -------------------

      void emit_f32x4_ceil() {
         COUNT_INSTR();
         emit_v128_unop_softfloat(&_eosio_f32x4_ceil);
      }

      void emit_f32x4_floor() {
         COUNT_INSTR();
         emit_v128_unop_softfloat(&_eosio_f32x4_floor);
      }

      void emit_f32x4_trunc() {
         COUNT_INSTR();
         emit_v128_unop_softfloat(&_eosio_f32x4_trunc);
      }

      void emit_f32x4_nearest() {
         COUNT_INSTR();
         emit_v128_unop_softfloat(&_eosio_f32x4_nearest);
      }

      void emit_f32x4_abs() {
         COUNT_INSTR();
         emit_v128_unop_softfloat(&_eosio_f32x4_abs);
      }

      void emit_f32x4_neg() {
         COUNT_INSTR();
         emit_v128_unop_softfloat(&_eosio_f32x4_neg);
      }

      void emit_f32x4_sqrt() {
         COUNT_INSTR();
         emit_v128_unop_softfloat(&_eosio_f32x4_sqrt);
      }

      void emit_f32x4_add() {
         COUNT_INSTR();
         emit_v128_binop_softfloat(&_eosio_f32x4_add);
      }

      void emit_f32x4_sub() {
         COUNT_INSTR();
         emit_v128_binop_softfloat(&_eosio_f32x4_sub);
      }

      void emit_f32x4_mul() {
         COUNT_INSTR();
         emit_v128_binop_softfloat(&_eosio_f32x4_mul);
      }

      void emit_f32x4_div() {
         COUNT_INSTR();
         emit_v128_binop_softfloat(&_eosio_f32x4_div);
      }

      void emit_f32x4_min() {
         COUNT_INSTR();
         emit_v128_binop_softfloat(&_eosio_f32x4_min);
      }

      void emit_f32x4_max() {
         COUNT_INSTR();
         emit_v128_binop_softfloat(&_eosio_f32x4_max);
      }

      void emit_f32x4_pmin() {
         COUNT_INSTR();
         emit_v128_binop_softfloat(&_eosio_f32x4_pmin);
      }

      void emit_f32x4_pmax() {
         COUNT_INSTR();
         emit_v128_binop_softfloat(&_eosio_f32x4_pmax);
      }

      // ------------- f64x2 arithmetic -------------------

      void emit_f64x2_ceil() {
         COUNT_INSTR();
         emit_v128_unop_softfloat(&_eosio_f64x2_ceil);
      }

      void emit_f64x2_floor() {
         COUNT_INSTR();
         emit_v128_unop_softfloat(&_eosio_f64x2_floor);
      }

      void emit_f64x2_trunc() {
         COUNT_INSTR();
         emit_v128_unop_softfloat(&_eosio_f64x2_trunc);
      }

      void emit_f64x2_nearest() {
         COUNT_INSTR();
         emit_v128_unop_softfloat(&_eosio_f64x2_nearest);
      }

      void emit_f64x2_abs() {
         COUNT_INSTR();
         emit_v128_unop_softfloat(&_eosio_f64x2_abs);
      }

      void emit_f64x2_neg() {
         COUNT_INSTR();
         emit_v128_unop_softfloat(&_eosio_f64x2_neg);
      }

      void emit_f64x2_sqrt() {
         COUNT_INSTR();
         emit_v128_unop_softfloat(&_eosio_f64x2_sqrt);
      }

      void emit_f64x2_add() {
         COUNT_INSTR();
         emit_v128_binop_softfloat(&_eosio_f64x2_add);
      }

      void emit_f64x2_sub() {
         COUNT_INSTR();
         emit_v128_binop_softfloat(&_eosio_f64x2_sub);
      }

      void emit_f64x2_mul() {
         COUNT_INSTR();
         emit_v128_binop_softfloat(&_eosio_f64x2_mul);
      }

      void emit_f64x2_div() {
         COUNT_INSTR();
         emit_v128_binop_softfloat(&_eosio_f64x2_div);
      }

      void emit_f64x2_min() {
         COUNT_INSTR();
         emit_v128_binop_softfloat(&_eosio_f64x2_min);
      }

      void emit_f64x2_max() {
         COUNT_INSTR();
         emit_v128_binop_softfloat(&_eosio_f64x2_max);
      }

      void emit_f64x2_pmin() {
         COUNT_INSTR();
         emit_v128_binop_softfloat(&_eosio_f64x2_pmin);
      }

      void emit_f64x2_pmax() {
         COUNT_INSTR();
         emit_v128_binop_softfloat(&_eosio_f64x2_pmax);
      }

      // --------------- SIMD conversions ----------------

      void emit_i32x4_trunc_sat_f32x4_s() {
         COUNT_INSTR();
         emit_v128_unop_softfloat(&_eosio_i32x4_trunc_sat_f32x4_s);
      }

      void emit_i32x4_trunc_sat_f32x4_u() {
         COUNT_INSTR();
         emit_v128_unop_softfloat(&_eosio_i32x4_trunc_sat_f32x4_u);
      }

      void emit_f32x4_convert_i32x4_s() {
         COUNT_INSTR();
         emit_v128_unop_softfloat(&_eosio_f32x4_convert_i32x4_s);
      }

      void emit_f32x4_convert_i32x4_u() {
         COUNT_INSTR();
         emit_v128_unop_softfloat(&_eosio_f32x4_convert_i32x4_u);
      }

      void emit_i32x4_trunc_sat_f64x2_s_zero() {
         COUNT_INSTR();
         emit_v128_unop_softfloat(&_eosio_i32x4_trunc_sat_f64x2_s_zero);
      }

      void emit_i32x4_trunc_sat_f64x2_u_zero() {
         COUNT_INSTR();
         emit_v128_unop_softfloat(&_eosio_i32x4_trunc_sat_f64x2_u_zero);
      }

      void emit_f64x2_convert_low_i32x4_s() {
         COUNT_INSTR();
         emit_v128_unop_softfloat(&_eosio_f64x2_convert_low_i32x4_s);
      }

      void emit_f64x2_convert_low_i32x4_u() {
         COUNT_INSTR();
         emit_v128_unop_softfloat(&_eosio_f64x2_convert_low_i32x4_u);
      }

      void emit_f32x4_demote_f64x2_zero() {
         COUNT_INSTR();
         emit_v128_unop_softfloat(&_eosio_f32x4_demote_f64x2_zero);
      }

      void emit_f64x2_promote_low_f32x4() {
         COUNT_INSTR();
         emit_v128_unop_softfloat(&_eosio_f64x2_promote_low_f32x4);
      }

      void emit_error() { unimplemented(); }

      // bulk memory

      void emit_memory_fill() {
         COUNT_INSTR();
         auto icount = fixed_size_instr(18);
         emit_pop(rcx);
         emit_mov(rdi, r8);
         emit_pop(rax);
         emit_pop(rdi);
         emit_add(rsi, rdi);

         // validate memory
         emit_mov(*(rcx + rdi - 1), dl);

         // rep stosb
         emit_bytes(0xf3);
         emit(IA32(0xaa));

         emit_mov(r8, rdi);
      }
      void emit_memory_copy() {
         COUNT_INSTR();
         auto icount = fixed_size_instr(60);
         emit_pop(rcx);
         emit_mov(rsi, r8);
         emit_mov(rdi, r9);
         emit_pop(rsi);
         emit_pop(rdi);
         emit_add(r8, rsi);
         emit_add(r8, rdi);

         // TODO: reorder branches to help branch prediction

         // %rax = dest - src
         emit_mov(rdi, rax);
         emit_sub(rsi, rax);
         auto cmp1 = emit_branch8(JBE);

         // Validate dest
         emit_mov(*(rcx + rdi - 1), dl);

         emit(CMP, rcx, rax);
         auto cmp2 = emit_branch8(JAE);

         emit(LEA, *(rcx + rsi - 1), rsi);
         emit(LEA, *(rcx + rdi - 1), rdi);
         emit(STD);
         emit_bytes(0xf3);
         emit(IA32(0xa4));
         emit(CLD);

         emit(JMP_8);
         auto end = emit_branch_target8();
         fix_branch8(cmp1, code);
         // Validate src
         emit_mov(*(rcx + rsi - 1), dl);
         fix_branch8(cmp2, code);

         // rep movsb
         emit_bytes(0xf3);
         emit(IA32(0xa4));

         fix_branch8(end, code);

         emit_mov(r8, rsi);
         emit_mov(r9, rdi);
      }

      void emit_table_copy() {
         COUNT_INSTR();
         auto icount = fixed_size_instr(97);
         emit_pop(rcx);
         emit_mov(rsi, r8);
         emit_mov(rdi, r9);
         emit_pop(rsi);
         emit_pop(rdi);

         // Check bounds
         emit_mov(_mod.tables[0].limits.initial, eax);
         emit_sub(rcx, rax);
         emit_cmp(rax, rsi);
         fix_branch(emit_branchcc32(JG), memory_handler);
         emit_cmp(rax, rdi);
         fix_branch(emit_branchcc32(JG), memory_handler);

         // convert indices to pointers and size to bytes
         static_assert(sizeof(table_entry) == 16);
         if (_mod.indirect_table(0)) {
            emit_mov(*(r8 + wasm_allocator::table_offset()), rax);
         } else {
            emit(LEA, *(r8 + wasm_allocator::table_offset()), rax);
         }
         emit(SHL_imm8, imm8{4}, rsi);
         emit(SHL_imm8, imm8{4}, rdi);
         emit(SHL_imm8, imm8{4}, rcx);
         emit_add(rax, rsi);
         emit_add(rax, rdi);

         // check for overlap
         emit_mov(rdi, rax);
         emit_sub(rsi, rax);
         auto cmp1 = emit_branch8(JBE);
         emit(CMP, rcx, rax);
         auto cmp2 = emit_branch8(JAE);

         // reverse copy
         emit(LEA, *(rcx + rsi - 1), rsi);
         emit(LEA, *(rcx + rdi - 1), rdi);
         emit(STD);
         emit_bytes(0xf3);
         emit(IA32(0xa4));
         emit(CLD);

         emit(JMP_8);
         auto end = emit_branch_target8();
         fix_branch8(cmp1, code);
         fix_branch8(cmp2, code);

         // forward copy
         // rep movsb
         emit_bytes(0xf3);
         emit(IA32(0xa4));

         fix_branch8(end, code);

         emit_mov(r8, rsi);
         emit_mov(r9, rdi);
      }

      // --------------- random  ------------------------
      static void fix_branch(void* branch, void* target) {
         auto branch_ = static_cast<uint8_t*>(branch);
         auto target_ = static_cast<uint8_t*>(target);
         auto relative = static_cast<uint32_t>(target_ - (branch_ + 4));
         if((target_ - (branch_ + 4)) > 0x7FFFFFFFll ||
            (target_ - (branch_ + 4)) < -0x80000000ll) unimplemented();
         memcpy(branch, &relative, 4);
      }

      static void fix_branch8(void* branch, void* target) {
         auto branch_ = static_cast<uint8_t*>(branch);
         auto target_ = static_cast<uint8_t*>(target);
         auto relative = static_cast<uint8_t>(target_ - (branch_ + 1));
         if((target_ - (branch_ + 1)) > 0x7Fll ||
            (target_ - (branch_ + 1)) < -0x80ll) unimplemented();
         memcpy(branch, &relative, 1);
      }

      // A 64-bit absolute address is used for function calls whose
      // address is too far away for a 32-bit relative call.
      static void fix_branch64(void* branch, void* target) {
         memcpy(branch, &target, 8);
      }

      using fn_type = native_value(*)(void* context, void* memory);
      void finalize(function_body& body) {
         _mod.allocator.reclaim(code, _code_end - code);
         body.jit_code_offset = _code_start - (unsigned char*)_code_segment_base;
      }

      // returns the current write address
      const void* get_addr() const {
         if (recent_ops[1].end == code) {
            if (recent_ops[0].end == recent_ops[1].start) {
               return recent_ops[0].start;
            } else {
               return recent_ops[1].start;
            }
         }
         return code;
      }

      const void* get_base_addr() const { return _code_segment_base; }

      void set_stack_usage(std::uint64_t usage)
      {
         if constexpr (StackLimitIsBytes)
         {
            // Add the base frame overhead
            usage += 16;
            if (usage >= 0x7fffffff)
            {
               unimplemented();
            }
            // overwrite prologue
            stack_usage = usage;
            static_assert(sizeof(stack_usage) == 4);
            std::memcpy(stack_limit_entry, &stack_usage, 4);
         }
      }

    private:

      enum class imm8 : uint8_t {};
      enum class imm32 : uint32_t {};
      enum general_register64 {
          rax, rcx, rdx, rbx, rsp, rbp, rsi, rdi,
          r8, r9, r10, r11, r12, r13, r14, r15
      };
      enum general_register32 {
          eax, ecx, edx, ebx, esp, ebp, esi, edi,
          r8d, r9d, r10d, r11d, r12d, r13d, r14d, r15d
      };
      enum general_register16 {
          ax, cx, dx, bx, sp, bp, si, di,
          r8w, r9w, r10w, r11w, r12w, r13w, r14w, r15w
      };
      enum general_register8 {
          al, cl, dl, bl, /*ah, ch, dh, bh,*//*spl, bpl, sil, dil*/
          r8b = 8, r9b, r10b, r11b, r12b, r13b, r14b, r15b
          // ah, ch, dh, and bh cannot be encoded with a REX prefix
          // spl, bpl, sil, and dil require a REX prefix.
          // We're not using any of these registers so disable access
          // movzx %ah, %r8d ;; Not encodable
      };
      struct general_register {
         constexpr general_register(general_register32 reg) : reg(reg) {}
         constexpr general_register(general_register64 reg) : reg(reg) {}
         constexpr general_register(general_register16 reg) : reg(reg) {}
         constexpr general_register(general_register8 reg) : reg(reg) {}
         int reg;
      };
      struct simple_memory_ref { general_register64 reg; };
      inline friend simple_memory_ref operator*(general_register64 reg) { return { reg }; }
      struct register_add_expr { general_register64 reg; int32_t offset; };
      inline friend register_add_expr operator+(general_register64 reg, int32_t offset) { return { reg, offset }; }
      inline friend register_add_expr operator+(int32_t offset, general_register64 reg) { return { reg, offset }; }
      inline friend register_add_expr operator-(general_register64 reg, int32_t offset) { return { reg, -offset }; }
      struct disp_memory_ref {
         constexpr disp_memory_ref(general_register64 reg, int32_t offset) : reg(reg), offset(offset) {}
         constexpr disp_memory_ref(simple_memory_ref other) : reg(other.reg), offset(0) {}
         general_register64 reg;
         int32_t offset;
      };
      inline friend disp_memory_ref operator*(register_add_expr expr) { return { expr.reg, expr.offset }; }
      struct double_register_expr { general_register64 reg1; general_register64 reg2; int32_t offset; };
      friend double_register_expr operator+(general_register64 reg1, general_register64 reg2) { return { reg1, reg2, 0 }; }
      friend double_register_expr operator+(double_register_expr expr, int32_t offset) { return {expr.reg1, expr.reg2, expr.offset + offset}; }
      friend double_register_expr operator-(double_register_expr expr, int32_t offset) { return {expr.reg1, expr.reg2, expr.offset - offset}; }
      struct sib_memory_ref
      {
         general_register64 reg1;
         general_register64 reg2;
         int32_t offset;
      };
      friend sib_memory_ref operator*(double_register_expr expr) { return { expr.reg1, expr.reg2, expr.offset }; }
      template <typename T, int Sz>
      struct sized_memory_ref {
         T value;
      };
      template <typename T>
      static sized_memory_ref<T, 4> dword_ptr(const T& expr)
      {
         return { expr };
      }
      template <typename T>
      static sized_memory_ref<T, 8> qword_ptr(const T& expr)
      {
         return { expr };
      }
      template <typename T, int Sz>
      friend auto operator*(const sized_memory_ref<T, Sz>& expr)
      {
         return sized_memory_ref<decltype(*expr.value), Sz>{*expr.value};
      }
      enum xmm_register {
          xmm0, xmm1, xmm2, xmm3, xmm4, xmm5, xmm6, xmm7,
          xmm8, xmm9, xmm10, xmm11, xmm12, xmm13, xmm14, xmm15
      };
      struct any_register {
         constexpr any_register(general_register32 reg) : reg(reg) {}
         constexpr any_register(general_register64 reg) : reg(reg) {}
         constexpr any_register(general_register16 reg) : reg(reg) {}
         constexpr any_register(general_register8 reg) : reg(reg) {}
         constexpr any_register(general_register reg) : reg(reg.reg) {}
         constexpr any_register(xmm_register reg) : reg(reg) {}
         int reg;
      };

      void emit_add(int32_t immediate, general_register64 dest) {
         if(immediate <= 0x7F && immediate >= -0x80) {
            emit(ADD_imm8, static_cast<imm8>(immediate), dest);
         } else {
            emit(ADD_imm32, static_cast<imm32>(immediate), dest);
         }
      }

      void emit_add(int32_t immediate, general_register32 dest) {
         if(immediate <= 0x7F && immediate >= -0x80) {
            emit(ADD_imm8, static_cast<imm8>(immediate), dest);
         } else {
            emit(ADD_imm32, static_cast<imm32>(immediate), dest);
         }
      }

      void emit_add(general_register32 src, general_register32 dest) {
         emit(ADD_A, src, dest);
      }

      void emit_add(general_register64 src, general_register64 dest) {
         emit(ADD_A, src, dest);
      }

      template<typename RM>
      void emit_sub(int32_t immediate, RM dest) {
         if(immediate <= 0x7F && immediate >= -0x80) {
            emit(SUB_imm8, static_cast<imm8>(immediate), dest);
         } else {
            emit(SUB_imm32, static_cast<imm32>(immediate), dest);
         }
      }

      void emit_sub(general_register32 src, general_register32 dest) {
         emit(SUB_A, src, dest);
      }

      void emit_sub(general_register64 src, general_register64 dest) {
         emit(SUB_A, src, dest);
      }

      void emit_cmp(general_register32 src, general_register32 dest) {
         emit(CMP, src, dest);
      }

      void emit_cmp(general_register64 src, general_register64 dest) {
         emit(CMP, src, dest);
      }

      template<typename RM>
      void emit_cmp(int32_t immediate, RM dest) {
         if(immediate <= 0x7F && immediate >= -0x80) {
            emit(CMP_imm8, static_cast<imm8>(immediate), dest);
         } else {
            emit(CMP_imm32, static_cast<imm32>(immediate), dest);
         }
      }

      template<typename RM>
      void emit_and(int32_t immediate, RM dest) {
         if(immediate <= 0x7F && immediate >= -0x80) {
            emit(IA32_WX(0x83)/4, static_cast<imm8>(immediate), dest);
         } else {
            emit(AND_imm32, static_cast<imm32>(immediate), dest);
         }
      }

      template<typename RM>
      void emit_or(int32_t immediate, RM dest) {
         if(immediate <= 0x7F && immediate >= -0x80) {
            emit(OR_imm8, static_cast<imm8>(immediate), dest);
         } else {
            emit(OR_imm32, static_cast<imm32>(immediate), dest);
         }
      }

      void emit_call(general_register64 reg) {
         emit(IA32(0xff)/2, reg);
      }

      void emit_enter(uint16_t offset) {
         emit_bytes(0xc8);
         emit_operand16(offset);
         emit_bytes(0x00);
      }

      void emit_ldmxcsr(disp_memory_ref mem) {
         emit_REX_prefix(false, mem, 0);
         emit_bytes(0x0f, 0xae);
         emit_modrm_sib_disp(mem, 2);
      }

      void emit_stmxcsr(disp_memory_ref mem) {
         emit_REX_prefix(false, mem, 0);
         emit_bytes(0x0f, 0xae);
         emit_modrm_sib_disp(mem, 3);
      }

      void emit_mov(uint8_t src, general_register8 dest) {
         emit_REX_prefix(false, false, false, dest & 7);
         emit_bytes(0xb0 | (dest & 7), src);
      }

      void emit_movd(uint32_t src, disp_memory_ref dest) {
         emit(IA32(0xc7)/0, dest);
         emit_operand32(src);
      }

      void emit_mov(uint32_t src, general_register32 dest) {
         emit_REX_prefix(false, false, false, dest & 8);
         emit_bytes(0xb8 | (dest & 7));
         emit_operand32(src);
      }

      void emit_mov(uint64_t src, general_register64 dest) {
         emit_REX_prefix(true, false, false, dest & 8);
         emit_bytes(0xb8 | (dest & 7));
         emit_operand64(src);
      }

      template<typename T>
      void emit_mov(T* src, general_register64 dest) {
         emit_REX_prefix(true, false, false, dest & 8);
         emit_bytes(0xb8 | (dest & 7));
         emit_operand_ptr(src);
      }

      void emit_mov(general_register32 src, disp_memory_ref dest)
      {
         emit(IA32(0x89), dest, src);
      }

      void emit_mov(general_register32 src, general_register32 dest) {
         emit(MOV_A, src, dest);
      }

      void emit_mov(disp_memory_ref mem, general_register32 reg) {
         emit(MOV_A, mem, reg);
      }

      void emit_mov(general_register64 src, general_register64 dest) {
         emit(MOV_A, src, dest);
      }

      void emit_mov(disp_memory_ref mem, general_register64 reg) {
         emit(MOV_A, mem, reg);
      }

      void emit_mov(general_register64 reg, disp_memory_ref mem) {
         emit(MOV_B, mem, reg);
      }

      void emit_mov(sib_memory_ref mem, general_register8 reg) {
         emit(MOVB_A, mem, reg);
      }

      void emit_pop(general_register64 reg) {
#ifndef EOS_VM_VALIDATE_JIT_SIZE
         if (auto c = try_pop_recent_op<i32_const_op>()) {
            emit_mov(c->value, static_cast<general_register32>(reg));
            return;
         }
         if (auto push = try_undo_push()) {
            if (push->reg != reg) {
               emit_mov(push->reg, reg);
            }
            return;
         }
#endif
         emit_REX_prefix(false, false, false, reg & 8);
         emit_bytes(0x58 | (reg & 7));
      }

      void emit_push(general_register64 reg) {
         auto start = code;
         emit_REX_prefix(false, false, false, reg & 8);
         emit_bytes(0x50 | (reg & 7));
         push_recent_op(start, generic_register_push_op{reg});
      }

      void emit_push_v128(xmm_register reg) {
         auto start = code;
         emit_sub(16, rsp);
         emit_vmovdqu(reg, *rsp);
         push_recent_op(start, xmm_register_push_op{reg});
      }

      void emit_pop_v128(xmm_register reg) {
         if (auto push = try_pop_recent_op<xmm_register_push_op>()) {
            if (push->reg != reg) {
               emit(VMOVDQU_A, push->reg, reg);
            }
            return;
         }
         emit_vmovdqu(*rsp, xmm0);
         emit_add(16, rsp);
      }

      void set_branch_target() {
         recent_ops[0] = {};
         recent_ops[1] = {};
      }

      void emit_xor(general_register32 src, general_register32 dest) {
         emit(XOR_A, src, dest);
      }

      void emit_xor(int32_t immediate, general_register32 dest) {
         if(immediate <= 0x7F && immediate >= -0x80) {
            emit(XOR_imm8, static_cast<imm8>(immediate), dest);
         } else {
            emit(XOR_imm32, static_cast<imm32>(immediate), dest);
         }
      }

      void emit_vmovdqu(disp_memory_ref mem, xmm_register reg) {
         emit(VMOVDQU_A, mem, reg);
      }

      void emit_vmovdqu(xmm_register reg, disp_memory_ref mem) {
         emit(VMOVDQU_B, mem, reg);
      }

      void emit_vmovups(disp_memory_ref mem, xmm_register reg) {
         emit(VMOVUPS_A, mem, reg);
      }
      
      void emit_vmovups(simple_memory_ref mem, xmm_register reg) {
         emit(VMOVUPS_A, mem, reg);
      }

      void emit_vmovups(xmm_register reg, disp_memory_ref mem) {
         emit(VMOVUPS_B, mem, reg);
      }

      void emit_vmovups(xmm_register reg, simple_memory_ref mem) {
         emit(VMOVUPS_B, mem, reg);
      }

      void emit_vmovd(general_register32 src, xmm_register dest) {
         emit(VMOVD_A, src, dest);
      }

      void emit_vmovq(general_register64 src, xmm_register dest) {
         emit(VMOVQ_A, src, dest);
      }

      template<typename T>
      void emit_vpextrb(uint8_t offset, xmm_register src, T dest) {
         emit(VPEXTRB, imm8{offset}, dest, src);
      }

      template<typename T>
      void emit_vpextrw(uint8_t offset, xmm_register src, T dest) {
         emit(VPEXTRW, imm8{offset}, dest, src);
      }

      template<typename T>
      void emit_vpextrd(uint8_t offset, xmm_register src, T dest) {
         emit(VPEXTRD, imm8{offset}, dest, src);
      }

      template<typename T>
      void emit_vpextrq(uint8_t offset, xmm_register src, T dest) {
         emit(VPEXTRQ, imm8{offset}, dest, src);
      }

      void emit_const_zero(xmm_register reg) {
         emit(VPXOR, reg, reg, reg);
      }

      void emit_const_ones(xmm_register reg) {
         emit(VPCMPEQB, reg, reg, reg);
      }

      template<int W, int N>
      struct IA32_t { uint8_t opcode[N]; };
      template<typename Base>
      struct IA32_opext { Base base; int opext; };
      template<int W, int N>
      inline constexpr friend IA32_opext<IA32_t<W, N>> operator/(IA32_t<W, N> base, int opext) {
         return {base, opext};
      }

      template<typename Base, typename T>
      struct IA32_imm { Base base; };
      template<typename T, typename B>
      static constexpr IA32_imm<B, T> add_immediate(B b) { return {b}; }

      template<typename Base, typename T>
      inline constexpr friend auto operator/(IA32_imm<Base, T> base, int opext) {
         return add_immediate<T>(base.base/opext);
      }

      template<typename... Op>
      static constexpr auto IA32(Op... op) {
         return IA32_t<0, sizeof...(Op)>{{ static_cast<uint8_t>(op)... }};
      }
      template<typename... Op>
      static constexpr auto IA32_REX_W(Op... op) {
         return IA32_t<1, sizeof...(Op)>{{ static_cast<uint8_t>(op)... }};
      }
      template<typename... Op>
      static constexpr auto IA32_WX(Op... op) {
         return IA32_t<-1, sizeof...(Op)>{{ static_cast<uint8_t>(op)... }};
      }
      template<typename... Op>
      static constexpr auto IA32_WX_imm8(Op... op) {
         return IA32_imm<IA32_t<-1, sizeof...(Op)>, imm8>{{{ static_cast<uint8_t>(op)... }}};
      }
      template<typename... Op>
      static constexpr auto IA32_WX_imm32(Op... op) {
         return IA32_imm<IA32_t<-1, sizeof...(Op)>, imm32>{{{ static_cast<uint8_t>(op)... }}};
      }

      struct Jcc { uint8_t opcode; };

      static constexpr auto ADD_A = IA32_WX(0x03);
      static constexpr auto ADD_B = IA32_WX(0x01);
      static constexpr auto ADD_imm8 = IA32_WX_imm8(0x83)/0;
      static constexpr auto ADD_imm32 = IA32_WX_imm32(0x81)/0;
      static constexpr auto AND_A = IA32_WX(0x23);
      static constexpr auto AND_imm8 = IA32_WX_imm8(0x83)/4;
      static constexpr auto AND_imm32 = IA32_WX_imm32(0x81)/4;
      static constexpr auto BSF = IA32_WX(0x0f, 0xbc);
      static constexpr auto BSR = IA32_WX(0x0f, 0xbd);
      static constexpr auto CALL = IA32(0xff)/2;
      static constexpr auto CDQ = IA32(0x99);
      static constexpr auto CQO = IA32_REX_W(0x99);
      static constexpr auto CLD = IA32(0xFC);
      static constexpr auto CMOVNZ = IA32_WX(0x0f, 0x45);
      static constexpr auto CMOVZ = IA32_WX(0x0f, 0x44);
      static constexpr auto CMP = IA32_WX(0x3b);
      static constexpr auto CMP_imm8 = IA32_WX_imm8(0x83)/7;
      static constexpr auto CMP_imm32 = IA32_WX_imm32(0x81)/7;
      static constexpr auto DEC = IA32_WX(0xFF)/1;
      static constexpr auto DECD = IA32(0xFF)/1;
      static constexpr auto DECQ = IA32_REX_W(0xFF)/1;
      static constexpr auto DIV = IA32_WX(0xf7)/6;
      static constexpr auto IDIV = IA32_WX(0xf7)/7;
      static constexpr auto IMUL = IA32_WX(0x0f, 0xaf);
      static constexpr auto INC = IA32_WX(0xFF)/0;
      static constexpr auto INCD = IA32(0xFF)/0;
      // When adding jcc codes, verify that the rel8/rel32 versions are 7x and 0F 8x
      static constexpr auto JB = Jcc{0x72};
      static constexpr auto JAE = Jcc{0x73};
      static constexpr auto JE = Jcc{0x74};
      static constexpr auto JZ = Jcc{0x74};
      static constexpr auto JNE = Jcc{0x75};
      static constexpr auto JNZ = Jcc{0x75};
      static constexpr auto JBE = Jcc{0x76};
      static constexpr auto JA = Jcc{0x77};
      static constexpr auto JL = Jcc{0x7c};
      static constexpr auto JGE = Jcc{0x7d};
      static constexpr auto JLE = Jcc{0x7e};
      static constexpr auto JG = Jcc{0x7f};
      static constexpr auto JMP_8 = IA32(0xeb);
      static constexpr auto JMP_32 = IA32(0xe9);
      static constexpr auto LDMXCSR = IA32(0x0f, 0xae)/2;
      static constexpr auto LEA = IA32_WX(0x8d);
      static constexpr auto LEAVE = IA32(0xc9);
      static constexpr auto MOVB_A = IA32(0x8a);
      static constexpr auto MOVB_B = IA32(0x88);
      static constexpr auto MOVW_B = IA32(0x66, 0x89);
      static constexpr auto MOV_A = IA32_WX(0x8b);
      static constexpr auto MOV_B = IA32_WX(0x89);
      static constexpr auto MOVZXB = IA32(0x0f, 0xb6);
      static constexpr auto MOVZXW = IA32_WX(0x0f, 0xb7);
      static constexpr auto MOVSXB = IA32_WX(0x0f, 0xbe);
      static constexpr auto MOVSXW = IA32_WX(0x0f, 0xbf);
      static constexpr auto MOVSXD = IA32_WX(0x63);
      static constexpr auto NEG = IA32_WX(0xf7)/3;
      static constexpr auto NOT = IA32_WX(0xf7)/2;
      static constexpr auto LZCNT = IA32_WX(0xf3, 0x0f, 0xbd);
      static constexpr auto OR_A = IA32_WX(0x0B);
      static constexpr auto OR_imm8 = IA32_WX_imm8(0x83)/1;
      static constexpr auto OR_imm32 = IA32_WX_imm32(0x81)/1;
      static constexpr auto POPCNT = IA32_WX(0xf3, 0x0f, 0xb8);
      static constexpr auto ROL_cl = IA32_WX(0xd3)/0;
      static constexpr auto ROR_cl = IA32_WX(0xd3)/1;
      static constexpr auto SETZ = IA32(0x0f, 0x94);
      static constexpr auto SETNZ = IA32(0x0f, 0x95);
      static constexpr auto SAR_cl = IA32_WX(0xd3)/7;
      static constexpr auto SHL_cl = IA32_WX(0xd3)/4;
      static constexpr auto SHL_imm8 = IA32_WX(0xc1)/4;
      static constexpr auto SHR_cl = IA32_WX(0xd3)/5;
      static constexpr auto SHR_imm8 = IA32_WX_imm8(0xc1)/5;
      static constexpr auto STD = IA32(0xFD);
      static constexpr auto STMXCSR = IA32(0x0f, 0xae)/3;
      static constexpr auto SUB_A = IA32_WX(0x2b);
      static constexpr auto SUB_imm8 = IA32_WX_imm8(0x83)/5;
      static constexpr auto SUB_imm32 = IA32_WX_imm32(0x81)/5;
      static constexpr auto TZCNT = IA32_WX(0xf3, 0x0f, 0xbc);
      static constexpr auto RET = IA32(0xc3);
      static constexpr auto TEST = IA32_WX(0x85);
      static constexpr auto XOR_A = IA32_WX(0x33);
      //static constexpr auto XOR_B = IA32_WX_STORE(0x31);
      static constexpr auto XOR_imm8 = IA32_WX_imm8(0x83)/6;
      static constexpr auto XOR_imm32 = IA32_WX_imm32(0x81)/6;

      static constexpr auto reverse_condition(Jcc opcode) {
         switch(opcode.opcode) {
         case JA.opcode: return JBE;
         case JBE.opcode: return JA;
         case JB.opcode: return JAE;
         case JAE.opcode: return JB;
         case JE.opcode: return JNE;
         case JNE.opcode: return JE;
         case JL.opcode: return JGE;
         case JGE.opcode: return JL;
         case JG.opcode: return JLE;
         case JLE.opcode: return JG;
         default: unimplemented();
         }
         __builtin_unreachable();
      }

      enum VEX_mmmm { mmmm_none, mmmm_0F, mmmm_0F38, mmmm_0F3A };
      enum VEX_pp { pp_none, pp_66, pp_F3, pp_F2 };

      template<int SZ, VEX_pp PP, VEX_mmmm MMMM, int W, int OpExt = -1>
      struct VEX { uint8_t opcode; };
      using VEX_128_66_0F_W0 = VEX<128, pp_66, mmmm_0F, 0>;
      using VEX_128_66_0F = VEX_128_66_0F_W0;
      using VEX_128_66_0F_WIG = VEX_128_66_0F_W0;
      using VEX_128_66_0F_W1 = VEX<128, pp_66, mmmm_0F, 1>;
      using VEX_128_66_0F38_W0 = VEX<128, pp_66, mmmm_0F38, 0>;
      using VEX_128_66_0F38_WIG = VEX_128_66_0F38_W0;
      using VEX_128_66_0F38 = VEX_128_66_0F38_W0;
      using VEX_128_0F_W0 = VEX<128, pp_none, mmmm_0F, 0>;
      using VEX_128_0F_WIG = VEX_128_0F_W0;
      using VEX_128_66_0F3A_W0 = VEX<128, pp_66, mmmm_0F3A, 0>;
      using VEX_128_66_0F3A_W1 = VEX<128, pp_66, mmmm_0F3A, 1>;
      using VEX_128_F3_0F_W0 = VEX<128, pp_F3, mmmm_0F, 0>;
      using VEX_128_F3_0F_WIG = VEX_128_F3_0F_W0;

      static constexpr auto VMOVD_A = VEX_128_66_0F_W0{0x6e};
      static constexpr auto VMOVD_B = VEX_128_66_0F_W0{0x7e};
      static constexpr auto VMOVQ_A = VEX_128_66_0F_W1{0x6e};
      static constexpr auto VMOVQ_B = VEX_128_66_0F_W1{0x7e};
      static constexpr auto VMOVDQU_A = VEX_128_F3_0F_WIG{0x6f};
      static constexpr auto VMOVDQU_B = VEX_128_F3_0F_WIG{0x7f};
      static constexpr auto VMOVUPS_A = VEX_128_66_0F_WIG{0x10};
      static constexpr auto VMOVUPS_B = VEX_128_66_0F_WIG{0x11};
      static constexpr auto VMOVMSKPS = VEX_128_0F_WIG{0x50};
      static constexpr auto VMOVMSKPD = VEX_128_66_0F_WIG{0x50};
      static constexpr auto VPABSB = VEX_128_66_0F38_WIG{0x1c};
      static constexpr auto VPABSW = VEX_128_66_0F38_WIG{0x1d};
      static constexpr auto VPABSD = VEX_128_66_0F38_WIG{0x1e};
      static constexpr auto VPACKSSWB = VEX_128_66_0F_WIG{0x63};
      static constexpr auto VPACKSSDW = VEX_128_66_0F_WIG{0x6b};
      static constexpr auto VPACKUSWB = VEX_128_66_0F_WIG{0x67};
      static constexpr auto VPACKUSDW = VEX_128_66_0F38{0x2B};
      static constexpr auto VPADDB = VEX_128_66_0F_WIG{0xfc};
      static constexpr auto VPADDW = VEX_128_66_0F_WIG{0xfd};
      static constexpr auto VPADDD = VEX_128_66_0F_WIG{0xfe};
      static constexpr auto VPADDQ = VEX_128_66_0F_WIG{0xd4};
      static constexpr auto VPADDSB = VEX_128_66_0F_WIG{0xec};
      static constexpr auto VPADDSW = VEX_128_66_0F_WIG{0xed};
      static constexpr auto VPADDUSB = VEX_128_66_0F_WIG{0xdc};
      static constexpr auto VPADDUSW = VEX_128_66_0F_WIG{0xdd};
      static constexpr auto VPAND = VEX_128_66_0F_WIG{0xdb};
      static constexpr auto VPANDN = VEX_128_66_0F_WIG{0xdf};
      static constexpr auto VPAVGB = VEX_128_66_0F_WIG{0xe0};
      static constexpr auto VPAVGW = VEX_128_66_0F_WIG{0xe3};
      static constexpr auto VPBROADCASTB = VEX_128_66_0F38_W0{0x78};
      static constexpr auto VPBROADCASTW = VEX_128_66_0F38_W0{0x79};
      static constexpr auto VPBROADCASTD = VEX_128_66_0F38_W0{0x58};
      static constexpr auto VPBROADCASTQ = VEX_128_66_0F38_W0{0x59};
      static constexpr auto VPCMPEQB = VEX_128_66_0F_WIG{0x74};
      static constexpr auto VPCMPEQW = VEX_128_66_0F_WIG{0x75};
      static constexpr auto VPCMPEQD = VEX_128_66_0F_WIG{0x76};
      static constexpr auto VPCMPEQQ = VEX_128_66_0F38_WIG{0x29};
      static constexpr auto VPCMPGTB = VEX_128_66_0F_WIG{0x64};
      static constexpr auto VPCMPGTW = VEX_128_66_0F_WIG{0x65};
      static constexpr auto VPCMPGTD = VEX_128_66_0F_WIG{0x66};
      static constexpr auto VPCMPGTQ = VEX_128_66_0F38_WIG{0x37};
      static constexpr auto VPEXTRB = VEX_128_66_0F3A_W0{0x14};
      static constexpr auto VPEXTRW = VEX_128_66_0F3A_W0{0x15};
      static constexpr auto VPEXTRD = VEX_128_66_0F3A_W0{0x16};
      static constexpr auto VPEXTRQ = VEX_128_66_0F3A_W1{0x16};
      static constexpr auto VPINSRB = VEX_128_66_0F3A_W0{0x20};
      static constexpr auto VPINSRW = VEX_128_66_0F_W0{0xc4};
      static constexpr auto VPINSRD = VEX_128_66_0F3A_W0{0x22};
      static constexpr auto VPINSRQ = VEX_128_66_0F3A_W1{0x22};
      static constexpr auto VPHADDW = VEX_128_66_0F38_WIG{0x01};
      static constexpr auto VPHADDD = VEX_128_66_0F38_WIG{0x02};
      static constexpr auto VPMADDWD = VEX_128_66_0F_WIG{0xf5};
      static constexpr auto VPMAXSB = VEX_128_66_0F38_WIG{0x3c};
      static constexpr auto VPMAXSW = VEX_128_66_0F_WIG{0xee};
      static constexpr auto VPMAXSD = VEX_128_66_0F38_WIG{0x3d};
      static constexpr auto VPMAXUB = VEX_128_66_0F{0xde};
      static constexpr auto VPMAXUW = VEX_128_66_0F38{0x3e};
      static constexpr auto VPMAXUD = VEX_128_66_0F38_WIG{0x3f};
      static constexpr auto VPMINSB = VEX_128_66_0F38{0x38};
      static constexpr auto VPMINSW = VEX_128_66_0F{0xea};
      static constexpr auto VPMINSD = VEX_128_66_0F38_WIG{0x39};
      static constexpr auto VPMINUB = VEX_128_66_0F{0xda};
      static constexpr auto VPMINUW = VEX_128_66_0F38{0x3a};
      static constexpr auto VPMINUD = VEX_128_66_0F38_WIG{0x3b};
      static constexpr auto VPMOVMSKB = VEX_128_66_0F_WIG{0xD7};
      static constexpr auto VPMOVSXBW = VEX_128_66_0F38_WIG{0x20};
      static constexpr auto VPMOVSXWD = VEX_128_66_0F38_WIG{0x23};
      static constexpr auto VPMOVSXDQ = VEX_128_66_0F38_WIG{0x25};
      static constexpr auto VPMOVZXBW = VEX_128_66_0F38_WIG{0x30};
      static constexpr auto VPMOVZXWD = VEX_128_66_0F38_WIG{0x33};
      static constexpr auto VPMOVZXDQ = VEX_128_66_0F38_WIG{0x35};
      static constexpr auto VPMULHW = VEX_128_66_0F_WIG{0xe5};
      static constexpr auto VPMULHUW = VEX_128_66_0F_WIG{0xe4};
      static constexpr auto VPMULHRSW = VEX_128_66_0F38_WIG{0x0b};
      static constexpr auto VPMULLW = VEX_128_66_0F_WIG{0xd5};
      static constexpr auto VPMULLD = VEX_128_66_0F38_WIG{0x40};
      static constexpr auto VPMULDQ = VEX_128_66_0F38_WIG{0x28};
      static constexpr auto VPMULUDQ = VEX_128_66_0F_WIG{0xf4};
      static constexpr auto VPOR = VEX_128_66_0F_WIG{0xeb};
      static constexpr auto VPSHUFB = VEX_128_66_0F38_WIG{0x00};
      static constexpr auto VPSHUFD = VEX_128_66_0F_WIG{0x70};
      static constexpr auto VPSLLW = VEX_128_66_0F_WIG{0xf1};
      static constexpr auto VPSLLW_c = VEX<128, pp_66, mmmm_0F, 0, 6>{0x71};
      static constexpr auto VPSLLD = VEX_128_66_0F_WIG{0xf2};
      static constexpr auto VPSLLQ = VEX_128_66_0F_WIG{0xf3};
      static constexpr auto VPSRAW = VEX_128_66_0F_WIG{0xe1};
      static constexpr auto VPSRAW_c = VEX<128, pp_66, mmmm_0F, 0, 4>{0x71};
      static constexpr auto VPSRAD = VEX_128_66_0F_WIG{0xe2};
      static constexpr auto VPSRLDQ_c = VEX<128, pp_66, mmmm_0F, 0, 3>{0x73};
      static constexpr auto VPSRLW = VEX_128_66_0F_WIG{0xd1};
      static constexpr auto VPSRLD = VEX_128_66_0F_WIG{0xd2};
      static constexpr auto VPSRLQ = VEX_128_66_0F_WIG{0xd3};
      static constexpr auto VPSRLQ_c = VEX<128, pp_66, mmmm_0F, 0, 2>{0x73};
      static constexpr auto VPSUBB = VEX_128_66_0F_WIG{0xf8};
      static constexpr auto VPSUBW = VEX_128_66_0F_WIG{0xf9};
      static constexpr auto VPSUBD = VEX_128_66_0F_WIG{0xfa};
      static constexpr auto VPSUBQ = VEX_128_66_0F_WIG{0xfb};
      static constexpr auto VPSUBSB = VEX_128_66_0F_WIG{0xe8};
      static constexpr auto VPSUBSW = VEX_128_66_0F_WIG{0xe9};
      static constexpr auto VPSUBUSB = VEX_128_66_0F_WIG{0xd8};
      static constexpr auto VPSUBUSW = VEX_128_66_0F_WIG{0xd9};
      static constexpr auto VPTEST = VEX_128_66_0F38_WIG{0x17};
      static constexpr auto VPUNPCKHBW = VEX_128_66_0F_WIG{0x68};
      static constexpr auto VPUNPCKHWD = VEX_128_66_0F_WIG{0x69};
      static constexpr auto VPUNPCKHDQ = VEX_128_66_0F_WIG{0x6a};
      static constexpr auto VPUNPCKLBW = VEX_128_66_0F_WIG{0x60};
      static constexpr auto VPUNPCKLWD = VEX_128_66_0F_WIG{0x61};
      static constexpr auto VPUNPCKLDQ = VEX_128_66_0F_WIG{0x62};
      static constexpr auto VPXOR = VEX_128_66_0F_WIG{0xef};

      void emit_REX_prefix(bool W, bool R, bool X, bool B) {
         if(W || R || X || B) {
            emit_bytes(0x40 | (W << 3) | (R << 2) | (X << 1) | (B << 0));
         }
      }

      void emit_REX_prefix(bool W, general_register r_m, int reg) {
         emit_REX_prefix(W, reg & 8, false, r_m.reg & 8);
      }

      void emit_REX_prefix(bool W, disp_memory_ref mem, int reg) {
         emit_REX_prefix(W, reg & 8, false, mem.reg & 8);
      }

      void emit_REX_prefix(bool W, sib_memory_ref mem, int reg)
      {
         emit_REX_prefix(W, reg & 8, mem.reg1 & 8, mem.reg2 & 8);
      }

      template <typename T, int Sz>
      void emit_REX_prefix(bool W, sized_memory_ref<T, Sz> mem, int reg)
      {
         emit_REX_prefix(W, mem.value, reg);
      }

      void emit_VEX_prefix(bool R, bool X, bool B, VEX_mmmm mmmm, bool W, int vvvv, bool L, VEX_pp pp) {
         if(X || B || (mmmm != mmmm_0F) || W) {
            emit_bytes(0xc4, (!R << 7) | (!X << 6) | (!B << 5) | mmmm, (W << 7) | ((vvvv ^ 0xF) << 3) | (L << 2) | pp);
         } else {
            emit_bytes(0xc5, (!R << 7) | ((vvvv ^ 0xF) << 3) | (L << 2) | pp);
         }
      }

      void emit_modrm_sib_disp(sib_memory_ref mem, int reg) {
         if (mem.reg1 == rsp || mem.reg2 == rbp) unimplemented();
         auto sib = ((mem.reg1 & 7) << 3) | (mem.reg2 & 7);
         if(mem.offset == 0) {
            emit_bytes(0x00 | ((reg & 7) << 3) | 0x4, sib);
         } else if(mem.offset >= -0x80 && mem.offset <= 0x7f) {
            emit_bytes(0x40 | ((reg & 7) << 3) | 0x4, sib, mem.offset);
         } else {
            emit_bytes(0x80 | ((reg & 7) << 3) | 0x4, sib);
            emit_operand32(mem.offset);
         }
      }

      void emit_modrm_sib_disp(disp_memory_ref mem, int reg) {
         if(mem.offset == 0) {
            return emit_modrm_sib_disp(simple_memory_ref{mem.reg}, reg);
         } else if(mem.offset >= -0x80 && mem.offset <= 0x7f) {
            if(mem.reg == rsp) {
               emit_bytes(0x40 | ((reg & 7) << 3) | 0x04, 0x24, mem.offset);
            } else {
               emit_bytes(0x40 | ((reg & 7) << 3) | (mem.reg & 7), mem.offset);
            }
         } else {
            if(mem.reg == rsp) {
               emit_bytes(0x80 | ((reg & 7) << 3) | 0x04, 0x24);
            } else {
               emit_bytes(0x80 | ((reg & 7) << 3) | (mem.reg & 7));
            }
            emit_operand32(mem.offset);
         }
      }

      void emit_modrm_sib_disp(simple_memory_ref mem, int reg) {
         if(mem.reg == rsp) {
            emit_bytes(((reg & 7) << 3) | 0x04, 0x24);
         } else if(mem.reg == rbp) {
            emit_bytes(0x45 | ((reg & 7) << 3), 0x00);
         } else {
            emit_bytes(((reg & 7) << 3) | (mem.reg & 7));
         }
      }

      void emit_modrm_sib_disp(any_register r_m, int reg) {
         emit_bytes(0xc0 | ((reg & 7) << 3) | (r_m.reg & 7));
      }

      template<typename T, int Sz>
      void emit_modrm_sib_disp(sized_memory_ref<T, Sz> mem, int reg) {
         emit_modrm_sib_disp(mem.value, reg);
      }

      template<int W>
      static constexpr bool get_operand_size(general_register32) { return W == 1; }
      template<int W>
      static constexpr bool get_operand_size(general_register64) { return W != 0; }
      template<int W, typename T>
      static constexpr bool get_operand_size(sized_memory_ref<T, 4>) { return W == 1; }
      template<int W, typename T>
      static constexpr bool get_operand_size(sized_memory_ref<T, 8>) { return W != 0; }
      template<int W, typename RM>
      static constexpr bool get_operand_size(RM) {
         static_assert(W != -1);
         return W != 0;
      }

      template<int W, typename RM>
      static constexpr bool get_operand_size(RM, general_register32) { return W == 1; }
      template<int W, typename RM>
      static constexpr bool get_operand_size(RM, general_register64) { return W != 0; }
      template<int W, typename RM>
      static constexpr bool get_operand_size(RM r_m, int) {
         return get_operand_size<W>(r_m);
      }

      template<int W, int N>
      void emit(IA32_t<W, N> opcode) {
         static_assert(W == 0 || W == 1);
         emit_REX_prefix(W, false, false, false);
         for(int i = 0; i < N; ++i) {
            emit_bytes(opcode.opcode[i]);
         }
      }
      template<int W, int N, typename RM>
      void emit(IA32_t<W, N> opcode, RM r_m) {
         emit(opcode, r_m, 0);
      }
      template<int W, int N, typename RM, typename Reg>
      void emit(IA32_t<W, N> opcode, RM r_m, Reg reg) {
         emit_REX_prefix(get_operand_size<W>(r_m, reg), r_m, reg);
         for(int i = 0; i < N; ++i) {
            emit_bytes(opcode.opcode[i]);
         }
         emit_modrm_sib_disp(r_m, reg);
      }
      template<int W, int N, typename RM, typename Reg>
      void emit(IA32_t<W, N> opcode, imm8 imm, RM r_m, Reg reg) {
         emit(opcode, r_m, reg);
         emit_bytes(static_cast<uint8_t>(imm));
      }
      template<typename T, typename RM>
      void emit(IA32_opext<T> opcode, RM r_m) {
         emit(opcode.base, r_m, opcode.opext);
      }
      template<typename T, typename RM>
      void emit(IA32_opext<T> opcode, imm8 imm, RM r_m) {
         emit(opcode.base, imm, r_m, opcode.opext);
      }
      template<typename T, typename I, typename... U>
      void emit(IA32_imm<T, I> opcode, I imm, U... u) {
         emit(opcode.base, u...);
         emit_operand(imm);
      }

      void emit_setcc(Jcc opcode, general_register8 reg) {
         emit(IA32(0x0f, 0x20 + opcode.opcode), reg);
      }

      template<int W, int N>
      void* emit_branch8(IA32_t<W, N> opcode) {
         emit(opcode);
         return emit_branch_target8();
      }

      void* emit_branch8(Jcc opcode) {
         emit_bytes(opcode.opcode);
         return emit_branch_target8();
      }

      void* emit_branchcc32(Jcc opcode) {
         emit_bytes(0x0f, 0x10 + opcode.opcode);
         return emit_branch_target32();
      }

      template<int Sz, VEX_pp pp, VEX_mmmm mmmm, int W>
      void emit(VEX<Sz, pp, mmmm, W> opcode, sib_memory_ref src1, xmm_register src2) {
         emit_VEX_prefix(src2 & 8, src1.reg1 & 8, src1.reg2 & 8, mmmm, W, 0, Sz == 256, pp);
         emit_bytes(opcode.opcode);
         emit_modrm_sib_disp(src1, src2);
      }

      template<int Sz, VEX_pp pp, VEX_mmmm mmmm, int W>
      void emit(VEX<Sz, pp, mmmm, W> opcode, disp_memory_ref src1, xmm_register src2) {
         emit_VEX_prefix(src2 & 8, false, src1.reg & 8, mmmm, W, 0, Sz == 256, pp);
         emit_bytes(opcode.opcode);
         emit_modrm_sib_disp(src1, src2);
      }

      template<int Sz, VEX_pp pp, VEX_mmmm mmmm, int W>
      void emit(VEX<Sz, pp, mmmm, W> opcode, simple_memory_ref src1, xmm_register src2) {
         emit_VEX_prefix(src2 & 8, false, src1.reg & 8, mmmm, W, 0, Sz == 256, pp);
         emit_bytes(opcode.opcode);
         emit_modrm_sib_disp(src1, src2);
      }

      template<int Sz, VEX_pp pp, VEX_mmmm mmmm, int W>
      void emit(VEX<Sz, pp, mmmm, W> opcode, general_register src1, xmm_register src2) {
         emit_VEX_prefix(src2 & 8, false, src1.reg & 8, mmmm, W, 0, Sz == 256, pp);
         emit_bytes(opcode.opcode);
         emit_modrm_sib_disp(src1, src2);
      }

      template<int Sz, VEX_pp pp, VEX_mmmm mmmm, int W>
      void emit(VEX<Sz, pp, mmmm, W> opcode, xmm_register src1, xmm_register src2) {
         emit_VEX_prefix(src2 & 8, false, src1 & 8, mmmm, W, 0, Sz == 256, pp);
         emit_bytes(opcode.opcode);
         emit_modrm_sib_disp(src1, src2);
      }

      template<int Sz, VEX_pp pp, VEX_mmmm mmmm, int W>
      void emit(VEX<Sz, pp, mmmm, W> opcode, xmm_register src1, general_register src2) {
         emit_VEX_prefix(src2.reg & 8, false, src1 & 8, mmmm, W, 0, Sz == 256, pp);
         emit_bytes(opcode.opcode);
         emit_modrm_sib_disp(src1, src2.reg);
      }

      template<int Sz, VEX_pp pp, VEX_mmmm mmmm, int W>
      void emit(VEX<Sz, pp, mmmm, W> opcode, imm8 src1, simple_memory_ref src2, xmm_register dest) {
         emit_VEX_prefix(dest & 8, false, src2.reg & 8, mmmm, W, 0, Sz == 256, pp);
         emit_bytes(opcode.opcode);
         emit_modrm_sib_disp(src2, dest);
         emit_byte(static_cast<uint8_t>(src1));
      }

      template<int Sz, VEX_pp pp, VEX_mmmm mmmm, int W>
      void emit(VEX<Sz, pp, mmmm, W> opcode, imm8 src1, xmm_register src2, xmm_register dest) {
         emit_VEX_prefix(dest & 8, false, src2 & 8, mmmm, W, 0, Sz == 256, pp);
         emit_bytes(opcode.opcode);
         emit_modrm_sib_disp(src2, dest);
         emit_byte(static_cast<uint8_t>(src1));
      }

      template<int Sz, VEX_pp pp, VEX_mmmm mmmm, int W>
      void emit(VEX<Sz, pp, mmmm, W> opcode, imm8 src1, general_register src2, xmm_register dest) {
         emit_VEX_prefix(dest & 8, false, src2.reg & 8, mmmm, W, 0, Sz == 256, pp);
         emit_bytes(opcode.opcode);
         emit_modrm_sib_disp(src2, dest);
         emit_byte(static_cast<uint8_t>(src1));
      }

      template<int Sz, VEX_pp pp, VEX_mmmm mmmm, int W>
      void emit(VEX<Sz, pp, mmmm, W> opcode, imm8 src1, xmm_register src2, general_register dest) {
         emit_VEX_prefix(dest.reg & 8, false, src2 & 8, mmmm, W, 0, Sz == 256, pp);
         emit_bytes(opcode.opcode);
         emit_modrm_sib_disp(src2, dest.reg);
         emit_byte(static_cast<uint8_t>(src1));
      }

      template<int Sz, VEX_pp pp, VEX_mmmm mmmm, int W, int OpExt>
      void emit(VEX<Sz, pp, mmmm, W, OpExt> opcode, imm8 src1, xmm_register src2, xmm_register dest) {
         emit_VEX_prefix(false, false, src2 & 8, mmmm, W, dest, Sz == 256, pp);
         emit_bytes(opcode.opcode);
         emit_modrm_sib_disp(src2, OpExt);
         emit_byte(static_cast<uint8_t>(src1));
      }

      template<int Sz, VEX_pp pp, VEX_mmmm mmmm, int W>
      void emit(VEX<Sz, pp, mmmm, W> opcode, simple_memory_ref src1, xmm_register src2, xmm_register dest) {
         emit_VEX_prefix(dest & 8, false, src1.reg & 8, mmmm, W, src2, Sz == 256, pp);
         emit_bytes(opcode.opcode);
         emit_modrm_sib_disp(src1, dest);
      }

      template<int Sz, VEX_pp pp, VEX_mmmm mmmm, int W>
      void emit(VEX<Sz, pp, mmmm, W> opcode, any_register src1, xmm_register src2, xmm_register dest) {
         emit_VEX_prefix(dest & 8, false, src1.reg & 8, mmmm, W, src2, Sz == 256, pp);
         emit_bytes(opcode.opcode);
         emit_modrm_sib_disp(src1, dest);
      }

      template<int Sz, VEX_pp pp, VEX_mmmm mmmm, int W, typename R_M>
      void emit(VEX<Sz, pp, mmmm, W> opcode, imm8 imm, R_M src1, xmm_register src2, xmm_register dest) {
         emit(opcode, src1, src2, dest);
         emit_byte(static_cast<uint8_t>(imm));
      }

      auto fixed_size_instr(std::size_t expected_bytes) {
         return scope_guard{[this, expected_code=code+expected_bytes](){
#ifdef EOS_VM_VALIDATE_JIT_SIZE
            assert(code == expected_code);
#endif
            ignore_unused_variable_warning(code, expected_code);
         }};
      }
      auto variable_size_instr(std::size_t min, std::size_t max) {
         return scope_guard{[this, min_code=code+min,max_code=code+max](){
#ifdef EOS_VM_VALIDATE_JIT_SIZE
            assert(min_code <= code && code <= max_code);
#endif
            ignore_unused_variable_warning(code, min_code, max_code);
         }};
      }
      auto softfloat_instr(std::size_t hard_expected, std::size_t soft_expected, std::size_t softbt_expected) {
         return fixed_size_instr(use_softfloat?(Context::async_backtrace()?softbt_expected:soft_expected):hard_expected);
      }
      auto simd_instr() {
         // SIMD instructions use at least 2-bytes, so 64 gives an
         // amplification factor of 32, which is safely below other limits.
         return variable_size_instr(0, 64);
      }

      struct function_parameters {
         function_parameters() = default;
         function_parameters(const func_type* ft) {
            uint32_t current_offset = 16;
            offsets.resize(ft->param_types.size());
            for(uint32_t i = 0; i < ft->param_types.size(); ++i) {
               if(current_offset > 0x7fffffffu) {
                  unimplemented(); // cannot represent the offset as a 32-bit immediate
               }
               offsets[offsets.size() - i - 1] = current_offset;
               if(ft->param_types[ft->param_types.size() - i - 1] == types::v128) {
                  current_offset += 16;
               } else {
                  current_offset += 8;
               }
            }
         }
         int32_t get_frame_offset(uint32_t localidx) const {
            return offsets[localidx];
         }
         std::vector<uint32_t> offsets;
      };

      struct function_locals {
         function_locals() = default;
         function_locals(const guarded_vector<local_entry>& params) {
            uint32_t offset = 0;
            int32_t frame_offset = 0;
            for(uint32_t i = 0; i < params.size(); ++i) {
               uint8_t size = params[i].type == types::v128? 16 : 8;
               offset += params[i].count;
               if(-0x80000000ll + static_cast<int64_t>(size) * static_cast<int64_t>(params[i].count) > frame_offset) {
                  unimplemented();
               }
               frame_offset -= size * params[i].count;
               groups.push_back({offset, frame_offset, size});
            }
         }
         struct entry {
            uint32_t end;
            int32_t end_offset;
            uint8_t elem_size;
         };
         int32_t get_frame_offset(uint32_t paramidx) const {
            auto pos = std::partition_point(groups.begin(), groups.end(), [=](const auto& e){
               return paramidx >= e.end;
            });
            assert(pos != groups.end());
            return (pos->end_offset + (pos->end - paramidx - 1) * pos->elem_size);
         }
         std::vector<entry> groups;
      };

      int32_t get_frame_offset(uint32_t local_idx) const {
         if (local_idx < _ft->param_types.size()) {
            return _params.get_frame_offset(local_idx);
         } else {
            return _locals.get_frame_offset(local_idx - _ft->param_types.size());
         }
      }

      module& _mod;
      void * _code_segment_base;
      const func_type* _ft;
      function_parameters _params;
      function_locals _locals;
      unsigned char * _code_start;
      unsigned char * _code_end;
      unsigned char * code;
      std::vector<std::variant<std::vector<void*>, void*>> _function_relocations;
      void* fpe_handler;
      void* call_indirect_handler;
      void* type_error_handler;
      void* stack_overflow_handler;
      void* memory_handler;
      uint64_t _local_count;
      uint32_t _table_element_size;

      std::uint32_t stack_usage;
      void* stack_limit_entry = nullptr;

      struct get_local_op {
         disp_memory_ref expr;
      };

      struct i32_const_op {
         uint32_t value;
      };

      struct generic_register_push_op {
         general_register64 reg;
      };

      struct xmm_register_push_op {
         xmm_register reg;
      };

      struct condition_op {
         Jcc branchop;
      };

      struct recent_op_t {
         unsigned char* start;
         unsigned char* end;
         std::variant<std::monostate, generic_register_push_op, get_local_op, i32_const_op, condition_op, xmm_register_push_op> data;
      };

      // This is used to fold common instruction sequences
      recent_op_t recent_ops[2];

      void push_recent_op(unsigned char* start, auto op) {
         // If we're not changing end, it means we're overwriting the last instruction
         // (replacing a push with a more specific op).
         if (recent_ops[1].end != code) {
            recent_ops[0] = recent_ops[1];
         }
         recent_ops[1] = {start, code, op};
      }

      template<typename T>
      std::optional<T> try_pop_recent_op() {
         if (recent_ops[1].end == code) {
            if (auto p = std::get_if<T>(&recent_ops[1].data)) {
               std::optional<T> result = *p;
               code = recent_ops[1].start;
               recent_ops[1] = recent_ops[0];
               recent_ops[0] = {};
               return result;
            }
         }
         return {};
      }

      std::optional<generic_register_push_op> try_undo_push() {
         if (recent_ops[1].end == code) {
            if (auto res = try_pop_recent_op<generic_register_push_op>()) {
               return res;
            }
            if (std::holds_alternative<get_local_op>(recent_ops[1].data) ||
                std::holds_alternative<i32_const_op>(recent_ops[1].data)) {
               --code;
               recent_ops[1] = {};
               recent_ops[0] = {};
               return generic_register_push_op{rax};
            }
         }
         return {};
      }

      template<typename T, typename U>
      std::optional<std::pair<T, U>> try_pop_recent_op() {
         if (recent_ops[1].end == code && recent_ops[0].end == recent_ops[1].start) {
            if (auto p1 = std::get_if<T>(&recent_ops[0].data)) {
               if (auto p2 = std::get_if<U>(&recent_ops[1].data)) {
                  std::optional<std::pair<T, U>> result(*p1, *p2);
                  code = recent_ops[0].start;
                  recent_ops[0] = {};
                  recent_ops[1] = {};
                  return result;
               }
            }
         }
      }

      void emit_byte(uint8_t val) { *code++ = val; }
      void emit_bytes() {}
      template<class... T>
      void emit_bytes(uint8_t val0, T... vals) {
         emit_byte(val0);
         emit_bytes(vals...);
      }
      void emit_operand(imm8 val) { emit_byte(static_cast<uint8_t>(val)); }
      void emit_operand(imm32 val) { emit_operand32(static_cast<uint32_t>(val)); }
      void emit_operand16(uint16_t val) { memcpy(code, &val, sizeof(val)); code += sizeof(val); }
      void emit_operand32(uint32_t val) { memcpy(code, &val, sizeof(val)); code += sizeof(val); }
      void emit_operand64(uint64_t val) { memcpy(code, &val, sizeof(val)); code += sizeof(val); }
      void emit_operandf32(float val) { memcpy(code, &val, sizeof(val)); code += sizeof(val); }
      void emit_operandf64(double val) { memcpy(code, &val, sizeof(val)); code += sizeof(val); }
      template<class T>
      void emit_operand_ptr(T* val) { memcpy(code, &val, sizeof(val)); code += sizeof(val); }

     void* emit_branch_target32() {
        void * result = code;
        emit_operand32(3735928555u - static_cast<uint32_t>(reinterpret_cast<uintptr_t>(code)));
        return result;
     }

      void* emit_branch_target8() {
         void* result = code;
         emit_bytes(0xcc);
         return result;
      }

      // check_call_depth and check_stack_limit are incompatible
      void emit_check_call_depth() {
         if constexpr (!StackLimitIsBytes)
         {
            auto icount = fixed_size_instr(8);
            emit(DECD, ebx);
            fix_branch(emit_branchcc32(JZ), stack_overflow_handler);
         }
      }
      void emit_check_call_depth_end() {
         if constexpr (!StackLimitIsBytes)
         {
            auto icount = fixed_size_instr(2);
            emit(INCD, ebx);
         }
      }

      void emit_check_stack_limit()
      {
         if constexpr (StackLimitIsBytes)
         {
            // TODO: compress this based on max_func_local_bytes
            emit(IA32(0x81)/5, ebx);
            stack_limit_entry = code;
            emit_bytes(0, 0, 0, 0);
            // save location
            fix_branch(emit_branchcc32(JB), stack_overflow_handler);
         }
      }

      void emit_check_stack_limit_end()
      {
         if constexpr (StackLimitIsBytes)
         {
            emit_add(static_cast<std::uint32_t>(stack_usage), ebx);
         }
      }

      static void unimplemented() { EOS_VM_ASSERT(false, wasm_parse_exception, "Sorry, not implemented."); }

      static constexpr bool is_simple_multipop(uint32_t count, uint8_t rt) {
         switch(rt) {
         case types::pseudo:
            return count == 0;
         case types::i32: case types::i64: case types::f32: case types::f64:
            return count == 1;
         case types::v128:
            return count == 2;
         default:
            return false;
         }
      }

      // clobbers %rax or %xmm0 if rt is not void
      // count includes the return value
      void emit_multipop(uint32_t count, uint8_t rt) {
         auto icount = variable_size_instr(0, 17);
         if(!is_simple_multipop(count, rt)) {
            if (rt == types::v128) {
               emit_vmovups(*rsp, xmm0);
               // Leave room to write the result at the bottom of the stack
               count -= 2;
            } else if (rt != types::pseudo) {
               emit_mov(*rsp, rax);
            }
            if(count & 0x70000000) {
               // This code is probably unreachable.
               // int3
               emit_bytes(0xCC);
               return;
            }
            emit_add(count * 8, rsp);
            if (rt == types::v128) {
               emit_vmovups(xmm0, *rsp);
            } else if (rt != types::pseudo) {
               emit_push(rax);
            }
         }
      }

      // \pre the result (if any) is in %rax or %xmm0
      // \post the result (if any) is at the top of the stack
      void emit_multipop(const func_type& ft) {
         auto icount = variable_size_instr(0, 12);
         uint32_t total_size = 0;
         for(uint32_t i = 0; i < ft.param_types.size(); ++i) {
            if(ft.param_types[i] == v128) {
               total_size += 16;
            } else {
               total_size += 8;
            }
            if(total_size > 0x7fffffffu) {
               unimplemented();
            }
         }
         if (ft.return_count && ft.return_type == types::v128) {
            if (total_size != 16)
            {
               emit_add(total_size - 16, rsp);
            }
            emit_vmovups(xmm0, *rsp);
         } else {
            if(total_size != 0) {
               emit_add(total_size, rsp);
            }
            if (ft.return_count != 0) {
               emit_push(rax);
            }
         }
      }

      sib_memory_ref emit_pop_address(uint32_t offset, general_register64 out, general_register32 tmpreg) {
         emit_pop(out);
         if (offset & 0x80000000u) {
            emit_mov(offset, tmpreg);
            emit_add(static_cast<general_register64>(tmpreg), out);
            return *(out + rsi + 0);
         } else {
            return *(out + rsi + offset);
         }
      }

      // reg should be rax, eax, ax, or al
      template<class I, class R>
      void emit_load_impl2(uint32_t offset, I instr, R reg) {
         auto addr = emit_pop_address(offset, rax, ecx);
         emit(instr, addr, reg);
         emit_push(rax);
      }

      // rax holds the value to be stored
      template<class I, class R>
      void emit_store_impl2(uint32_t offset, I instr, R reg) {
         emit_pop(rax);
         auto addr = emit_pop_address(offset, rcx, edx);
         emit(instr, addr, reg);
      }

      // pops an i32 wasm address off the stack
      // adds offset and converts the result to
      // a native address.  The result is in %rax.
      void emit_pop_address(uint32_t offset) {
         // pop %rax
         emit_bytes(0x58);
         if (offset & 0x80000000) {
            // mov $offset, %ecx
            emit_bytes(0xb9);
            emit_operand32(offset);
            // add %rcx, %rax
            emit_bytes(0x48, 0x01, 0xc8);
         } else if (offset != 0) {
            // add offset, %rax
            emit_bytes(0x48, 0x05);
            emit_operand32(offset);
         }
         // add %rsi, %rax
         emit_bytes(0x48, 0x01, 0xf0);
      }

      void emit_i32_relop(Jcc opcode) {
         emit_pop(rax);
         emit_pop(rcx);
         emit(XOR_A, edx, edx);
         emit(CMP, eax, ecx);
         auto start = code;
         emit_setcc(opcode, dl);
         emit_push(rdx);
         push_recent_op(start, condition_op{opcode});
      }

      template<class... T>
      void emit_i64_relop(uint8_t opcode) {
         COUNT_INSTR();
         // popq %rax
         emit_bytes(0x58);
         // popq %rcx
         emit_bytes(0x59);
         // xorq %rdx, %rdx
         emit_bytes(0x48, 0x31, 0xd2);
         // cmpq %rax, %rcx
         emit_bytes(0x48, 0x39, 0xc1);
         // SETcc %dl
         emit_bytes(0x0f, opcode, 0xc2);
         // pushq %rdx
         emit_bytes(0x52);
      }

      template<typename Op>
      void emit_v128_loadop(Op op, uint32_t /*align*/, uint32_t offset) {
         auto icount = simd_instr();
         auto expr = emit_pop_address(offset, rax, ecx);
         emit(op, expr, xmm0);
         emit_push_v128(xmm0);
      }

      template<typename Op>
      void emit_v128_load_laneop(Op op, uint32_t /*align*/, uint32_t offset, uint8_t lane) {
         auto icount = simd_instr();
         emit_pop_v128(xmm0);
         emit_pop_address(offset);
         emit(op, imm8{lane}, *rax, xmm0, xmm0);
         emit_sub(16, rsp);
         emit_vmovdqu(xmm0, *rsp);
      }

      template<typename Op>
      void emit_v128_store_laneop(Op op, uint32_t /*align*/, uint32_t offset, uint8_t lane) {
         auto icount = simd_instr();
         emit_vmovdqu(*rsp, xmm0);
         emit_add(16, rsp);
         emit_pop_address(offset);
         emit(op, imm8{lane}, *rax, xmm0);
      }

      template<typename Op>
      void emit_v128_extract_laneop(Op op, uint8_t l) {
         auto icount = simd_instr();
         emit_vmovdqu(*rsp, xmm0);
         emit_add(16, rsp);
         emit(op, imm8{l}, rax, xmm0);
         emit_push(rax);
      }

      template<typename Op>
      void emit_v128_replace_laneop(Op op, uint8_t l) {
         auto icount = simd_instr();
         emit_pop(rax);
         emit_vmovdqu(*rsp, xmm0);
         emit(op, imm8{l}, rax, xmm0, xmm0);
         emit_vmovdqu(xmm0, *rsp);
      }

      template<typename Op>
      void emit_v128_splatop(Op op) {
         emit(op, *rsp, xmm0);
         emit_sub(8, rsp);
         emit_vmovdqu(xmm0, *rsp);
      }

      template<typename Op>
      void emit_v128_irelop_subsat(Op opcode, bool switch_params, bool flip_result) {
         auto icount = simd_instr();
         emit_vmovdqu(*rsp, xmm0);
         emit_add(16, rsp);
         if(switch_params) {
            emit_vmovdqu(*rsp, xmm1);
            // vpsubusb %xmm0, %xmm1, %xmm0
            emit(opcode, xmm0, xmm1, xmm0);
         } else {
            // vpsubusb (%rsp), %xmm0, %xmm0
            emit(opcode, *rsp, xmm0, xmm0);
         }
         emit_const_zero(xmm1);
         // vpcmpeqb %xmm1, %xmm0, %xmm0
         emit(VPCMPEQB, xmm1, xmm0, xmm0);
         if(!flip_result) {
            // vpcmpeqb %xmm1, %xmm0, %xmm0
            emit(VPCMPEQB, xmm1, xmm0, xmm0);
         }
         emit_vmovdqu(xmm0, *rsp);
      }

      // !(op(a,b) == b)
      // max -> gt
      // min -> lt
      template<typename Op, typename Eq>
      void emit_v128_irelop_minmax(Op opcode, Eq eq, bool flip_result) {
         auto icount = simd_instr();
         emit_vmovdqu(*rsp, xmm0);
         emit_add(16, rsp);
         // vp[min/max]us[b/w/d/q] (%rsp), xmm0, xmm1
         emit(opcode, *rsp, xmm0, xmm1);
         emit(eq, xmm0, xmm1, xmm0);
         if(!flip_result) {
            emit_const_zero(xmm1);
            emit(VPCMPEQB, xmm1, xmm0, xmm0);
         }
         emit_vmovdqu(xmm0, *rsp);
      }

      // Note: for commutative functions switch_params=true is more efficient
      template<typename Op>
      void emit_v128_irelop_cmp(Op opcode, bool switch_params, bool flip_result) {
         auto icount = simd_instr();
         emit_vmovdqu(*rsp, xmm0);
         emit_add(16, rsp);
         if(!switch_params) {
            emit_vmovdqu(*rsp, xmm1);
            // OP %xmm0, %xmm1, %xmm0
            emit(opcode, xmm0, xmm1, xmm0);
         } else {
            // OP *rsp, %xmm0, %xmm0
            emit(opcode, *rsp, xmm0, xmm0);
         }
         if(flip_result) {
            emit_const_ones(xmm1);
            emit(VPXOR, xmm1, xmm0, xmm0);
         }
         emit_vmovdqu(xmm0, *rsp);
      }

      template<typename Op>
      void emit_v128_shiftop(Op opcode, uint8_t mask) {
         auto icount = simd_instr();
         emit_pop(rax);
         // and $mask, %eax
         emit_bytes(0x83, 0xe0, mask);
         emit_vmovdqu(*rsp, xmm0);
         emit_vmovd(eax, xmm1);
         emit(opcode, xmm1, xmm0, xmm0);
         emit_vmovdqu(xmm0, *rsp);
      }

      template<typename Op>
      void emit_v128_unop(Op opcode) {
         auto icount = simd_instr();
         emit(opcode, *rsp, xmm0);
         emit_vmovdqu(xmm0, *rsp);
      }

      template<typename Op>
      void emit_v128_binop(Op opcode) {
         auto icount = simd_instr();
         emit_vmovdqu(*rsp, xmm0);
         emit_add(16, rsp);
         emit_vmovdqu(*rsp, xmm1);
         emit(opcode, xmm0, xmm1, xmm0);
         emit_vmovdqu(xmm0, *rsp);
      }

      template<typename Op>
      void emit_v128_binop_r(Op opcode) {
         auto icount = simd_instr();
         emit_vmovdqu(*rsp, xmm0);
         emit_add(16, rsp);
         emit(opcode, *rsp, xmm0, xmm0);
         emit_vmovdqu(xmm0, *rsp);
      }

      template<typename Op>
      void emit_v128_binop_commutative(Op opcode) {
         emit_v128_binop_r(opcode);
      }

      template<typename T, typename U>
      void emit_softfloat_unop(T(*softfloatfun)(U)) {
         auto extra = emit_setup_backtrace();
         // pushq %rdi
         emit_bytes(0x57);
         // pushq %rsi
         emit_bytes(0x56);
         if constexpr(sizeof(U) == 4) {
            // movq 16(%rsp), %edi
            emit_bytes(0x8b, 0x7c, 0x24, 0x10 + extra);
         } else {
            // movq 16(%rsp), %rdi
            emit_bytes(0x48, 0x8b, 0x7c, 0x24, 0x10 + extra);
         }
         emit_align_stack();
         // movabsq $softfloatfun, %rax
         emit_bytes(0x48, 0xb8);
         emit_operand_ptr(softfloatfun);
         // callq *%rax
         emit_bytes(0xff, 0xd0);
         emit_restore_stack();
         // popq %rsi
         emit_bytes(0x5e);
         // popq %rdi
         emit_bytes(0x5f);
         emit_restore_backtrace();
         if constexpr(sizeof(T) == 4) {
            static_assert(sizeof(U) == 4, "Can only push 4-byte item if the upper 4 bytes are already 0");
            // movq %eax, (%rsp)
            emit_bytes(0x89, 0x04, 0x24);
         } else {
            // movq %rax, (%rsp)
            emit_bytes(0x48, 0x89, 0x04, 0x24);
         }
      }

      void emit_f32_binop_softfloat(float32_t (*softfloatfun)(float32_t, float32_t)) {
         auto extra = emit_setup_backtrace();
         // pushq %rdi
         emit_bytes(0x57);
         // pushq %rsi
         emit_bytes(0x56);
         // movq 16(%rsp), %esi
         emit_bytes(0x8b, 0x74, 0x24, 0x10 + extra);
         // movq 24(%rsp), %edi
         emit_bytes(0x8b, 0x7c, 0x24, 0x18 + extra);
         emit_align_stack();
         // movabsq $softfloatfun, %rax
         emit_bytes(0x48, 0xb8);
         emit_operand_ptr(softfloatfun);
         // callq *%rax
         emit_bytes(0xff, 0xd0);
         emit_restore_stack();
         // popq %rsi
         emit_bytes(0x5e);
         // popq %rdi
         emit_bytes(0x5f);
         emit_restore_backtrace_basic();
         // addq $8, %rsp
         emit_bytes(0x48, 0x83, 0xc4, 0x08 + extra);
         // movq %eax, (%rsp)
         emit_bytes(0x89, 0x04, 0x24);
      }

      void emit_f64_binop_softfloat(float64_t (*softfloatfun)(float64_t, float64_t)) {
         auto extra = emit_setup_backtrace();
         // pushq %rdi
         emit_bytes(0x57);
         // pushq %rsi
         emit_bytes(0x56);
         // movq 16(%rsp), %rsi
         emit_bytes(0x48, 0x8b, 0x74, 0x24, 0x10 + extra);
         // movq 24(%rsp), %rdi
         emit_bytes(0x48, 0x8b, 0x7c, 0x24, 0x18 + extra);
         emit_align_stack();
         // movabsq $softfloatfun, %rax
         emit_bytes(0x48, 0xb8);
         emit_operand_ptr(softfloatfun);
         // callq *%rax
         emit_bytes(0xff, 0xd0);
         emit_restore_stack();
         // popq %rsi
         emit_bytes(0x5e);
         // popq %rdi
         emit_bytes(0x5f);
         emit_restore_backtrace_basic();
         // addq $8, %rsp
         emit_bytes(0x48, 0x83, 0xc4, 0x08 + extra);
         // movq %rax, (%rsp)
         emit_bytes(0x48, 0x89, 0x04, 0x24);
      }

      void emit_f32_relop(uint8_t opcode, uint64_t (*softfloatfun)(float32_t, float32_t), bool switch_params, bool flip_result) {
         COUNT_INSTR();
         if constexpr (use_softfloat) {
            auto extra = emit_setup_backtrace();
            // pushq %rdi
            emit_bytes(0x57);
            // pushq %rsi
            emit_bytes(0x56);
            if(switch_params) {
               // movq 24(%rsp), %esi
               emit_bytes(0x8b, 0x74, 0x24, 0x18 + extra);
               // movq 16(%rsp), %edi
               emit_bytes(0x8b, 0x7c, 0x24, 0x10 + extra);
            } else {
               // movq 16(%rsp), %esi
               emit_bytes(0x8b, 0x74, 0x24, 0x10 + extra);
               // movq 24(%rsp), %edi
               emit_bytes(0x8b, 0x7c, 0x24, 0x18 + extra);
            }
            emit_align_stack();
            // movabsq $softfloatfun, %rax
            emit_bytes(0x48, 0xb8);
            emit_operand_ptr(softfloatfun);
            // callq *%rax
            emit_bytes(0xff, 0xd0);
            emit_restore_stack();
            // popq %rsi
            emit_bytes(0x5e);
            // popq %rdi
            emit_bytes(0x5f);
            emit_restore_backtrace_basic();
            if (flip_result) {
               // xor $0x1, %al
               emit_bytes(0x34, 0x01);
            }
            // addq $8, %rsp
            emit_bytes(0x48, 0x83, 0xc4, 0x08 + extra);
            // movq %rax, (%rsp)
            emit_bytes(0x48, 0x89, 0x04, 0x24);
         } else {
            // ucomiss+seta/setae is shorter but can't handle eq/ne
            if(switch_params) {
               // movss (%rsp), %xmm0
               emit_bytes(0xf3, 0x0f, 0x10, 0x04, 0x24);
               // cmpCCss 8(%rsp), %xmm0
               emit_bytes(0xf3, 0x0f, 0xc2, 0x44, 0x24, 0x08, opcode);
            } else {
               // movss 8(%rsp), %xmm0
               emit_bytes(0xf3, 0x0f, 0x10, 0x44, 0x24, 0x08);
               // cmpCCss (%rsp), %xmm0
               emit_bytes(0xf3, 0x0f, 0xc2, 0x04, 0x24, opcode);
            }               
            // movd %xmm0, %eax
            emit_bytes(0x66, 0x0f, 0x7e, 0xc0);
            if (!flip_result) {
               // andl $1, %eax
               emit_bytes(0x83, 0xe0, 0x01);
            } else {
               // incl %eax {0xffffffff, 0} -> {0, 1}
               emit_bytes(0xff, 0xc0);
            }
            // leaq 16(%rsp), %rsp
            emit_bytes(0x48, 0x8d, 0x64, 0x24, 0x10);
            // pushq %rax
            emit_bytes(0x50);
         }
      }

      void emit_f64_relop(uint8_t opcode, uint64_t (*softfloatfun)(float64_t, float64_t), bool switch_params, bool flip_result) {
         COUNT_INSTR();
         if constexpr (use_softfloat) {
            auto extra = emit_setup_backtrace();
            // pushq %rdi
            emit_bytes(0x57);
            // pushq %rsi
            emit_bytes(0x56);
            if(switch_params) {
               // movq 24(%rsp), %rsi
               emit_bytes(0x48, 0x8b, 0x74, 0x24, 0x18 + extra);
               // movq 16(%rsp), %rdi
               emit_bytes(0x48, 0x8b, 0x7c, 0x24, 0x10 + extra);
            } else {
               // movq 16(%rsp), %rsi
               emit_bytes(0x48, 0x8b, 0x74, 0x24, 0x10 + extra);
               // movq 24(%rsp), %rdi
               emit_bytes(0x48, 0x8b, 0x7c, 0x24, 0x18 + extra);
            }
            emit_align_stack();
            // movabsq $softfloatfun, %rax
            emit_bytes(0x48, 0xb8);
            emit_operand_ptr(softfloatfun);
            // callq *%rax
            emit_bytes(0xff, 0xd0);
            emit_restore_stack();
            // popq %rsi
            emit_bytes(0x5e);
            // popq %rdi
            emit_bytes(0x5f);
            emit_restore_backtrace_basic();
            if (flip_result) {
               // xor $0x1, %al
               emit_bytes(0x34, 0x01);
            }
            // addq $8, %rsp
            emit_bytes(0x48, 0x83, 0xc4, 0x08 + extra);
            // movq %rax, (%rsp)
            emit_bytes(0x48, 0x89, 0x04, 0x24);
         } else {
            // ucomisd+seta/setae is shorter but can't handle eq/ne
            if(switch_params) {
               // movsd (%rsp), %xmm0
               emit_bytes(0xf2, 0x0f, 0x10, 0x04, 0x24);
               // cmpCCsd 8(%rsp), %xmm0
               emit_bytes(0xf2, 0x0f, 0xc2, 0x44, 0x24, 0x08, opcode);
            } else {
               // movsd 8(%rsp), %xmm0
               emit_bytes(0xf2, 0x0f, 0x10, 0x44, 0x24, 0x08);
               // cmpCCsd (%rsp), %xmm0
               emit_bytes(0xf2, 0x0f, 0xc2, 0x04, 0x24, opcode);
            }               
            // movd %xmm0, %eax
            emit_bytes(0x66, 0x0f, 0x7e, 0xc0);
            if (!flip_result) {
               // andl $1, eax
               emit_bytes(0x83, 0xe0, 0x01);
            } else {
               // incl %eax {0xffffffff, 0} -> {0, 1}
               emit_bytes(0xff, 0xc0);
            }
            // leaq 16(%rsp), %rsp
            emit_bytes(0x48, 0x8d, 0x64, 0x24, 0x10);
            // pushq %rax
            emit_bytes(0x50);
         }
      }

      template<class... T>
      void emit_i32_binop(T... op) {
         // popq %rcx
         emit_bytes(0x59);
         // popq %rax
         emit_bytes(0x58);
         // OP %eax, %ecx
         emit_bytes(static_cast<uint8_t>(op)...);
         // pushq %rax
         // emit_bytes(0x50);
      }

      template<class... T>
      void emit_i64_binop(T... op) {
         // popq %rcx
         emit_bytes(0x59);
         // popq %rax
         emit_bytes(0x58);
         // OP %eax, %ecx
         emit_bytes(static_cast<uint8_t>(op)...);
      }

      void emit_f32_binop(uint8_t op, float32_t (*softfloatfun)(float32_t, float32_t)) {
         COUNT_INSTR();
         if constexpr (use_softfloat) {
            return emit_f32_binop_softfloat(softfloatfun);
         }
         // movss 8(%rsp), %xmm0
         emit_bytes(0xf3, 0x0f, 0x10, 0x44, 0x24, 0x08);
         // OPss (%rsp), %xmm0
         emit_bytes(0xf3, 0x0f, op, 0x04, 0x24);
         // leaq 8(%rsp), %rsp
         emit_bytes(0x48, 0x8d, 0x64, 0x24, 0x08);
         // movss %xmm0, (%rsp)
         emit_bytes(0xf3, 0x0f, 0x11, 0x04, 0x24);
      }

      void emit_f64_binop(uint8_t op, float64_t (*softfloatfun)(float64_t, float64_t)) {
         COUNT_INSTR();
         if constexpr (use_softfloat) {
            return emit_f64_binop_softfloat(softfloatfun);
         }
         // movsd 8(%rsp), %xmm0
         emit_bytes(0xf2, 0x0f, 0x10, 0x44, 0x24, 0x08);
         // OPsd (%rsp), %xmm0
         emit_bytes(0xf2, 0x0f, op, 0x04, 0x24);
         // leaq 8(%rsp), %rsp
         emit_bytes(0x48, 0x8d, 0x64, 0x24, 0x08);
         // movsd %xmm0, (%rsp)
         emit_bytes(0xf2, 0x0f, 0x11, 0x04, 0x24);
      }

      // Beware: This pushes and pops mxcsr around the user op.  Remember to adjust access to %rsp in the caller.
      // Note uses %rcx after the user instruction
      template<class... T>
      void emit_f2i(T... op) {
         // mov 0x0x1f80, %eax // round-to-even/all exceptions masked/no exceptions set
         emit_bytes(0xb8, 0x80, 0x1f, 0x00, 0x00);
         // push %rax
         emit_bytes(0x50);
         // ldmxcsr (%rsp)
         emit_bytes(0x0f, 0xae, 0x14, 0x24);
         // user op
         emit_bytes(op...);
         // stmxcsr (%rsp)
         emit_bytes(0x0f, 0xae, 0x1c, 0x24);
         // pop %rcx
         emit_bytes(0x59);
         // test %cl, 0x1 // invalid
         emit_bytes(0xf6, 0xc1, 0x01);
         // jnz FP_ERROR_HANDLER
         emit_bytes(0x0f, 0x85);
         fix_branch(emit_branch_target32(), fpe_handler);
      }

      void emit_v128_unop_softfloat(v128_t (*softfloatfun)(v128_t)) {
         int32_t extra = emit_setup_backtrace();
         emit_push(rdi);
         emit_push(rsi);
         emit_mov(*(rsp + (16 + extra)), rdi);
         emit_mov(*(rsp + (24 + extra)), rsi);
         emit_align_stack(rax);
         // movabsq $softfloatfun, %rax
         emit_bytes(0x48, 0xb8);
         emit_operand_ptr(softfloatfun);
         // callq *%rax
         emit_bytes(0xff, 0xd0);
         emit_restore_stack();
         emit_pop(rsi);
         emit_pop(rdi);
         emit_restore_backtrace(); // FIXME: clobbers rdx
         emit_mov(rax, *rsp);
         emit_mov(rdx, *(rsp + 8));
      }

      void emit_v128_binop_softfloat(v128_t (*softfloatfun)(v128_t, v128_t)) {
         int32_t extra = emit_setup_backtrace();
         emit_push(rdi);
         emit_push(rsi);
         emit_mov(*(rsp + (16 + extra)), rdx);
         emit_mov(*(rsp + (24 + extra)), rcx);
         emit_mov(*(rsp + (32 + extra)), rdi);
         emit_mov(*(rsp + (40 + extra)), rsi);
         emit_align_stack(rax);
         // movabsq $softfloatfun, %rax
         emit_bytes(0x48, 0xb8);
         emit_operand_ptr(softfloatfun);
         // callq *%rax
         emit_bytes(0xff, 0xd0);
         emit_restore_stack();
         emit_pop(rsi);
         emit_pop(rdi);
         emit_restore_backtrace_basic(); // FIXME: clobbers rdx
         emit_add(16 + extra, rsp);
         emit_mov(rax, *rsp);
         emit_mov(rdx, *(rsp + 8));
      }

      void* emit_error_handler(void (*handler)()) {
         void* result = code;
         // andq $-16, %rsp;
         emit_bytes(0x48, 0x83, 0xe4, 0xf0);
         // movabsq &on_unreachable, %rax
         emit_bytes(0x48, 0xb8);
         emit_operand_ptr(handler);
         // callq *%rax
         emit_bytes(0xff, 0xd0);
         return result;
      }

      void emit_align_stack() {
         // mov %rsp, %rcx; andq $-16, %rsp; push rcx; push %rcx
         emit_bytes(0x48, 0x89, 0xe1);
         emit_bytes(0x48, 0x83, 0xe4, 0xf0);
         emit_bytes(0x51);
         emit_bytes(0x51);
      }
      void emit_align_stack(general_register64 temp) {
         // mov %rsp, %temp; andq $-16, %rsp; push temp; push %temp
         if(temp & 8) unimplemented();
         emit_bytes(0x48, 0x89, 0xe0 | temp);
         emit_bytes(0x48, 0x83, 0xe4, 0xf0);
         emit_bytes(0x50 | temp);
         emit_bytes(0x50 | temp);
      }

      void emit_restore_stack() {
         // mov (%rsp), %rsp
         emit_bytes(0x48, 0x8b, 0x24, 0x24);
      }

      void emit_host_call(uint32_t funcnum) {
         uint32_t extra = 0;
         if constexpr (Context::async_backtrace()) {
            // pushq %rbp
            emit_bytes(0x55);
            // movq %rsp, (%rdi)
            emit_bytes(0x48, 0x89, 0x27);
            extra = 8;
         }
         // mov $funcnum, %edx
         emit_bytes(0xba);
         emit_operand32(funcnum);
         // pushq %rdi
         emit_bytes(0x57);
         // pushq %rsi
         emit_bytes(0x56);
         // lea 24(%rsp), %rsi
         emit_bytes(0x48, 0x8d, 0x74, 0x24, 0x18 + extra);
         emit_align_stack();
         emit_mov(ebx, ecx);
         // movabsq $call_host_function, %rax
         emit_bytes(0x48, 0xb8);
         emit_operand_ptr(&call_host_function);
         // callq *%rax
         emit_bytes(0xff, 0xd0);
         emit_restore_stack();
         // popq %rsi
         emit_bytes(0x5e);
         // popq %rdi
         emit_bytes(0x5f);
         if constexpr (Context::async_backtrace()) {
            emit_restore_backtrace_basic();
            // popq %rbp
            emit_bytes(0x5d);
         }
         // retq
         emit_bytes(0xc3);
      }

      // Needs to run before saving %rdi.  Returns the number of bytes pushed onto the stack.
      uint32_t emit_setup_backtrace() {
         if constexpr (Context::async_backtrace()) {
            // callq next
            emit_bytes(0xe8);
            emit_operand32(0);
            // next:
            // pushq %rbp
            emit_bytes(0x55);
            // movq %rsp, (%rdi)
            emit_bytes(0x48, 0x89, 0x27);
            return 16;
         } else {
            return 0;
         }
      }
      // Does not adjust the stack pointer.  Use this if the
      // stack pointer adjustment is combined with another instruction.
      void emit_restore_backtrace_basic() {
         if constexpr (Context::async_backtrace()) {
            // xorl %edx, %edx
            emit_bytes(0x31, 0xd2);
            // movq %rdx, (%rdi)
            emit_bytes(0x48, 0x89, 0x17);
         }
      }
      void emit_restore_backtrace() {
         if constexpr (Context::async_backtrace()) {
            emit_restore_backtrace_basic();
            // addq $16, %rsp
            emit_bytes(0x48, 0x83, 0xc4, 0x10);
         }
      }

      bool is_host_function(uint32_t funcnum) { return funcnum < _mod.get_imported_functions_size(); }

      static native_value call_host_function(Context* context /*rdi*/, native_value* stack /*rsi*/, uint32_t idx /*edx*/, uint32_t remaining_stack) {
         // It's currently unsafe to throw through a jit frame, because we don't set up
         // the exception tables for them.
         native_value result;
         vm::longjmp_on_exception([&]() {
            auto saved = context->_remaining_call_depth;
            context->_remaining_call_depth = remaining_stack;
            scope_guard g{[&](){ context->_remaining_call_depth = saved; }};
            result = context->call_host_function(stack, idx);
         });
         return result;
      }

      static int32_t current_memory(Context* context /*rdi*/) {
         return context->current_linear_memory();
      }

      static int32_t grow_memory(Context* context /*rdi*/, int32_t pages) {
         return context->grow_linear_memory(pages);
      }

<<<<<<< HEAD
      static void init_memory(Context* context /*rdi*/, uint32_t x /*esi*/, uint32_t d /*edx*/, uint32_t s /*ecx*/, uint32_t n /*r8d*/) {
         context->init_linear_memory(x, d, s, n);
      }

      static void drop_data(Context* context /*rdi*/, uint32_t x /*esi*/) {
         context->drop_data(x);
      }

      static void init_table(Context* context /*rdi*/, uint32_t x /*esi*/, uint32_t d /*edx*/, uint32_t s /*ecx*/, uint32_t n /*r8d*/) {
         context->init_table(x, d, s, n);
      }

      static void drop_elem(Context* context /*rdi*/, uint32_t x /*esi*/) {
         context->drop_elem(x);
      }

      static void on_memory_error() { throw_<wasm_memory_exception>("wasm memory out-of-bounds"); }
=======
      static int32_t get_global_i32(Context* context /*rdi*/, uint32_t index /*rsi*/) {
         return context->get_global_i32(index);
      }
      static int64_t get_global_i64(Context* context /*rdi*/, uint32_t index /*rsi*/) {
         return context->get_global_i64(index);
      }
      static uint32_t get_global_f32(Context* context /*rdi*/, uint32_t index /*rsi*/) {
         return context->get_global_f32(index);
      }
      static uint64_t get_global_f64(Context* context /*rdi*/, uint32_t index /*rsi*/) {
         return context->get_global_f64(index);
      }

      static void set_global_i32(Context* context /*rdi*/, uint32_t index /*rsi*/, int32_t value /*rdx*/) {
         context->set_global_i32(index, value);
      }
      static void set_global_i64(Context* context /*rdi*/, uint32_t index /*rsi*/, int64_t value /*rdx*/) {
         context->set_global_i64(index, value);
      }
      static void set_global_f32(Context* context /*rdi*/, uint32_t index /*rsi*/, uint32_t value /*rdx*/) {
         context->set_global_f32(index, value);
      }
      static void set_global_f64(Context* context /*rdi*/, uint32_t index /*rsi*/, uint64_t value /*rdx*/) {
         context->set_global_f64(index, value);
      }

>>>>>>> 74dd3f0c
      static void on_unreachable() { vm::throw_<wasm_interpreter_exception>( "unreachable" ); }
      static void on_fp_error() { vm::throw_<wasm_interpreter_exception>( "floating point error" ); }
      static void on_call_indirect_error() { vm::throw_<wasm_interpreter_exception>( "call_indirect out of range" ); }
      static void on_type_error() { vm::throw_<wasm_interpreter_exception>( "call_indirect incorrect function type" ); }
      static void on_stack_overflow() { vm::throw_<wasm_interpreter_exception>( "stack overflow" ); }
   };
   
}}<|MERGE_RESOLUTION|>--- conflicted
+++ resolved
@@ -66,22 +66,16 @@
    class machine_code_writer {
     public:
       machine_code_writer(growable_allocator& alloc, std::size_t source_bytes, module& mod) :
-<<<<<<< HEAD
-         _mod(mod), _code_segment_base(alloc.start_code()) {
-         _code_start = _mod.allocator.alloc<unsigned char>(128);
+         _mod(mod), _allocator(alloc), _code_segment_base(_allocator.start_code()) {
+         _code_start = _allocator.alloc<unsigned char>(128);
          _code_end = _code_start + 128;
          code = _code_start;
          emit_sysv_abi_interface();
          assert(code <= _code_end);
-         _mod.allocator.reclaim(code, _code_end - code);
+         _allocator.reclaim(code, _code_end - code);
 
          const std::size_t code_size = 5 * 16; // 5 error handlers, each is 16 bytes.
-         _code_start = _mod.allocator.alloc<unsigned char>(code_size);
-=======
-         _mod(mod), _allocator(alloc), _code_segment_base(_allocator.start_code()) {
-         const std::size_t code_size = 4 * 16; // 4 error handlers, each is 16 bytes.
          _code_start = _allocator.alloc<unsigned char>(code_size);
->>>>>>> 74dd3f0c
          _code_end = _code_start + code_size;
          code = _code_start;
 
@@ -96,13 +90,8 @@
 
          // emit host functions
          const uint32_t num_imported = mod.get_imported_functions_size();
-<<<<<<< HEAD
          const std::size_t host_functions_size = (42 + 10 * Context::async_backtrace()) * num_imported;
-         _code_start = _mod.allocator.alloc<unsigned char>(host_functions_size);
-=======
-         const std::size_t host_functions_size = (40 + 10 * Context::async_backtrace()) * num_imported;
          _code_start = _allocator.alloc<unsigned char>(host_functions_size);
->>>>>>> 74dd3f0c
          _code_end = _code_start + host_functions_size;
          // code already set
          for(uint32_t i = 0; i < num_imported; ++i) {
@@ -110,40 +99,14 @@
             emit_host_call(i);
          }
          assert(code == _code_end);
-<<<<<<< HEAD
       }
       ~machine_code_writer() {
-         _mod.allocator.end_code<true>(_code_segment_base);
+         _allocator.end_code<true>(_code_segment_base);
          for (auto& elem : _mod.elements) {
             for (auto& entry : elem.elems) {
                void* addr;
                if (entry.index < _mod.fast_functions.size()) {
                   addr = std::get<void*>(_function_relocations[entry.index]);
-=======
-
-         jmp_table = code;
-         if (_mod.tables.size() > 0) {
-            // Each function table entry consumes exactly 17 bytes (counted
-            // manually).  The size must be constant, so that call_indirect
-            // can use random access
-            _table_element_size = 17;
-            const std::size_t table_size = _table_element_size*_mod.tables[0].table.size();
-            _code_start = _allocator.alloc<unsigned char>(table_size);
-            _code_end = _code_start + table_size;
-            // code already set
-            for(uint32_t i = 0; i < _mod.tables[0].table.size(); ++i) {
-               uint32_t fn_idx = _mod.tables[0].table[i];
-               if (fn_idx < _mod.fast_functions.size()) {
-                  // cmp _mod.fast_functions[fn_idx], %edx
-                  emit_bytes(0x81, 0xfa);
-                  emit_operand32(_mod.fast_functions[fn_idx]);
-                  // je fn
-                  emit_bytes(0x0f, 0x84);
-                  register_call(emit_branch_target32(), fn_idx);
-                  // jmp ERROR
-                  emit_bytes(0xe9);
-                  fix_branch(emit_branch_target32(), type_error_handler);
->>>>>>> 74dd3f0c
                } else {
                   addr = call_indirect_handler;
                }
@@ -152,10 +115,6 @@
             }
          }
       }
-<<<<<<< HEAD
-=======
-      ~machine_code_writer() { _allocator.end_code<true>(_code_segment_base); }
->>>>>>> 74dd3f0c
 
       void emit_sysv_abi_interface() {
          // jit_execution_context* context -> RDI
@@ -616,12 +575,7 @@
       }
 
       void emit_get_global(uint32_t globalidx) {
-<<<<<<< HEAD
-         COUNT_INSTR();
-         auto icount = variable_size_instr(13, 23);
-=======
          auto icount = variable_size_instr(24, 42); // emit_setup_backtrace can be 0 or 9, and emit_restore_backtrace 0 or 9, the total of the rest 24
->>>>>>> 74dd3f0c
          auto& gl = _mod.globals[globalidx];
          emit_setup_backtrace();
          // pushq %rdi -- save %rdi content onto stack
@@ -634,30 +588,10 @@
          // movabsq $get_global, %rax
          emit_bytes(0x48, 0xb8);
          switch(gl.type.content_type) {
-<<<<<<< HEAD
-          case types::i32:
-          case types::f32:
-            emit_mov(ptr, rax);
-            emit_mov(*rax, eax);
-            emit_push(rax);
-            break;
-          case types::i64:
-          case types::f64:
-            emit_mov(ptr, rax);
-            emit_mov(*rax, rax);
-            emit_push(rax);
-            break;
-          case types::v128:
-            emit_mov(ptr, rax);
-            emit_vmovups(*rax, xmm0);
-            emit_push_v128(xmm0);
-            break;
-=======
             case types::i32: emit_operand_ptr(&get_global_i32); break;
             case types::i64: emit_operand_ptr(&get_global_i64); break;
             case types::f32: emit_operand_ptr(&get_global_f32); break;
             case types::f64: emit_operand_ptr(&get_global_f64); break;
->>>>>>> 74dd3f0c
          }
          // call *%rax
          emit_bytes(0xff, 0xd0);
@@ -671,25 +605,6 @@
       }
 
       void emit_set_global(uint32_t globalidx) {
-<<<<<<< HEAD
-         COUNT_INSTR();
-         auto icount = variable_size_instr(13, 23);
-         auto& gl = _mod.globals[globalidx];
-         void *ptr = &gl.current.value;
-         if(gl.type.content_type != types::v128) {
-            emit_pop(rax);
-            emit_mov(ptr, rcx);
-            if (gl.type.content_type == types::i32 || gl.type.content_type == types::f32) {
-               emit_mov(eax, *rcx);
-            } else {
-               emit_mov(rax, *rcx);
-            }
-         } else {
-            emit_pop_v128(xmm0);
-            emit_mov(ptr, rax);
-            emit_vmovups(xmm0, *rax);
-         }
-=======
          auto icount = variable_size_instr(24, 42); // emit_setup_backtrace can be 0 or 9, and emit_restore_backtrace 0 or 9, the total of the rest 24
          auto& gl = _mod.globals[globalidx];
          // popq %rdx -- pass global value to %rdx, the third argument in set_global
@@ -718,7 +633,6 @@
          // pop %rdi
          emit_bytes(0x5f);
          emit_restore_backtrace();
->>>>>>> 74dd3f0c
       }
 
       void emit_i32_load(uint32_t /*alignment*/, uint32_t offset) {
@@ -2661,16 +2575,9 @@
          emit_v128_loadop(VPMOVZXBW, align, offset);
       }
 
-<<<<<<< HEAD
       void emit_v128_load16x4_s(uint32_t align, uint32_t offset) {
          COUNT_INSTR();
          emit_v128_loadop(VPMOVSXWD, align, offset);
-=======
-      using fn_type = native_value(*)(void* context, void* memory);
-      void finalize(function_body& body) {
-         _allocator.reclaim(code, _code_end - code);
-         body.jit_code_offset = _code_start - (unsigned char*)_code_segment_base;
->>>>>>> 74dd3f0c
       }
 
       void emit_v128_load16x4_u(uint32_t align, uint32_t offset) {
@@ -2703,28 +2610,10 @@
          emit_v128_loadop(VPBROADCASTD, align, offset);
       }
 
-<<<<<<< HEAD
       void emit_v128_load64_splat(uint32_t align, uint32_t offset) {
          COUNT_INSTR();
          emit_v128_loadop(VPBROADCASTQ, align, offset);
       }
-=======
-      module& _mod;
-      growable_allocator& _allocator;
-      void * _code_segment_base;
-      const func_type* _ft;
-      unsigned char * _code_start;
-      unsigned char * _code_end;
-      unsigned char * code;
-      std::vector<std::variant<std::vector<void*>, void*>> _function_relocations;
-      void* fpe_handler;
-      void* call_indirect_handler;
-      void* type_error_handler;
-      void* stack_overflow_handler;
-      void* jmp_table;
-      uint32_t _local_count;
-      uint32_t _table_element_size;
->>>>>>> 74dd3f0c
 
       void emit_v128_load32_zero(uint32_t align, uint32_t offset) {
          COUNT_INSTR();
@@ -4388,7 +4277,7 @@
 
       using fn_type = native_value(*)(void* context, void* memory);
       void finalize(function_body& body) {
-         _mod.allocator.reclaim(code, _code_end - code);
+         _allocator.reclaim(code, _code_end - code);
          body.jit_code_offset = _code_start - (unsigned char*)_code_segment_base;
       }
 
@@ -5412,6 +5301,7 @@
       }
 
       module& _mod;
+      growable_allocator& _allocator;
       void * _code_segment_base;
       const func_type* _ft;
       function_parameters _params;
@@ -6362,7 +6252,6 @@
          return context->grow_linear_memory(pages);
       }
 
-<<<<<<< HEAD
       static void init_memory(Context* context /*rdi*/, uint32_t x /*esi*/, uint32_t d /*edx*/, uint32_t s /*ecx*/, uint32_t n /*r8d*/) {
          context->init_linear_memory(x, d, s, n);
       }
@@ -6380,7 +6269,7 @@
       }
 
       static void on_memory_error() { throw_<wasm_memory_exception>("wasm memory out-of-bounds"); }
-=======
+
       static int32_t get_global_i32(Context* context /*rdi*/, uint32_t index /*rsi*/) {
          return context->get_global_i32(index);
       }
@@ -6407,7 +6296,6 @@
          context->set_global_f64(index, value);
       }
 
->>>>>>> 74dd3f0c
       static void on_unreachable() { vm::throw_<wasm_interpreter_exception>( "unreachable" ); }
       static void on_fp_error() { vm::throw_<wasm_interpreter_exception>( "floating point error" ); }
       static void on_call_indirect_error() { vm::throw_<wasm_interpreter_exception>( "call_indirect out of range" ); }
