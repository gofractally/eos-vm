#pragma once

#include <eosio/vm/base_visitor.hpp>
#include <eosio/vm/execution_context.hpp>
#include <eosio/vm/opcodes.hpp>
#include <eosio/vm/stack_elem.hpp>
#include <eosio/vm/utils.hpp>
#include <eosio/vm/wasm_stack.hpp>

#include <iostream>
#include <sstream>
#include <variant>

#include <eosio/vm/config.hpp>
#include <eosio/vm/softfloat.hpp>

namespace eosio { namespace vm {

   template <typename ExecutionContext>
   struct interpret_visitor : base_visitor {
      using base_visitor::operator();
      interpret_visitor(ExecutionContext& ec) : context(ec) {}
      ExecutionContext& context;

      ExecutionContext& get_context() { return context; }

      static inline constexpr void* align_address(void* addr, size_t align_amt) {
         if constexpr (should_align_memory_ops) {
            addr = (void*)(((uintptr_t)addr + (1 << align_amt) - 1) & ~((1 << align_amt) - 1));
            return addr;
         } else {
            return addr;
         }
      }

      [[gnu::always_inline]] inline void operator()(const unreachable_t& op) {
         context.inc_pc();
         throw wasm_interpreter_exception{ "unreachable" };
      }

      [[gnu::always_inline]] inline void operator()(const nop_t& op) { context.inc_pc(); }

      [[gnu::always_inline]] inline void operator()(const fend_t& op) { context.apply_pop_call(); }

      [[gnu::always_inline]] inline void operator()(const end_t& op) { context.inc_pc(); }
<<<<<<< HEAD
      [[gnu::always_inline]] inline void operator()(const return__t& op) { context.apply_pop_call(); }
=======
      [[gnu::always_inline]] inline void operator()(const return_t& op) { context.jump(op.data, op.pc); }
>>>>>>> f232b8b1
      [[gnu::always_inline]] inline void operator()(block_t& op) { context.inc_pc(); }
      [[gnu::always_inline]] inline void operator()(loop_t& op) { context.inc_pc(); }
      [[gnu::always_inline]] inline void operator()(if_t& op) {
         context.inc_pc();
         const auto& oper = context.pop_operand();
         std::cout << "PC " << op.pc << " " << oper.to_ui32() << "\n";
         if (!oper.to_ui32()) {
            context.set_relative_pc(op.pc);
         }
      }
<<<<<<< HEAD
      [[gnu::always_inline]] inline void operator()(const else__t& op) { context.set_relative_pc(op.pc+1); }
=======
      [[gnu::always_inline]] inline void operator()(const else_t& op) { context.set_relative_pc(op.pc); }
>>>>>>> f232b8b1
      [[gnu::always_inline]] inline void operator()(const br_t& op) { context.jump(op.data, op.pc); }
      [[gnu::always_inline]] inline void operator()(const br_if_t& op) {
         const auto& val = context.pop_operand();
         if (context.is_true(val)) {
            context.jump(op.data, op.pc);
         } else {
            context.inc_pc();
         }
      }

      [[gnu::always_inline]] inline void operator()(const br_table_data_t& op) {
         context.inc_pc(op.index);
      }
      [[gnu::always_inline]] inline void operator()(const br_table_t& op) {
         const auto& in = context.pop_operand().to_ui32();
         const auto& entry = op.table[std::min(in, op.size)]; 
         context.jump(entry.stack_pop, entry.pc);
      }
      [[gnu::always_inline]] inline void operator()(const call_imm_t& op) {
         context.call(op.index);
         std::cout << "call_imm " << op.index << " " << op.stack_index << " " << op.return_type << "\n";
      }
      [[gnu::always_inline]] inline void operator()(const call_indirect_t& op) {
         const auto& index = context.pop_operand().to_ui32();
         context.call(context.table_elem(index));
      }
      [[gnu::always_inline]] inline void operator()(const drop_t& op) {
         context.pop_operand();
         context.inc_pc();
      }
      [[gnu::always_inline]] inline void operator()(const select_t& op) {
         const auto& c  = context.pop_operand();
         const auto& v2 = context.pop_operand();
         if (c.to_ui32() == 0) {
            context.peek_operand() = v2;
         }
         context.inc_pc();
      }
      [[gnu::always_inline]] inline void operator()(const get_local_t& op) {
         context.inc_pc();
         context.push_operand(context.get_operand(op.index));
      }
      [[gnu::always_inline]] inline void operator()(const set_local_t& op) {
         context.inc_pc();
         context.set_operand(op.index, context.pop_operand());
      }
      [[gnu::always_inline]] inline void operator()(const tee_local_t& op) {
         context.inc_pc();
         const auto& oper = context.pop_operand();
         context.set_operand(op.index, oper);
         context.push_operand(oper);
      }
      [[gnu::always_inline]] inline void operator()(const get_global_t& op) {
         context.inc_pc();
         const auto& gl = context.get_global(op.index);
         context.push_operand(gl);
      }
      [[gnu::always_inline]] inline void operator()(const set_global_t& op) {
         context.inc_pc();
         const auto& oper = context.pop_operand();
         context.set_global(op.index, oper);
      }
      [[gnu::always_inline]] inline void operator()(const i32_load_t& op) {
         context.inc_pc();
         const auto& ptr  = context.pop_operand();
         uint32_t*   _ptr = (uint32_t*)align_address((uint32_t*)(context.linear_memory() + op.offset + ptr.to_ui32()),
                                                   op.flags_align);
         context.push_operand(i32_const_t{ *_ptr });
      }
      [[gnu::always_inline]] inline void operator()(const i32_load8_s_t& op) {
         context.inc_pc();
         const auto& ptr = context.pop_operand();
         int8_t*     _ptr =
               (int8_t*)align_address((int8_t*)(context.linear_memory() + op.offset + ptr.to_ui32()), op.flags_align);
         context.push_operand(i32_const_t{ static_cast<int32_t>(*_ptr) });
      }
      [[gnu::always_inline]] inline void operator()(const i32_load16_s_t& op) {
         context.inc_pc();
         const auto& ptr = context.pop_operand();
         int16_t*    _ptr =
               (int16_t*)align_address((int16_t*)(context.linear_memory() + op.offset + ptr.to_ui32()), op.flags_align);
         context.push_operand(i32_const_t{ static_cast<int32_t>(*_ptr) });
      }
      [[gnu::always_inline]] inline void operator()(const i32_load8_u_t& op) {
         context.inc_pc();
         const auto& ptr = context.pop_operand();
         uint8_t*    _ptr =
               (uint8_t*)align_address((uint8_t*)(context.linear_memory() + op.offset + ptr.to_ui32()), op.flags_align);
         context.push_operand(i32_const_t{ static_cast<uint32_t>(*_ptr) });
      }
      [[gnu::always_inline]] inline void operator()(const i32_load16_u_t& op) {
         context.inc_pc();
         const auto& ptr  = context.pop_operand();
         uint16_t*   _ptr = (uint16_t*)align_address((uint16_t*)(context.linear_memory() + op.offset + ptr.to_ui32()),
                                                   op.flags_align);
         context.push_operand(i32_const_t{ static_cast<uint32_t>(*_ptr) });
      }
      [[gnu::always_inline]] inline void operator()(const i64_load_t& op) {
         context.inc_pc();
         const auto& ptr  = context.pop_operand();
         uint64_t*   _ptr = (uint64_t*)align_address((uint64_t*)(context.linear_memory() + op.offset + ptr.to_ui32()),
                                                   op.flags_align);
         context.push_operand(i64_const_t{ static_cast<uint64_t>(*_ptr) });
      }
      [[gnu::always_inline]] inline void operator()(const i64_load8_s_t& op) {
         context.inc_pc();
         const auto& ptr = context.pop_operand();
         int8_t*     _ptr =
               (int8_t*)align_address((int8_t*)(context.linear_memory() + op.offset + ptr.to_ui32()), op.flags_align);
         context.push_operand(i64_const_t{ static_cast<int64_t>(*_ptr) });
      }
      [[gnu::always_inline]] inline void operator()(const i64_load16_s_t& op) {
         context.inc_pc();
         const auto& ptr = context.pop_operand();
         int16_t*    _ptr =
               (int16_t*)align_address((int16_t*)(context.linear_memory() + op.offset + ptr.to_ui32()), op.flags_align);
         context.push_operand(i64_const_t{ static_cast<int64_t>(*_ptr) });
      }
      [[gnu::always_inline]] inline void operator()(const i64_load32_s_t& op) {
         context.inc_pc();
         const auto& ptr = context.pop_operand();
         int32_t*    _ptr =
               (int32_t*)align_address((int32_t*)(context.linear_memory() + op.offset + ptr.to_ui32()), op.flags_align);
         context.push_operand(i64_const_t{ static_cast<int64_t>(*_ptr) });
      }
      [[gnu::always_inline]] inline void operator()(const i64_load8_u_t& op) {
         context.inc_pc();
         const auto& ptr = context.pop_operand();
         uint8_t*    _ptr =
               (uint8_t*)align_address((uint8_t*)(context.linear_memory() + op.offset + ptr.to_ui32()), op.flags_align);
         context.push_operand(i64_const_t{ static_cast<uint64_t>(*_ptr) });
      }
      [[gnu::always_inline]] inline void operator()(const i64_load16_u_t& op) {
         context.inc_pc();
         const auto& ptr  = context.pop_operand();
         uint16_t*   _ptr = (uint16_t*)align_address((uint16_t*)(context.linear_memory() + op.offset + ptr.to_ui32()),
                                                   op.flags_align);
         context.push_operand(i64_const_t{ static_cast<uint64_t>(*_ptr) });
      }
      [[gnu::always_inline]] inline void operator()(const i64_load32_u_t& op) {
         context.inc_pc();
         const auto& ptr  = context.pop_operand();
         uint32_t*   _ptr = (uint32_t*)align_address((uint32_t*)(context.linear_memory() + op.offset + ptr.to_ui32()),
                                                   op.flags_align);
         context.push_operand(i64_const_t{ static_cast<uint64_t>(*_ptr) });
      }
      [[gnu::always_inline]] inline void operator()(const f32_load_t& op) {
         context.inc_pc();
         const auto& ptr  = context.pop_operand();
         uint32_t*   _ptr = (uint32_t*)align_address((uint32_t*)(context.linear_memory() + op.offset + ptr.to_ui32()),
                                                   op.flags_align);
         context.push_operand(f32_const_t{ *_ptr });
      }
      [[gnu::always_inline]] inline void operator()(const f64_load_t& op) {
         context.inc_pc();
         const auto& ptr  = context.pop_operand();
         uint64_t*   _ptr = (uint64_t*)align_address((uint64_t*)(context.linear_memory() + op.offset + ptr.to_ui32()),
                                                   op.flags_align);
         context.push_operand(f64_const_t{ *_ptr });
      }
      [[gnu::always_inline]] inline void operator()(const i32_store_t& op) {
         context.inc_pc();
         const auto& val     = context.pop_operand();
         const auto& ptr     = context.pop_operand();
         uint32_t* store_loc = (uint32_t*)align_address((uint32_t*)(context.linear_memory() + op.offset + ptr.to_ui32()),
                                                        op.flags_align);
         *store_loc          = val.to_ui32();
      }
      [[gnu::always_inline]] inline void operator()(const i32_store8_t& op) {
         context.inc_pc();
         const auto& val = context.pop_operand();
         const auto& ptr = context.pop_operand();
         uint8_t*    store_loc =
               (uint8_t*)align_address((uint8_t*)(context.linear_memory() + op.offset + ptr.to_ui32()), op.flags_align);
         *store_loc = static_cast<uint8_t>(val.to_ui32());
      }
      [[gnu::always_inline]] inline void operator()(const i32_store16_t& op) {
         context.inc_pc();
         const auto& val     = context.pop_operand();
         const auto& ptr     = context.pop_operand();
         uint16_t* store_loc = (uint16_t*)align_address((uint16_t*)(context.linear_memory() + op.offset + ptr.to_ui32()),
                                                        op.flags_align);
         *store_loc          = static_cast<uint16_t>(val.to_ui32());
      }
      [[gnu::always_inline]] inline void operator()(const i64_store_t& op) {
         context.inc_pc();
         const auto& val     = context.pop_operand();
         const auto& ptr     = context.pop_operand();
         uint64_t* store_loc = (uint64_t*)align_address((uint64_t*)(context.linear_memory() + op.offset + ptr.to_ui32()),
                                                        op.flags_align);
         *store_loc          = static_cast<uint64_t>(val.to_ui64());
      }
      [[gnu::always_inline]] inline void operator()(const i64_store8_t& op) {
         context.inc_pc();
         const auto& val = context.pop_operand();
         const auto& ptr = context.pop_operand();
         uint8_t*    store_loc =
               (uint8_t*)align_address((uint8_t*)(context.linear_memory() + op.offset + ptr.to_ui32()), op.flags_align);
         *store_loc = static_cast<uint8_t>(val.to_ui64());
      }
      [[gnu::always_inline]] inline void operator()(const i64_store16_t& op) {
         context.inc_pc();
         const auto& val     = context.pop_operand();
         const auto& ptr     = context.pop_operand();
         uint16_t* store_loc = (uint16_t*)align_address((uint16_t*)(context.linear_memory() + op.offset + ptr.to_ui32()),
                                                        op.flags_align);
         *store_loc          = static_cast<uint16_t>(val.to_ui64());
      }
      [[gnu::always_inline]] inline void operator()(const i64_store32_t& op) {
         context.inc_pc();
         const auto& val     = context.pop_operand();
         const auto& ptr     = context.pop_operand();
         uint32_t* store_loc = (uint32_t*)align_address((uint32_t*)(context.linear_memory() + op.offset + ptr.to_ui32()),
                                                        op.flags_align);
         *store_loc          = static_cast<uint32_t>(val.to_ui64());
      }
      [[gnu::always_inline]] inline void operator()(const f32_store_t& op) {
         context.inc_pc();
         const auto& val     = context.pop_operand();
         const auto& ptr     = context.pop_operand();
         uint32_t* store_loc = (uint32_t*)align_address((uint32_t*)(context.linear_memory() + op.offset + ptr.to_ui32()),
                                                        op.flags_align);
         *store_loc          = static_cast<uint32_t>(val.to_fui32());
      }
      [[gnu::always_inline]] inline void operator()(const f64_store_t& op) {
         context.inc_pc();
         const auto& val     = context.pop_operand();
         const auto& ptr     = context.pop_operand();
         uint64_t* store_loc = (uint64_t*)align_address((uint64_t*)(context.linear_memory() + op.offset + ptr.to_ui32()),
                                                        op.flags_align);
         *store_loc          = static_cast<uint64_t>(val.to_fui64());
      }
      [[gnu::always_inline]] inline void operator()(const current_memory_t& op) {
         context.inc_pc();
         context.push_operand(i32_const_t{ context.current_linear_memory() });
      }
      [[gnu::always_inline]] inline void operator()(const grow_memory_t& op) {
         context.inc_pc();
         auto& oper = context.peek_operand().to_ui32();
         oper       = context.grow_linear_memory(oper);
      }
      [[gnu::always_inline]] inline void operator()(const i32_const_t& op) {
         context.inc_pc();
         context.push_operand(op);
      }
      [[gnu::always_inline]] inline void operator()(const i64_const_t& op) {
         context.inc_pc();
         context.push_operand(op);
      }
      [[gnu::always_inline]] inline void operator()(const f32_const_t& op) {
         context.inc_pc();
         context.push_operand(op);
      }
      [[gnu::always_inline]] inline void operator()(const f64_const_t& op) {
         context.inc_pc();
         context.push_operand(op);
      }
      [[gnu::always_inline]] inline void operator()(const i32_eqz_t& op) {
         context.inc_pc();
         auto& t = context.peek_operand().to_ui32();
         t       = t == 0;
      }
      [[gnu::always_inline]] inline void operator()(const i32_eq_t& op) {
         context.inc_pc();
         const auto& rhs = context.pop_operand().to_ui32();
         auto&       lhs = context.peek_operand().to_ui32();
         lhs             = lhs == rhs;
      }
      [[gnu::always_inline]] inline void operator()(const i32_ne_t& op) {
         context.inc_pc();
         const auto& rhs = context.pop_operand().to_ui32();
         auto&       lhs = context.peek_operand().to_ui32();
         lhs             = lhs != rhs;
      }
      [[gnu::always_inline]] inline void operator()(const i32_lt_s_t& op) {
         context.inc_pc();
         const auto& rhs = context.pop_operand().to_i32();
         auto&       lhs = context.peek_operand().to_i32();
         lhs             = lhs < rhs;
      }
      [[gnu::always_inline]] inline void operator()(const i32_lt_u_t& op) {
         context.inc_pc();
         const auto& rhs = context.pop_operand().to_ui32();
         auto&       lhs = context.peek_operand().to_ui32();
         lhs             = lhs < rhs;
      }
      [[gnu::always_inline]] inline void operator()(const i32_le_s_t& op) {
         context.inc_pc();
         const auto& rhs = context.pop_operand().to_i32();
         auto&       lhs = context.peek_operand().to_i32();
         lhs             = lhs <= rhs;
      }
      [[gnu::always_inline]] inline void operator()(const i32_le_u_t& op) {
         context.inc_pc();
         const auto& rhs = context.pop_operand().to_ui32();
         auto&       lhs = context.peek_operand().to_ui32();
         lhs             = lhs <= rhs;
      }
      [[gnu::always_inline]] inline void operator()(const i32_gt_s_t& op) {
         context.inc_pc();
         const auto& rhs = context.pop_operand().to_i32();
         auto&       lhs = context.peek_operand().to_i32();
         lhs             = lhs > rhs;
      }
      [[gnu::always_inline]] inline void operator()(const i32_gt_u_t& op) {
         context.inc_pc();
         const auto& rhs = context.pop_operand().to_ui32();
         auto&       lhs = context.peek_operand().to_ui32();
         lhs             = lhs > rhs;
      }
      [[gnu::always_inline]] inline void operator()(const i32_ge_s_t& op) {
         context.inc_pc();
         const auto& rhs = context.pop_operand().to_i32();
         auto&       lhs = context.peek_operand().to_i32();
         lhs             = lhs >= rhs;
      }
      [[gnu::always_inline]] inline void operator()(const i32_ge_u_t& op) {
         context.inc_pc();
         const auto& rhs = context.pop_operand().to_ui32();
         auto&       lhs = context.peek_operand().to_ui32();
         lhs             = lhs >= rhs;
      }
      [[gnu::always_inline]] inline void operator()(const i64_eqz_t& op) {
         context.inc_pc();
         auto& oper = context.peek_operand();
         oper       = i32_const_t{ oper.to_ui64() == 0 };
      }
      [[gnu::always_inline]] inline void operator()(const i64_eq_t& op) {
         context.inc_pc();
         const auto& rhs = context.pop_operand().to_ui64();
         auto&       lhs = context.peek_operand();
         lhs             = i32_const_t{ lhs.to_ui64() == rhs };
      }
      [[gnu::always_inline]] inline void operator()(const i64_ne_t& op) {
         context.inc_pc();
         const auto& rhs = context.pop_operand().to_ui64();
         auto&       lhs = context.peek_operand();
         lhs             = i32_const_t{ lhs.to_ui64() != rhs };
      }
      [[gnu::always_inline]] inline void operator()(const i64_lt_s_t& op) {
         context.inc_pc();
         const auto& rhs = context.pop_operand().to_i64();
         auto&       lhs = context.peek_operand();
         lhs             = i32_const_t{ lhs.to_i64() < rhs };
      }
      [[gnu::always_inline]] inline void operator()(const i64_lt_u_t& op) {
         context.inc_pc();
         const auto& rhs = context.pop_operand().to_ui64();
         auto&       lhs = context.peek_operand();
         lhs             = i32_const_t{ lhs.to_ui64() < rhs };
      }
      [[gnu::always_inline]] inline void operator()(const i64_le_s_t& op) {
         context.inc_pc();
         const auto& rhs = context.pop_operand().to_i64();
         auto&       lhs = context.peek_operand();
         lhs             = i32_const_t{ lhs.to_i64() <= rhs };
      }
      [[gnu::always_inline]] inline void operator()(const i64_le_u_t& op) {
         context.inc_pc();
         const auto& rhs = context.pop_operand().to_ui64();
         auto&       lhs = context.peek_operand();
         lhs             = i32_const_t{ lhs.to_ui64() <= rhs };
      }
      [[gnu::always_inline]] inline void operator()(const i64_gt_s_t& op) {
         context.inc_pc();
         const auto& rhs = context.pop_operand().to_i64();
         auto&       lhs = context.peek_operand();
         lhs             = i32_const_t{ lhs.to_i64() > rhs };
      }
      [[gnu::always_inline]] inline void operator()(const i64_gt_u_t& op) {
         context.inc_pc();
         const auto& rhs = context.pop_operand().to_ui64();
         auto&       lhs = context.peek_operand();
         lhs             = i32_const_t{ lhs.to_ui64() > rhs };
      }
      [[gnu::always_inline]] inline void operator()(const i64_ge_s_t& op) {
         context.inc_pc();
         const auto& rhs = context.pop_operand().to_i64();
         auto&       lhs = context.peek_operand();
         lhs             = i32_const_t{ lhs.to_i64() >= rhs };
      }
      [[gnu::always_inline]] inline void operator()(const i64_ge_u_t& op) {
         context.inc_pc();
         const auto& rhs = context.pop_operand().to_ui64();
         auto&       lhs = context.peek_operand();
         lhs             = i32_const_t{ lhs.to_ui64() >= rhs };
      }
      [[gnu::always_inline]] inline void operator()(const f32_eq_t& op) {
         context.inc_pc();
         const auto& rhs = context.pop_operand().to_f32();
         auto&       lhs = context.peek_operand();
         if constexpr (use_softfloat)
            lhs = i32_const_t{ (uint32_t)_eosio_f32_eq(lhs.to_f32(), rhs) };
         else
            lhs = i32_const_t{ (uint32_t)(lhs.to_f32() == rhs) };
      }
      [[gnu::always_inline]] inline void operator()(const f32_ne_t& op) {
         context.inc_pc();
         const auto& rhs = context.pop_operand().to_f32();
         auto&       lhs = context.peek_operand();
         if constexpr (use_softfloat)
            lhs = i32_const_t{ (uint32_t)_eosio_f32_ne(lhs.to_f32(), rhs) };
         else
            lhs = i32_const_t{ (uint32_t)(lhs.to_f32() != rhs) };
      }
      [[gnu::always_inline]] inline void operator()(const f32_lt_t& op) {
         context.inc_pc();
         const auto& rhs = context.pop_operand().to_f32();
         auto&       lhs = context.peek_operand();
         if constexpr (use_softfloat)
            lhs = i32_const_t{ (uint32_t)_eosio_f32_lt(lhs.to_f32(), rhs) };
         else
            lhs = i32_const_t{ (uint32_t)(lhs.to_f32() < rhs) };
      }
      [[gnu::always_inline]] inline void operator()(const f32_gt_t& op) {
         context.inc_pc();
         const auto& rhs = context.pop_operand().to_f32();
         auto&       lhs = context.peek_operand();
         if constexpr (use_softfloat)
            lhs = i32_const_t{ (uint32_t)_eosio_f32_gt(lhs.to_f32(), rhs) };
         else
            lhs = i32_const_t{ (uint32_t)(lhs.to_f32() > rhs) };
      }
      [[gnu::always_inline]] inline void operator()(const f32_le_t& op) {
         context.inc_pc();
         const auto& rhs = context.pop_operand().to_f32();
         auto&       lhs = context.peek_operand();
         if constexpr (use_softfloat)
            lhs = i32_const_t{ (uint32_t)_eosio_f32_le(lhs.to_f32(), rhs) };
         else
            lhs = i32_const_t{ (uint32_t)(lhs.to_f32() <= rhs) };
      }
      [[gnu::always_inline]] inline void operator()(const f32_ge_t& op) {
         context.inc_pc();
         const auto& rhs = context.pop_operand().to_f32();
         auto&       lhs = context.peek_operand();
         if constexpr (use_softfloat)
            lhs = i32_const_t{ (uint32_t)_eosio_f32_ge(lhs.to_f32(), rhs) };
         else
            lhs = i32_const_t{ (uint32_t)(lhs.to_f32() >= rhs) };
      }
      [[gnu::always_inline]] inline void operator()(const f64_eq_t& op) {
         context.inc_pc();
         const auto& rhs = context.pop_operand().to_f64();
         auto&       lhs = context.peek_operand();
         if constexpr (use_softfloat)
            lhs = i32_const_t{ (uint32_t)_eosio_f64_eq(lhs.to_f64(), rhs) };
         else
            lhs = i32_const_t{ (uint32_t)(lhs.to_f64() == rhs) };
      }
      [[gnu::always_inline]] inline void operator()(const f64_ne_t& op) {
         context.inc_pc();
         const auto& rhs = context.pop_operand().to_f64();
         auto&       lhs = context.peek_operand();
         if constexpr (use_softfloat)
            lhs = i32_const_t{ (uint32_t)_eosio_f64_ne(lhs.to_f64(), rhs) };
         else
            lhs = i32_const_t{ (uint32_t)(lhs.to_f64() != rhs) };
      }
      [[gnu::always_inline]] inline void operator()(const f64_lt_t& op) {
         context.inc_pc();
         const auto& rhs = context.pop_operand().to_f64();
         auto&       lhs = context.peek_operand();
         if constexpr (use_softfloat)
            lhs = i32_const_t{ (uint32_t)_eosio_f64_lt(lhs.to_f64(), rhs) };
         else
            lhs = i32_const_t{ (uint32_t)(lhs.to_f64() < rhs) };
      }
      [[gnu::always_inline]] inline void operator()(const f64_gt_t& op) {
         context.inc_pc();
         const auto& rhs = context.pop_operand().to_f64();
         auto&       lhs = context.peek_operand();
         if constexpr (use_softfloat)
            lhs = i32_const_t{ (uint32_t)_eosio_f64_gt(lhs.to_f64(), rhs) };
         else
            lhs = i32_const_t{ (uint32_t)(lhs.to_f64() > rhs) };
      }
      [[gnu::always_inline]] inline void operator()(const f64_le_t& op) {
         context.inc_pc();
         const auto& rhs = context.pop_operand().to_f64();
         auto&       lhs = context.peek_operand();
         if constexpr (use_softfloat)
            lhs = i32_const_t{ (uint32_t)_eosio_f64_le(lhs.to_f64(), rhs) };
         else
            lhs = i32_const_t{ (uint32_t)(lhs.to_f64() <= rhs) };
      }
      [[gnu::always_inline]] inline void operator()(const f64_ge_t& op) {
         context.inc_pc();
         const auto& rhs = context.pop_operand().to_f64();
         auto&       lhs = context.peek_operand();
         if constexpr (use_softfloat)
            lhs = i32_const_t{ (uint32_t)_eosio_f64_ge(lhs.to_f64(), rhs) };
         else
            lhs = i32_const_t{ (uint32_t)(lhs.to_f64() >= rhs) };
      }
      [[gnu::always_inline]] inline void operator()(const i32_clz_t& op) {
         context.inc_pc();
         auto& oper = context.peek_operand().to_ui32();
         // __builtin_clz(0) is undefined
         oper = oper == 0 ? 32 : __builtin_clz(oper);
      }
      [[gnu::always_inline]] inline void operator()(const i32_ctz_t& op) {
         context.inc_pc();
         auto& oper = context.peek_operand().to_ui32();

         // __builtin_ctz(0) is undefined
         oper = oper == 0 ? 32 : __builtin_ctz(oper);
      }
      [[gnu::always_inline]] inline void operator()(const i32_popcnt_t& op) {
         context.inc_pc();
         auto& oper = context.peek_operand().to_ui32();
         oper       = __builtin_popcount(oper);
      }
      [[gnu::always_inline]] inline void operator()(const i32_add_t& op) {
         context.inc_pc();
         const auto& rhs = context.pop_operand().to_ui32();
         auto&       lhs = context.peek_operand().to_ui32();
         lhs += rhs;
      }
      [[gnu::always_inline]] inline void operator()(const i32_sub_t& op) {
         context.inc_pc();
         const auto& rhs = context.pop_operand().to_ui32();
         auto&       lhs = context.peek_operand().to_ui32();
         lhs -= rhs;
      }
      [[gnu::always_inline]] inline void operator()(const i32_mul_t& op) {
         context.inc_pc();
         const auto& rhs = context.pop_operand().to_ui32();
         auto&       lhs = context.peek_operand().to_ui32();
         lhs *= rhs;
      }
      [[gnu::always_inline]] inline void operator()(const i32_div_s_t& op) {
         context.inc_pc();
         const auto& rhs = context.pop_operand().to_i32();
         auto&       lhs = context.peek_operand().to_i32();
         EOS_WB_ASSERT(rhs != 0, wasm_interpreter_exception, "i32.div_s divide by zero");
         EOS_WB_ASSERT(!(lhs == std::numeric_limits<int32_t>::min() && rhs == -1), wasm_interpreter_exception,
                       "i32.div_s traps when I32_MAX/-1");
         lhs /= rhs;
      }
      [[gnu::always_inline]] inline void operator()(const i32_div_u_t& op) {
         context.inc_pc();
         const auto& rhs = context.pop_operand().to_ui32();
         auto&       lhs = context.peek_operand().to_ui32();
         EOS_WB_ASSERT(rhs != 0, wasm_interpreter_exception, "i32.div_u divide by zero");
         lhs /= rhs;
      }
      [[gnu::always_inline]] inline void operator()(const i32_rem_s_t& op) {
         context.inc_pc();
         const auto& rhs = context.pop_operand().to_i32();
         auto&       lhs = context.peek_operand().to_i32();
         EOS_WB_ASSERT(rhs != 0, wasm_interpreter_exception, "i32.rem_s divide by zero");
         if (UNLIKELY(lhs == std::numeric_limits<int32_t>::min() && rhs == -1))
            lhs = 0;
         else
            lhs %= rhs;
      }
      [[gnu::always_inline]] inline void operator()(const i32_rem_u_t& op) {
         context.inc_pc();
         const auto& rhs = context.pop_operand().to_ui32();
         auto&       lhs = context.peek_operand().to_ui32();
         EOS_WB_ASSERT(rhs != 0, wasm_interpreter_exception, "i32.rem_u divide by zero");
         lhs %= rhs;
      }
      [[gnu::always_inline]] inline void operator()(const i32_and_t& op) {
         context.inc_pc();
         const auto& rhs = context.pop_operand().to_ui32();
         auto&       lhs = context.peek_operand().to_ui32();
         lhs &= rhs;
      }
      [[gnu::always_inline]] inline void operator()(const i32_or_t& op) {
         context.inc_pc();
         const auto& rhs = context.pop_operand().to_ui32();
         auto&       lhs = context.peek_operand().to_ui32();
         lhs |= rhs;
      }
      [[gnu::always_inline]] inline void operator()(const i32_xor_t& op) {
         context.inc_pc();
         const auto& rhs = context.pop_operand().to_ui32();
         auto&       lhs = context.peek_operand().to_ui32();
         lhs ^= rhs;
      }
      [[gnu::always_inline]] inline void operator()(const i32_shl_t& op) {
         context.inc_pc();
         const auto& rhs = context.pop_operand().to_ui32();
         auto&       lhs = context.peek_operand().to_ui32();
         lhs <<= rhs;
      }
      [[gnu::always_inline]] inline void operator()(const i32_shr_s_t& op) {
         context.inc_pc();
         const auto& rhs = context.pop_operand().to_ui32();
         auto&       lhs = context.peek_operand().to_i32();
         lhs >>= rhs;
      }
      [[gnu::always_inline]] inline void operator()(const i32_shr_u_t& op) {
         context.inc_pc();
         const auto& rhs = context.pop_operand().to_ui32();
         auto&       lhs = context.peek_operand().to_ui32();
         lhs >>= rhs;
      }
      [[gnu::always_inline]] inline void operator()(const i32_rotl_t& op) {

         context.inc_pc();
         static constexpr uint32_t mask = (8 * sizeof(uint32_t) - 1);
         const auto&               rhs  = context.pop_operand().to_ui32();
         auto&                     lhs  = context.peek_operand().to_ui32();
         uint32_t                  c    = rhs;
         c &= mask;
         lhs = (lhs << c) | (lhs >> ((-c) & mask));
      }
      [[gnu::always_inline]] inline void operator()(const i32_rotr_t& op) {
         context.inc_pc();
         static constexpr uint32_t mask = (8 * sizeof(uint32_t) - 1);
         const auto&               rhs  = context.pop_operand().to_ui32();
         auto&                     lhs  = context.peek_operand().to_ui32();
         uint32_t                  c    = rhs;
         c &= mask;
         lhs = (lhs >> c) | (lhs << ((-c) & mask));
      }
      [[gnu::always_inline]] inline void operator()(const i64_clz_t& op) {
         context.inc_pc();
         auto& oper = context.peek_operand().to_ui64();
         // __builtin_clzll(0) is undefined
         oper = oper == 0 ? 64 : __builtin_clzll(oper);
      }
      [[gnu::always_inline]] inline void operator()(const i64_ctz_t& op) {
         context.inc_pc();
         auto& oper = context.peek_operand().to_ui64();
         // __builtin_clzll(0) is undefined
         oper = oper == 0 ? 64 : __builtin_ctzll(oper);
      }
      [[gnu::always_inline]] inline void operator()(const i64_popcnt_t& op) {
         context.inc_pc();
         auto& oper = context.peek_operand().to_ui64();
         oper       = __builtin_popcountll(oper);
      }
      [[gnu::always_inline]] inline void operator()(const i64_add_t& op) {
         context.inc_pc();
         const auto& rhs = context.pop_operand().to_ui64();
         auto&       lhs = context.peek_operand().to_ui64();
         lhs += rhs;
      }
      [[gnu::always_inline]] inline void operator()(const i64_sub_t& op) {
         context.inc_pc();
         const auto& rhs = context.pop_operand().to_ui64();
         auto&       lhs = context.peek_operand().to_ui64();
         lhs -= rhs;
      }
      [[gnu::always_inline]] inline void operator()(const i64_mul_t& op) {
         context.inc_pc();
         const auto& rhs = context.pop_operand().to_ui64();
         auto&       lhs = context.peek_operand().to_ui64();
         lhs *= rhs;
      }
      [[gnu::always_inline]] inline void operator()(const i64_div_s_t& op) {
         context.inc_pc();
         const auto& rhs = context.pop_operand().to_i64();
         auto&       lhs = context.peek_operand().to_i64();
         EOS_WB_ASSERT(rhs != 0, wasm_interpreter_exception, "i64.div_s divide by zero");
         EOS_WB_ASSERT(!(lhs == std::numeric_limits<int64_t>::min() && rhs == -1), wasm_interpreter_exception,
                       "i64.div_s traps when I64_MAX/-1");
         lhs /= rhs;
      }
      [[gnu::always_inline]] inline void operator()(const i64_div_u_t& op) {
         context.inc_pc();
         const auto& rhs = context.pop_operand().to_ui64();
         auto&       lhs = context.peek_operand().to_ui64();
         EOS_WB_ASSERT(rhs != 0, wasm_interpreter_exception, "i64.div_u divide by zero");
         lhs /= rhs;
      }
      [[gnu::always_inline]] inline void operator()(const i64_rem_s_t& op) {
         context.inc_pc();
         const auto& rhs = context.pop_operand().to_i64();
         auto&       lhs = context.peek_operand().to_i64();
         EOS_WB_ASSERT(rhs != 0, wasm_interpreter_exception, "i64.rem_s divide by zero");
         if (UNLIKELY(lhs == std::numeric_limits<int64_t>::min() && rhs == -1))
            lhs = 0;
         else
            lhs %= rhs;
      }
      [[gnu::always_inline]] inline void operator()(const i64_rem_u_t& op) {
         context.inc_pc();
         const auto& rhs = context.pop_operand().to_ui64();
         auto&       lhs = context.peek_operand().to_ui64();
         EOS_WB_ASSERT(rhs != 0, wasm_interpreter_exception, "i64.rem_s divide by zero");
         lhs %= rhs;
      }
      [[gnu::always_inline]] inline void operator()(const i64_and_t& op) {
         context.inc_pc();
         const auto& rhs = context.pop_operand().to_ui64();
         auto&       lhs = context.peek_operand().to_ui64();
         lhs &= rhs;
      }
      [[gnu::always_inline]] inline void operator()(const i64_or_t& op) {
         context.inc_pc();
         const auto& rhs = context.pop_operand().to_ui64();
         auto&       lhs = context.peek_operand().to_ui64();
         lhs |= rhs;
      }
      [[gnu::always_inline]] inline void operator()(const i64_xor_t& op) {
         context.inc_pc();
         const auto& rhs = context.pop_operand().to_ui64();
         auto&       lhs = context.peek_operand().to_ui64();
         lhs ^= rhs;
      }
      [[gnu::always_inline]] inline void operator()(const i64_shl_t& op) {
         context.inc_pc();
         const auto& rhs = context.pop_operand().to_ui64();
         auto&       lhs = context.peek_operand().to_ui64();
         lhs <<= rhs;
      }
      [[gnu::always_inline]] inline void operator()(const i64_shr_s_t& op) {
         context.inc_pc();
         const auto& rhs = context.pop_operand().to_ui64();
         auto&       lhs = context.peek_operand().to_i64();
         lhs >>= rhs;
      }
      [[gnu::always_inline]] inline void operator()(const i64_shr_u_t& op) {
         context.inc_pc();
         const auto& rhs = context.pop_operand().to_ui64();
         auto&       lhs = context.peek_operand().to_ui64();
         lhs >>= rhs;
      }
      [[gnu::always_inline]] inline void operator()(const i64_rotl_t& op) {
         context.inc_pc();
         static constexpr uint64_t mask = (8 * sizeof(uint64_t) - 1);
         const auto&               rhs  = context.pop_operand().to_ui64();
         auto&                     lhs  = context.peek_operand().to_ui64();
         uint32_t                  c    = rhs;
         c &= mask;
         lhs = (lhs << c) | (lhs >> (-c & mask));
      }
      [[gnu::always_inline]] inline void operator()(const i64_rotr_t& op) {
         context.inc_pc();
         static constexpr uint64_t mask = (8 * sizeof(uint64_t) - 1);
         const auto&               rhs  = context.pop_operand().to_ui64();
         auto&                     lhs  = context.peek_operand().to_ui64();
         uint32_t                  c    = rhs;
         c &= mask;
         lhs = (lhs >> c) | (lhs << (-c & mask));
      }
      [[gnu::always_inline]] inline void operator()(const f32_abs_t& op) {
         context.inc_pc();
         auto& oper = context.peek_operand().to_f32();
         if constexpr (use_softfloat)
            oper = _eosio_f32_abs(oper);
         else
            oper = __builtin_fabsf(oper);
      }
      [[gnu::always_inline]] inline void operator()(const f32_neg_t& op) {
         context.inc_pc();
         auto& oper = context.peek_operand().to_f32();
         if constexpr (use_softfloat)
            oper = _eosio_f32_neg(oper);
         else
            oper = -oper;
      }
      [[gnu::always_inline]] inline void operator()(const f32_ceil_t& op) {
         context.inc_pc();
         auto& oper = context.peek_operand().to_f32();
         if constexpr (use_softfloat)
            oper = _eosio_f32_ceil(oper);
         else
            oper = __builtin_ceilf(oper);
      }
      [[gnu::always_inline]] inline void operator()(const f32_floor_t& op) {
         context.inc_pc();
         auto& oper = context.peek_operand().to_f32();
         if constexpr (use_softfloat)
            oper = _eosio_f32_floor(oper);
         else
            oper = __builtin_floorf(oper);
      }
      [[gnu::always_inline]] inline void operator()(const f32_trunc_t& op) {
         context.inc_pc();
         auto& oper = context.peek_operand().to_f32();
         if constexpr (use_softfloat)
            oper = _eosio_f32_trunc(oper);
         else
            oper = __builtin_trunc(oper);
      }
      [[gnu::always_inline]] inline void operator()(const f32_nearest_t& op) {
         context.inc_pc();
         auto& oper = context.peek_operand().to_f32();
         if constexpr (use_softfloat)
            oper = _eosio_f32_nearest(oper);
         else
            oper = __builtin_nearbyintf(oper);
      }
      [[gnu::always_inline]] inline void operator()(const f32_sqrt_t& op) {
         context.inc_pc();
         auto& oper = context.peek_operand().to_f32();
         if constexpr (use_softfloat)
            oper = _eosio_f32_sqrt(oper);
         else
            oper = __builtin_sqrtf(oper);
      }
      [[gnu::always_inline]] inline void operator()(const f32_add_t& op) {
         context.inc_pc();
         const auto& rhs = context.pop_operand();
         auto&       lhs = context.peek_operand().to_f32();
         if constexpr (use_softfloat)
            lhs = _eosio_f32_add(lhs, rhs.to_f32());
         else
            lhs += rhs.to_f32();
      }
      [[gnu::always_inline]] inline void operator()(const f32_sub_t& op) {
         context.inc_pc();
         const auto& rhs = context.pop_operand();
         auto&       lhs = context.peek_operand().to_f32();
         if constexpr (use_softfloat)
            lhs = _eosio_f32_sub(lhs, rhs.to_f32());
         else
            lhs -= rhs.to_f32();
      }
      [[gnu::always_inline]] inline void operator()(const f32_mul_t& op) {
         context.inc_pc();
         const auto& rhs = context.pop_operand();
         auto&       lhs = context.peek_operand().to_f32();
         if constexpr (use_softfloat) {
            lhs = _eosio_f32_mul(lhs, rhs.to_f32());
         } else
            lhs *= rhs.to_f32();
      }
      [[gnu::always_inline]] inline void operator()(const f32_div_t& op) {
         context.inc_pc();
         const auto& rhs = context.pop_operand();
         auto&       lhs = context.peek_operand().to_f32();
         if constexpr (use_softfloat)
            lhs = _eosio_f32_div(lhs, rhs.to_f32());
         else
            lhs /= rhs.to_f32();
      }
      [[gnu::always_inline]] inline void operator()(const f32_min_t& op) {
         context.inc_pc();
         const auto& rhs = context.pop_operand();
         auto&       lhs = context.peek_operand().to_f32();
         if constexpr (use_softfloat)
            lhs = _eosio_f32_min(lhs, rhs.to_f32());
         else
            lhs = __builtin_fminf(lhs, rhs.to_f32());
      }
      [[gnu::always_inline]] inline void operator()(const f32_max_t& op) {
         context.inc_pc();
         const auto& rhs = context.pop_operand();
         auto&       lhs = context.peek_operand().to_f32();
         if constexpr (use_softfloat)
            lhs = _eosio_f32_max(lhs, rhs.to_f32());
         else
            lhs = __builtin_fmaxf(lhs, rhs.to_f32());
      }
      [[gnu::always_inline]] inline void operator()(const f32_copysign_t& op) {
         context.inc_pc();
         const auto& rhs = context.pop_operand();
         auto&       lhs = context.peek_operand().to_f32();
         if constexpr (use_softfloat)
            lhs = _eosio_f32_copysign(lhs, rhs.to_f32());
         else
            lhs = __builtin_copysignf(lhs, rhs.to_f32());
      }
      [[gnu::always_inline]] inline void operator()(const f64_abs_t& op) {
         context.inc_pc();
         auto& oper = context.peek_operand().to_f64();
         if constexpr (use_softfloat)
            oper = _eosio_f64_abs(oper);
         else
            oper = __builtin_fabs(oper);
      }
      [[gnu::always_inline]] inline void operator()(const f64_neg_t& op) {
         context.inc_pc();
         auto& oper = context.peek_operand().to_f64();
         if constexpr (use_softfloat)
            oper = _eosio_f64_neg(oper);
         else
            oper = -oper;
      }
      [[gnu::always_inline]] inline void operator()(const f64_ceil_t& op) {

         context.inc_pc();
         auto& oper = context.peek_operand().to_f64();
         if constexpr (use_softfloat)
            oper = _eosio_f64_ceil(oper);
         else
            oper = __builtin_ceil(oper);
      }
      [[gnu::always_inline]] inline void operator()(const f64_floor_t& op) {
         context.inc_pc();
         auto& oper = context.peek_operand().to_f64();
         if constexpr (use_softfloat)
            oper = _eosio_f64_floor(oper);
         else
            oper = __builtin_floor(oper);
      }
      [[gnu::always_inline]] inline void operator()(const f64_trunc_t& op) {
         context.inc_pc();
         auto& oper = context.peek_operand().to_f64();
         if constexpr (use_softfloat)
            oper = _eosio_f64_trunc(oper);
         else
            oper = __builtin_trunc(oper);
      }
      [[gnu::always_inline]] inline void operator()(const f64_nearest_t& op) {
         context.inc_pc();
         auto& oper = context.peek_operand().to_f64();
         if constexpr (use_softfloat)
            oper = _eosio_f64_nearest(oper);
         else
            oper = __builtin_nearbyint(oper);
      }
      [[gnu::always_inline]] inline void operator()(const f64_sqrt_t& op) {
         context.inc_pc();
         auto& oper = context.peek_operand().to_f64();
         if constexpr (use_softfloat)
            oper = _eosio_f64_sqrt(oper);
         else
            oper = __builtin_sqrt(oper);
      }
      [[gnu::always_inline]] inline void operator()(const f64_add_t& op) {
         context.inc_pc();
         const auto& rhs = context.pop_operand();
         auto&       lhs = context.peek_operand().to_f64();
         if constexpr (use_softfloat)
            lhs = _eosio_f64_add(lhs, rhs.to_f64());
         else
            lhs += rhs.to_f64();
      }
      [[gnu::always_inline]] inline void operator()(const f64_sub_t& op) {
         context.inc_pc();
         const auto& rhs = context.pop_operand();
         auto&       lhs = context.peek_operand().to_f64();
         if constexpr (use_softfloat)
            lhs = _eosio_f64_sub(lhs, rhs.to_f64());
         else
            lhs -= rhs.to_f64();
      }
      [[gnu::always_inline]] inline void operator()(const f64_mul_t& op) {
         context.inc_pc();
         const auto& rhs = context.pop_operand();
         auto&       lhs = context.peek_operand().to_f64();
         if constexpr (use_softfloat)
            lhs = _eosio_f64_mul(lhs, rhs.to_f64());
         else
            lhs *= rhs.to_f64();
      }
      [[gnu::always_inline]] inline void operator()(const f64_div_t& op) {
         context.inc_pc();
         const auto& rhs = context.pop_operand();
         auto&       lhs = context.peek_operand().to_f64();
         if constexpr (use_softfloat)
            lhs = _eosio_f64_div(lhs, rhs.to_f64());
         else
            lhs /= rhs.to_f64();
      }
      [[gnu::always_inline]] inline void operator()(const f64_min_t& op) {
         context.inc_pc();
         const auto& rhs = context.pop_operand();
         auto&       lhs = context.peek_operand().to_f64();
         if constexpr (use_softfloat)
            lhs = _eosio_f64_min(lhs, rhs.to_f64());
         else
            lhs = __builtin_fmin(lhs, rhs.to_f64());
      }
      [[gnu::always_inline]] inline void operator()(const f64_max_t& op) {
         context.inc_pc();
         const auto& rhs = context.pop_operand();
         auto&       lhs = context.peek_operand().to_f64();
         if constexpr (use_softfloat)
            lhs = _eosio_f64_max(lhs, rhs.to_f64());
         else
            lhs = __builtin_fmax(lhs, rhs.to_f64());
      }
      [[gnu::always_inline]] inline void operator()(const f64_copysign_t& op) {
         context.inc_pc();
         const auto& rhs = context.pop_operand();
         auto&       lhs = context.peek_operand().to_f64();
         if constexpr (use_softfloat)
            lhs = _eosio_f64_copysign(lhs, rhs.to_f64());
         else
            lhs = __builtin_copysign(lhs, rhs.to_f64());
      }
      [[gnu::always_inline]] inline void operator()(const i32_wrap_i64_t& op) {
         context.inc_pc();
         auto& oper = context.peek_operand();
         oper       = i32_const_t{ static_cast<int32_t>(oper.to_i64()) };
      }
      [[gnu::always_inline]] inline void operator()(const i32_trunc_s_f32_t& op) {
         context.inc_pc();
         auto& oper = context.peek_operand();
         if constexpr (use_softfloat) {
            oper = i32_const_t{ _eosio_f32_trunc_i32s(oper.to_f32()) };
         } else {
            float af = oper.to_f32();
            EOS_WB_ASSERT(!((af >= 2147483648.0f) || (af < -2147483648.0f)), wasm_interpreter_exception, "Error, f32.trunc_s/i32 overflow" );
            EOS_WB_ASSERT(!__builtin_isnan(af), wasm_interpreter_exception, "Error, f32.trunc_s/i32 unrepresentable");
            oper = i32_const_t{ static_cast<int32_t>(af) };
         }
      }
      [[gnu::always_inline]] inline void operator()(const i32_trunc_u_f32_t& op) {
         context.inc_pc();
         auto& oper = context.peek_operand();
         if constexpr (use_softfloat) {
            oper = i32_const_t{ _eosio_f32_trunc_i32u(oper.to_f32()) };
         } else {
            float af = oper.to_f32();
            EOS_WB_ASSERT(!((af >= 4294967296.0f) || (af <= -1.0f)),wasm_interpreter_exception, "Error, f32.trunc_u/i32 overflow");
            EOS_WB_ASSERT(!__builtin_isnan(af), wasm_interpreter_exception, "Error, f32.trunc_u/i32 unrepresentable");
            oper = i32_const_t{ static_cast<uint32_t>(af) };
         }
      }
      [[gnu::always_inline]] inline void operator()(const i32_trunc_s_f64_t& op) {
         context.inc_pc();
         auto& oper = context.peek_operand();
         if constexpr (use_softfloat) {
            oper = i32_const_t{ _eosio_f64_trunc_i32s(oper.to_f64()) };
         } else {
            double af = oper.to_f64();
            EOS_WB_ASSERT(!((af >= 2147483648.0) || (af < -2147483648.0)), wasm_interpreter_exception, "Error, f64.trunc_s/i32 overflow");
            EOS_WB_ASSERT(!__builtin_isnan(af), wasm_interpreter_exception, "Error, f64.trunc_s/i32 unrepresentable");
            oper = i32_const_t{ static_cast<int32_t>(af) };
         }
      }
      [[gnu::always_inline]] inline void operator()(const i32_trunc_u_f64_t& op) {
         context.inc_pc();
         auto& oper = context.peek_operand();
         if constexpr (use_softfloat) {
            oper = i32_const_t{ _eosio_f64_trunc_i32u(oper.to_f64()) };
         } else {
            double af = oper.to_f64();
            EOS_WB_ASSERT(!((af >= 4294967296.0) || (af <= -1.0)), wasm_interpreter_exception, "Error, f64.trunc_u/i32 overflow");
            EOS_WB_ASSERT(!__builtin_isnan(af), wasm_interpreter_exception, "Error, f64.trunc_u/i32 unrepresentable");
            oper = i32_const_t{ static_cast<uint32_t>(af) };
         }
      }
      [[gnu::always_inline]] inline void operator()(const i64_extend_s_i32_t& op) {
         context.inc_pc();
         auto& oper = context.peek_operand();
         oper       = i64_const_t{ static_cast<int64_t>(oper.to_i32()) };
      }
      [[gnu::always_inline]] inline void operator()(const i64_extend_u_i32_t& op) {
         context.inc_pc();
         auto& oper = context.peek_operand();
         oper       = i64_const_t{ static_cast<uint64_t>(oper.to_ui32()) };
      }
      [[gnu::always_inline]] inline void operator()(const i64_trunc_s_f32_t& op) {
         context.inc_pc();
         auto& oper = context.peek_operand();
         if constexpr (use_softfloat) {
            oper = i64_const_t{ _eosio_f32_trunc_i64s(oper.to_f32()) };
         } else {
            float af = oper.to_f32();
            EOS_WB_ASSERT(!((af >= 9223372036854775808.0f) || (af < -9223372036854775808.0f)), wasm_interpreter_exception, "Error, f32.trunc_s/i64 overflow");
            EOS_WB_ASSERT(!__builtin_isnan(af), wasm_interpreter_exception, "Error, f32.trunc_s/i64 unrepresentable");
            oper = i64_const_t{ static_cast<int64_t>(af) };
         }
      }
      [[gnu::always_inline]] inline void operator()(const i64_trunc_u_f32_t& op) {
         context.inc_pc();
         auto& oper = context.peek_operand();
         if constexpr (use_softfloat) {
            oper = i64_const_t{ _eosio_f32_trunc_i64u(oper.to_f32()) };
         } else {
            float af = oper.to_f32();
            EOS_WB_ASSERT(!((af >= 18446744073709551616.0f) || (af <= -1.0f)), wasm_interpreter_exception, "Error, f32.trunc_u/i64 overflow");
            EOS_WB_ASSERT(!__builtin_isnan(af), wasm_interpreter_exception, "Error, f32.trunc_u/i64 unrepresentable");
            oper = i64_const_t{ static_cast<uint64_t>(af) };
         }
      }
      [[gnu::always_inline]] inline void operator()(const i64_trunc_s_f64_t& op) {
         context.inc_pc();
         auto& oper = context.peek_operand();
         if constexpr (use_softfloat) {
            oper = i64_const_t{ _eosio_f64_trunc_i64s(oper.to_f64()) };
         } else {
            double af = oper.to_f64();
            EOS_WB_ASSERT(!((af >= 9223372036854775808.0) || (af < -9223372036854775808.0)), wasm_interpreter_exception, "Error, f64.trunc_s/i64 overflow");
            EOS_WB_ASSERT(!__builtin_isnan(af), wasm_interpreter_exception, "Error, f64.trunc_s/i64 unrepresentable");
            oper = i64_const_t{ static_cast<int64_t>(af) };
         }
      }
      [[gnu::always_inline]] inline void operator()(const i64_trunc_u_f64_t& op) {
         context.inc_pc();
         auto& oper = context.peek_operand();
         if constexpr (use_softfloat) {
            oper = i64_const_t{ _eosio_f64_trunc_i64u(oper.to_f64()) };
         } else {
            double af = oper.to_f64();
            EOS_WB_ASSERT(!((af >= 18446744073709551616.0) || (af <= -1.0)), wasm_interpreter_exception, "Error, f64.trunc_u/i64 overflow");
            EOS_WB_ASSERT(!__builtin_isnan(af), wasm_interpreter_exception, "Error, f64.trunc_u/i64 unrepresentable");
            oper = i64_const_t{ static_cast<uint64_t>(af) };
         }
      }
      [[gnu::always_inline]] inline void operator()(const f32_convert_s_i32_t& op) {
         context.inc_pc();
         auto& oper = context.peek_operand();
         if constexpr (use_softfloat) {
            oper = f32_const_t{ _eosio_i32_to_f32(oper.to_i32()) };
         } else {
            oper = f32_const_t{ static_cast<float>(oper.to_i32()) };
         }
      }
      [[gnu::always_inline]] inline void operator()(const f32_convert_u_i32_t& op) {
         context.inc_pc();
         auto& oper = context.peek_operand();
         if constexpr (use_softfloat) {
            oper = f32_const_t{ _eosio_ui32_to_f32(oper.to_ui32()) };
         } else {
            oper = f32_const_t{ static_cast<float>(oper.to_ui32()) };
         }
      }
      [[gnu::always_inline]] inline void operator()(const f32_convert_s_i64_t& op) {
         context.inc_pc();
         auto& oper = context.peek_operand();
         if constexpr (use_softfloat) {
            oper = f32_const_t{ _eosio_i64_to_f32(oper.to_i64()) };
         } else {
            oper = f32_const_t{ static_cast<float>(oper.to_i64()) };
         }
      }
      [[gnu::always_inline]] inline void operator()(const f32_convert_u_i64_t& op) {
         context.inc_pc();
         auto& oper = context.peek_operand();
         if constexpr (use_softfloat) {
            oper = f32_const_t{ _eosio_ui64_to_f32(oper.to_ui64()) };
         } else {
            oper = f32_const_t{ static_cast<float>(oper.to_ui64()) };
         }
      }
      [[gnu::always_inline]] inline void operator()(const f32_demote_f64_t& op) {
         context.inc_pc();
         auto& oper = context.peek_operand();
         if constexpr (use_softfloat) {
            oper = f32_const_t{ _eosio_f64_demote(oper.to_f64()) };
         } else {
            oper = f32_const_t{ static_cast<float>(oper.to_f64()) };
         }
      }
      [[gnu::always_inline]] inline void operator()(const f64_convert_s_i32_t& op) {
         context.inc_pc();
         auto& oper = context.peek_operand();
         if constexpr (use_softfloat) {
            oper = f64_const_t{ _eosio_i32_to_f64(oper.to_i32()) };
         } else {
            oper = f64_const_t{ static_cast<double>(oper.to_i32()) };
         }
      }
      [[gnu::always_inline]] inline void operator()(const f64_convert_u_i32_t& op) {
         context.inc_pc();
         auto& oper = context.peek_operand();
         if constexpr (use_softfloat) {
            oper = f64_const_t{ _eosio_ui32_to_f64(oper.to_ui32()) };
         } else {
            oper = f64_const_t{ static_cast<double>(oper.to_ui32()) };
         }
      }
      [[gnu::always_inline]] inline void operator()(const f64_convert_s_i64_t& op) {
         context.inc_pc();
         auto& oper = context.peek_operand();
         if constexpr (use_softfloat) {
            oper = f64_const_t{ _eosio_i64_to_f64(oper.to_i64()) };
         } else {
            oper = f64_const_t{ static_cast<double>(oper.to_i64()) };
         }
      }
      [[gnu::always_inline]] inline void operator()(const f64_convert_u_i64_t& op) {
         context.inc_pc();
         auto& oper = context.peek_operand();
         if constexpr (use_softfloat) {
            oper = f64_const_t{ _eosio_ui64_to_f64(oper.to_ui64()) };
         } else {
            oper = f64_const_t{ static_cast<double>(oper.to_ui64()) };
         }
      }
      [[gnu::always_inline]] inline void operator()(const f64_promote_f32_t& op) {
         context.inc_pc();
         auto& oper = context.peek_operand();
         if constexpr (use_softfloat) {
            oper = f64_const_t{ _eosio_f32_promote(oper.to_f32()) };
         } else {
            oper = f64_const_t{ static_cast<double>(oper.to_f32()) };
         }
      }
      [[gnu::always_inline]] inline void operator()(const i32_reinterpret_f32_t& op) {
         context.inc_pc();
         auto& oper = context.peek_operand();
         oper       = i32_const_t{ oper.to_fui32() };
      }
      [[gnu::always_inline]] inline void operator()(const i64_reinterpret_f64_t& op) {
         context.inc_pc();
         auto& oper = context.peek_operand();
         oper       = i64_const_t{ oper.to_fui64() };
      }
      [[gnu::always_inline]] inline void operator()(const f32_reinterpret_i32_t& op) {
         context.inc_pc();
         auto& oper = context.peek_operand();
         oper       = f32_const_t{ oper.to_ui32() };
      }
      [[gnu::always_inline]] inline void operator()(const f64_reinterpret_i64_t& op) {
         context.inc_pc();
         auto& oper = context.peek_operand();
         oper       = f64_const_t{ oper.to_ui64() };
      }
   };

}} // namespace eosio::vm<|MERGE_RESOLUTION|>--- conflicted
+++ resolved
@@ -43,11 +43,7 @@
       [[gnu::always_inline]] inline void operator()(const fend_t& op) { context.apply_pop_call(); }
 
       [[gnu::always_inline]] inline void operator()(const end_t& op) { context.inc_pc(); }
-<<<<<<< HEAD
-      [[gnu::always_inline]] inline void operator()(const return__t& op) { context.apply_pop_call(); }
-=======
-      [[gnu::always_inline]] inline void operator()(const return_t& op) { context.jump(op.data, op.pc); }
->>>>>>> f232b8b1
+      [[gnu::always_inline]] inline void operator()(const return_t& op) { context.apply_pop_call(); }
       [[gnu::always_inline]] inline void operator()(block_t& op) { context.inc_pc(); }
       [[gnu::always_inline]] inline void operator()(loop_t& op) { context.inc_pc(); }
       [[gnu::always_inline]] inline void operator()(if_t& op) {
@@ -58,11 +54,7 @@
             context.set_relative_pc(op.pc);
          }
       }
-<<<<<<< HEAD
-      [[gnu::always_inline]] inline void operator()(const else__t& op) { context.set_relative_pc(op.pc+1); }
-=======
-      [[gnu::always_inline]] inline void operator()(const else_t& op) { context.set_relative_pc(op.pc); }
->>>>>>> f232b8b1
+      [[gnu::always_inline]] inline void operator()(const else_t& op) { context.set_relative_pc(op.pc+1); }
       [[gnu::always_inline]] inline void operator()(const br_t& op) { context.jump(op.data, op.pc); }
       [[gnu::always_inline]] inline void operator()(const br_if_t& op) {
          const auto& val = context.pop_operand();
