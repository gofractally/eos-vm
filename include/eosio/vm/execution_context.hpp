#pragma once

#include <eosio/vm/host_function.hpp>
#include <eosio/vm/signals.hpp>
#include <eosio/vm/types.hpp>
#include <eosio/vm/wasm_stack.hpp>
#include <eosio/vm/watchdog.hpp>
#include <eosio/vm/memory_dump.hpp>

#include <fstream>
#include <optional>
#include <string>
#include <utility>

namespace eosio { namespace vm {
   template <typename Host>
   class execution_context {
    public:
      execution_context(module& m) : _linear_memory(nullptr), _mod(m) {
         for (int i = 0; i < _mod.exports.size(); i++) _mod.import_functions.resize(_mod.get_imported_functions_size());
         _mod.function_sizes.resize(_mod.get_functions_total());
         const size_t import_size  = _mod.get_imported_functions_size();
         uint32_t     total_so_far = 0;
         for (int i = _mod.get_imported_functions_size(); i < _mod.function_sizes.size(); i++) {
            _mod.function_sizes[i] = total_so_far;
            total_so_far += _mod.code[i - import_size].size;
         }
      }

      inline int32_t grow_linear_memory(int32_t pages) {
         EOS_WB_ASSERT(!(_mod.memories[0].limits.flags && (_mod.memories[0].limits.maximum < pages)), wasm_interpreter_exception, "memory limit reached");
         const int32_t sz = _wasm_alloc->get_current_page();
         if (pages < 0 || !_mod.memories.size() || (_mod.memories[0].limits.flags && (_mod.memories[0].limits.maximum < sz + pages)))
            return -1;
         _wasm_alloc->alloc<char>(pages);
         return sz;
      }

      inline int32_t current_linear_memory() const { return _wasm_alloc->get_current_page(); }

      inline void call(uint32_t index) {
         // TODO validate index is valid
         if (index < _mod.get_imported_functions_size()) {
            // TODO validate only importing functions
            const auto& ft = _mod.types[_mod.imports[index].type.func_t];
            type_check(ft);
            _rhf(_state.host, *this, _mod.import_functions[index]);
            inc_pc();
         } else {
            // const auto& ft = _mod.types[_mod.functions[index - _mod.get_imported_functions_size()]];
            // type_check(ft);
            push_call(index);
            setup_locals(index);
            set_pc( _mod.get_function_pc(index) );
            //const uint32_t& pc = _mod.function_sizes[index];
            //set_pc(pc);
         }
      }

      void print_stack() {
         std::cout << "STACK { ";
         for (int i = 0; i < _os.size(); i++) {
            std::cout << "(" << i << ")";
            visit(overloaded { [&](i32_const_t el) { std::cout << "i32:" << el.data.ui << ", "; },
                               [&](i64_const_t el) { std::cout << "i64:" << el.data.ui << ", "; },
                               [&](f32_const_t el) { std::cout << "f32:" << el.data.f << ", "; },
                               [&](f64_const_t el) { std::cout << "f64:" << el.data.f << ", "; },
                               [&](auto el) { std::cout << "(INDEX " << el.index() << "), "; } }, _os.get(i));
         }
         std::cout << " }\n";
      }

      inline operand_stack& get_operand_stack() { return _os; }
      inline module&        get_module() { return _mod; }
      inline void           set_wasm_allocator(wasm_allocator* alloc) { _wasm_alloc = alloc; }
      inline auto           get_wasm_allocator() { return _wasm_alloc; }
      inline char*          linear_memory() { return _linear_memory; }
      inline uint32_t       table_elem(uint32_t i) { return _mod.tables[0].table[i]; }
      inline void           push_operand(const operand_stack_elem& el) { _os.push(el); }
      inline operand_stack_elem     get_operand(uint16_t index) const { return _os.get(_last_op_index + index); }
      inline void           eat_operands(uint16_t index) { _os.eat(index); }
      inline void           compact_operand(uint16_t index) { _os.compact(index); }
      inline void           set_operand(uint16_t index, const operand_stack_elem& el) { _os.set(_last_op_index + index, el); }
      inline uint16_t       current_operands_index() const { return _os.current_index(); }
      inline void           push_call(const activation_frame& el) { _as.push(el); }
      inline activation_frame     pop_call() { return _as.pop(); }
      inline uint32_t       call_depth()const { return _as.size(); }
      template <bool Should_Exit=false>
      inline void           push_call(uint32_t index) {
         const auto& ftype = _mod.get_function_type(index);
         _last_op_index    = _os.size() - ftype.param_types.size();
         if constexpr (Should_Exit) {
            _as.push(activation_frame{ static_cast<opcode*>(nullptr), static_cast<uint16_t>(_last_op_index), ftype.return_type });
         } else {
            _as.push(activation_frame{ _state.pc + 1 });
         }
      }

      inline void apply_pop_call() {
         const auto& af = _as.pop();
         if (af.pc == nullptr) {
            set_exiting_op(_state.exiting_loc);
            _state.pc = _mod.code[0].code;
         } else {
            const auto& call_i = (af.pc-1)->template get<call_imm_t>();
            const uint8_t    ret_type = call_i.return_type;
            const uint16_t   op_index = call_i.stack_index;

            _state.pc = af.pc;
            _last_op_index = (_state.pc-1)->template get<call_imm_t>().last_stack_index;
            if (ret_type)
               compact_operand(op_index);
            else
               eat_operands(op_index);
         }
      }
      inline operand_stack_elem  pop_operand() { return _os.pop(); }
      inline operand_stack_elem& peek_operand(size_t i = 0) { return _os.peek(i); }
      inline operand_stack_elem  get_global(uint32_t index) {
         EOS_WB_ASSERT(index < _mod.globals.size(), wasm_interpreter_exception, "global index out of range");
         const auto& gl = _mod.globals[index];
         switch (gl.type.content_type) {
            case types::i32: return i32_const_t{ *(uint32_t*)&gl.current.value.i32 };
            case types::i64: return i64_const_t{ *(uint64_t*)&gl.current.value.i64 };
            case types::f32: return f32_const_t{ gl.current.value.f32 };
            case types::f64: return f64_const_t{ gl.current.value.f64 };
            default: throw wasm_interpreter_exception{ "invalid global type" };
         }
      }

      inline void set_global(uint32_t index, const operand_stack_elem& el) {
         EOS_WB_ASSERT(index < _mod.globals.size(), wasm_interpreter_exception, "global index out of range");
         auto& gl = _mod.globals[index];
         EOS_WB_ASSERT(gl.type.mutability, wasm_interpreter_exception, "global is not mutable");
         visit(overloaded{ [&](const i32_const_t& i) {
                                  EOS_WB_ASSERT(gl.type.content_type == types::i32, wasm_interpreter_exception,
                                                "expected i32 global type");
                                  gl.current.value.i32 = i.data.ui;
                               },
                                [&](const i64_const_t& i) {
                                   EOS_WB_ASSERT(gl.type.content_type == types::i64, wasm_interpreter_exception,
                                                 "expected i64 global type");
                                   gl.current.value.i64 = i.data.ui;
                                },
                                [&](const f32_const_t& f) {
                                   EOS_WB_ASSERT(gl.type.content_type == types::f32, wasm_interpreter_exception,
                                                 "expected f32 global type");
                                   gl.current.value.f32 = f.data.ui;
                                },
                                [&](const f64_const_t& f) {
                                   EOS_WB_ASSERT(gl.type.content_type == types::f64, wasm_interpreter_exception,
                                                 "expected f64 global type");
                                   gl.current.value.f64 = f.data.ui;
                                },
                                [](auto) { throw wasm_interpreter_exception{ "invalid global type" }; } },
                    el);
      }

      inline bool is_true(const operand_stack_elem& el) {
         bool ret_val = false;
         visit(overloaded{ [&](const i32_const_t& i32) { ret_val = i32.data.ui; },
                           [&](auto) { throw wasm_invalid_element{ "should be an i32 type" }; } },
                    el);
         return ret_val;
      }

      inline void type_check(const func_type& ft) {
         for (int i = 0; i < ft.param_types.size(); i++) {
            const auto& op = peek_operand((ft.param_types.size() - 1) - i);
            visit(overloaded{ [&](const i32_const_t&) {
                                     EOS_WB_ASSERT(ft.param_types[i] == types::i32, wasm_interpreter_exception,
                                                   "function param type mismatch");
                                  },
                                   [&](const f32_const_t&) {
                                      EOS_WB_ASSERT(ft.param_types[i] == types::f32, wasm_interpreter_exception,
                                                    "function param type mismatch");
                                   },
                                   [&](const i64_const_t&) {
                                      EOS_WB_ASSERT(ft.param_types[i] == types::i64, wasm_interpreter_exception,
                                                    "function param type mismatch");
                                   },
                                   [&](const f64_const_t&) {
                                      EOS_WB_ASSERT(ft.param_types[i] == types::f64, wasm_interpreter_exception,
                                                    "function param type mismatch");
                                   },
                                   [&](auto) { throw wasm_interpreter_exception{ "function param invalid type" }; } },
                       op);
         }
      }

      inline opcode*  get_pc() const { return _state.pc; }
      inline void     set_relative_pc(uint32_t pc_offset) { 
         std::cout << "srp " << _state.pc << " " << _mod.code[0].code << " " << _mod.code[0].code+pc_offset << "\n";
         _state.pc = _mod.code[0].code + pc_offset; 
      }
      inline void     set_pc(opcode* pc) { _state.pc = pc; }
      inline void     inc_pc(uint32_t offset=1) { _state.pc += offset; }
      inline void     exit(std::error_code err = std::error_code()) {
         _error_code = err;
         clear_exiting_op(_state.exiting_loc);
         _state.exiting_loc = _state.pc+1;
         //_state.exiting_loc = { _state.code_index, (_state.pc+1)-_state.current_offset };
         set_exiting_op(_state.exiting_loc);
      }

      inline void reset() {
         _linear_memory = _wasm_alloc->get_base_ptr<char>();
         if (_mod.memories.size()) {
            grow_linear_memory(_mod.memories[0].limits.initial - _wasm_alloc->get_current_page());
         }

         for (int i = 0; i < _mod.data.size(); i++) {
            const auto& data_seg = _mod.data[i];
            // TODO validate only use memory idx 0 in parse
            auto addr = _linear_memory + data_seg.offset.value.i32;
            memcpy((char*)(addr), data_seg.data.raw(), data_seg.data.size());
         }

         // reset the mutable globals
         for (int i = 0; i < _mod.globals.size(); i++) {
            if (_mod.globals[i].type.mutability)
               _mod.globals[i].current = _mod.globals[i].init;
         }
         _state = execution_state{};
         _os.eat(_state.os_index);
         _as.eat(_state.as_index);

      }
      
      inline void set_exiting_op( uint32_t exiting_loc ) {
         if (exiting_loc != -1)
            _mod.get_opcode(exiting_loc).set_exiting_which();
      }

      inline void clear_exiting_op( uint32_t exiting_loc ) {
         if (exiting_loc != -1)
            _mod.get_opcode(exiting_loc).clear_exiting_which();
      }

      inline std::error_code get_error_code() const { return _error_code; }

      template <typename Visitor, typename... Args>
      inline std::optional<operand_stack_elem> execute_func_table(Host* host, Visitor&& visitor, uint32_t table_index,
                                                          Args... args) {
         return execute(host, std::forward<Visitor>(visitor), table_elem(table_index), std::forward<Args>(args)...);
      }

      template <typename Visitor, typename... Args>
      inline std::optional<operand_stack_elem> execute(Host* host, Visitor&& visitor, const std::string_view func,
                                               Args... args) {
         uint32_t func_index = _mod.get_exported_function(func);
         return execute(host, std::forward<Visitor>(visitor), func_index, std::forward<Args>(args)...);
      }

      template <typename Visitor, typename... Args>
      inline void execute_start(Host* host, Visitor&& visitor) {
         if (_mod.start != std::numeric_limits<uint32_t>::max())
            execute(host, std::forward<Visitor>(visitor), _mod.start);
      }

      template <typename Visitor, typename... Args>
      inline std::optional<operand_stack_elem> execute(Host* host, Visitor&& visitor, uint32_t func_index, Args... args) {
         EOS_WB_ASSERT(func_index < std::numeric_limits<uint32_t>::max(), wasm_interpreter_exception,
                       "cannot execute function, function not found");


         auto last_last_op_index = _last_op_index;

         clear_exiting_op( _state.exiting_loc );
         // save the state of the original calling context
         execution_state saved_state = _state;

         _linear_memory = _wasm_alloc->get_base_ptr<char>();

         _state.host             = host;
         _state.current_function = func_index;
         //_state.code_index       = func_index - _mod.import_functions.size();
         //_state.current_offset   = _mod.function_sizes[_state.current_function];
         _state.pc               = _mod.get_function_pc(func_index);
         std::cout << "PC* " << _state.pc << "\n";
         //_state.pc               = _mod.function_sizes[func_index];
         _state.exiting_loc      = 0;
         _state.as_index         = _as.size();
         _state.os_index         = _os.size();

         memory_dump md(_mod.code[0].code, 1000);
         std::ofstream mf("out.md");
         md.write(mf);
         mf.close();

         push_args(args...);
         push_call<true>(func_index);
         type_check(_mod.types[_mod.functions[func_index - _mod.import_functions.size()]]);
         setup_locals(func_index);

         vm::invoke_with_signal_handler([&]() {
            execute(visitor);
         }, [](int sig) {
            switch(sig) {
             case SIGSEGV:
             case SIGBUS:
               break;
             default:
               /* TODO fix this */
               assert(!"??????");
            }
            throw wasm_memory_exception{ "wasm memory out-of-bounds" };
         });

         std::optional<operand_stack_elem> ret;
         if (_mod.get_function_type(func_index).return_count) {
            ret = pop_operand();
         }

         // revert the state back to original calling context
         clear_exiting_op( _state.exiting_loc );
         _os.eat(_state.os_index);
         _as.eat(_state.as_index);
         _state = saved_state;

         _last_op_index = last_last_op_index;

         return ret;
      }

      inline void jump(uint32_t pop_info, uint32_t new_pc) {
         set_relative_pc(new_pc);
         if ((pop_info & 0x80000000u)) {
            const auto& op = pop_operand();
            eat_operands(_os.size() - ((pop_info & 0x7FFFFFFFu) - 1));
            push_operand(op);
         } else {
            eat_operands(_os.size() - pop_info);
         }
      }

    private:
      template <typename Arg, typename... Args>
      void _push_args(Arg&& arg, Args&&... args) {
         if constexpr (to_wasm_type_v<std::decay_t<Arg>> == types::i32)
            push_operand({ i32_const_t{ static_cast<uint32_t>(arg) } });
         else if constexpr (to_wasm_type_v<std::decay_t<Arg>> == types::f32)
            push_operand(f32_const_t{ static_cast<float>(arg) });
         else if constexpr (to_wasm_type_v<std::decay_t<Arg>> == types::i64)
            push_operand(i64_const_t{ static_cast<uint64_t>(arg) });
         else
            push_operand(f64_const_t{ static_cast<double>(arg) });
         if constexpr (sizeof...(Args) > 0)
            _push_args(args...);
      }

      template <typename... Args>
      void push_args(Args&&... args) {
         if constexpr (sizeof...(Args) > 0)
            _push_args(args...);
      }

      inline void setup_locals(uint32_t index) {
         const auto& fn = _mod.code[index - _mod.get_imported_functions_size()];
         for (int i = 0; i < fn.locals.size(); i++) {
            for (int j = 0; j < fn.locals[i].count; j++)
               switch (fn.locals[i].type) {
                  case types::i32: push_operand(i32_const_t{ (uint32_t)0 }); break;
                  case types::i64: push_operand(i64_const_t{ (uint64_t)0 }); break;
                  case types::f32: push_operand(f32_const_t{ (uint32_t)0 }); break;
                  case types::f64: push_operand(f64_const_t{ (uint64_t)0 }); break;
                  default: throw wasm_interpreter_exception{ "invalid function param type" };
               }
         }
      }

#define CREATE_TABLE_ENTRY(NAME, CODE) &&ev_label_##NAME,
#define CREATE_EXITING_TABLE_ENTRY(NAME, CODE) &&ev_label_exiting_##NAME,
#define CREATE_LABEL(NAME, CODE)                                                                                  \
<<<<<<< HEAD
      ev_label_##NAME : visitor(ev_variant->template get<eosio::vm::NAME##_t>());                                 \
      ev_variant = _state.pc; \
=======
      ev_label_##NAME : visitor(ev_variant->template get<eosio::vm::EOS_VM_OPCODE_T(NAME)>());                    \
      ev_variant = &_mod.code.at_no_check(_state.code_index).code.at_no_check(_state.pc - _state.current_offset); \
>>>>>>> f232b8b1
      goto* dispatch_table[ev_variant->index()];
#define CREATE_EXITING_LABEL(NAME, CODE)                                                  \
      ev_label_exiting_##NAME :  \
      return;
#define CREATE_EMPTY_LABEL(NAME, CODE) ev_label_##NAME :  \
      throw wasm_interpreter_exception{"empty operand"};

      template <typename Visitor>
      void execute(Visitor&& visitor) {
         static void* dispatch_table[] = {
<<<<<<< HEAD
            CONTROL_FLOW_OPS(CREATE_TABLE_ENTRY)
            BR_TABLE_OP(CREATE_TABLE_ENTRY)
            RETURN_OP(CREATE_TABLE_ENTRY)
            CALL_OPS(CREATE_TABLE_ENTRY)
            CALL_IMM_OPS(CREATE_TABLE_ENTRY)
            PARAMETRIC_OPS(CREATE_TABLE_ENTRY)
            VARIABLE_ACCESS_OPS(CREATE_TABLE_ENTRY)
            MEMORY_OPS(CREATE_TABLE_ENTRY)
            I32_CONSTANT_OPS(CREATE_TABLE_ENTRY)
            I64_CONSTANT_OPS(CREATE_TABLE_ENTRY)
            F32_CONSTANT_OPS(CREATE_TABLE_ENTRY)
            F64_CONSTANT_OPS(CREATE_TABLE_ENTRY)
            COMPARISON_OPS(CREATE_TABLE_ENTRY)
            NUMERIC_OPS(CREATE_TABLE_ENTRY)
            CONVERSION_OPS(CREATE_TABLE_ENTRY)
            SYNTHETIC_OPS(CREATE_TABLE_ENTRY)
            EMPTY_OPS(CREATE_TABLE_ENTRY)
            ERROR_OPS(CREATE_TABLE_ENTRY)
            CONTROL_FLOW_OPS(CREATE_EXITING_TABLE_ENTRY)
            BR_TABLE_OP(CREATE_EXITING_TABLE_ENTRY)
            RETURN_OP(CREATE_EXITING_TABLE_ENTRY)
            CALL_IMM_OPS(CREATE_EXITING_TABLE_ENTRY)
            PARAMETRIC_OPS(CREATE_EXITING_TABLE_ENTRY)
            VARIABLE_ACCESS_OPS(CREATE_EXITING_TABLE_ENTRY)
            MEMORY_OPS(CREATE_EXITING_TABLE_ENTRY)
            I32_CONSTANT_OPS(CREATE_EXITING_TABLE_ENTRY)
            I64_CONSTANT_OPS(CREATE_EXITING_TABLE_ENTRY)
            F32_CONSTANT_OPS(CREATE_EXITING_TABLE_ENTRY)
            F64_CONSTANT_OPS(CREATE_EXITING_TABLE_ENTRY)
            COMPARISON_OPS(CREATE_EXITING_TABLE_ENTRY)
            NUMERIC_OPS(CREATE_EXITING_TABLE_ENTRY)
            CONVERSION_OPS(CREATE_EXITING_TABLE_ENTRY)
            SYNTHETIC_OPS(CREATE_EXITING_TABLE_ENTRY)
            EMPTY_OPS(CREATE_EXITING_TABLE_ENTRY)
            ERROR_OPS(CREATE_EXITING_TABLE_ENTRY)
=======
            EOS_VM_CONTROL_FLOW_OPS(CREATE_TABLE_ENTRY)
            EOS_VM_BR_TABLE_OP(CREATE_TABLE_ENTRY)
            EOS_VM_RETURN_OP(CREATE_TABLE_ENTRY)
            EOS_VM_CALL_OPS(CREATE_TABLE_ENTRY)
            EOS_VM_PARAMETRIC_OPS(CREATE_TABLE_ENTRY)
            EOS_VM_VARIABLE_ACCESS_OPS(CREATE_TABLE_ENTRY)
            EOS_VM_MEMORY_OPS(CREATE_TABLE_ENTRY)
            EOS_VM_I32_CONSTANT_OPS(CREATE_TABLE_ENTRY)
            EOS_VM_I64_CONSTANT_OPS(CREATE_TABLE_ENTRY)
            EOS_VM_F32_CONSTANT_OPS(CREATE_TABLE_ENTRY)
            EOS_VM_F64_CONSTANT_OPS(CREATE_TABLE_ENTRY)
            EOS_VM_COMPARISON_OPS(CREATE_TABLE_ENTRY)
            EOS_VM_NUMERIC_OPS(CREATE_TABLE_ENTRY)
            EOS_VM_CONVERSION_OPS(CREATE_TABLE_ENTRY)
            EOS_VM_SYNTHETIC_OPS(CREATE_TABLE_ENTRY)
            EOS_VM_EMPTY_OPS(CREATE_TABLE_ENTRY)
            EOS_VM_ERROR_OPS(CREATE_TABLE_ENTRY)
            EOS_VM_CONTROL_FLOW_OPS(CREATE_EXITING_TABLE_ENTRY)
            EOS_VM_BR_TABLE_OP(CREATE_EXITING_TABLE_ENTRY)
            EOS_VM_RETURN_OP(CREATE_EXITING_TABLE_ENTRY)
            EOS_VM_CALL_OPS(CREATE_EXITING_TABLE_ENTRY)
            EOS_VM_PARAMETRIC_OPS(CREATE_EXITING_TABLE_ENTRY)
            EOS_VM_VARIABLE_ACCESS_OPS(CREATE_EXITING_TABLE_ENTRY)
            EOS_VM_MEMORY_OPS(CREATE_EXITING_TABLE_ENTRY)
            EOS_VM_I32_CONSTANT_OPS(CREATE_EXITING_TABLE_ENTRY)
            EOS_VM_I64_CONSTANT_OPS(CREATE_EXITING_TABLE_ENTRY)
            EOS_VM_F32_CONSTANT_OPS(CREATE_EXITING_TABLE_ENTRY)
            EOS_VM_F64_CONSTANT_OPS(CREATE_EXITING_TABLE_ENTRY)
            EOS_VM_COMPARISON_OPS(CREATE_EXITING_TABLE_ENTRY)
            EOS_VM_NUMERIC_OPS(CREATE_EXITING_TABLE_ENTRY)
            EOS_VM_CONVERSION_OPS(CREATE_EXITING_TABLE_ENTRY)
            EOS_VM_SYNTHETIC_OPS(CREATE_EXITING_TABLE_ENTRY)
            EOS_VM_EMPTY_OPS(CREATE_EXITING_TABLE_ENTRY)
            EOS_VM_ERROR_OPS(CREATE_EXITING_TABLE_ENTRY)
>>>>>>> f232b8b1
            &&__ev_last
         };
         auto* ev_variant = _state.pc;
         goto *dispatch_table[ev_variant->index()];
         while (1) {
<<<<<<< HEAD
             CONTROL_FLOW_OPS(CREATE_LABEL);
             BR_TABLE_OP(CREATE_LABEL);
             RETURN_OP(CREATE_LABEL);
             CALL_OPS(CREATE_LABEL);
             CALL_IMM_OPS(CREATE_LABEL);
             PARAMETRIC_OPS(CREATE_LABEL);
             VARIABLE_ACCESS_OPS(CREATE_LABEL);
             MEMORY_OPS(CREATE_LABEL);
             I32_CONSTANT_OPS(CREATE_LABEL);
             I64_CONSTANT_OPS(CREATE_LABEL);
             F32_CONSTANT_OPS(CREATE_LABEL);
             F64_CONSTANT_OPS(CREATE_LABEL);
             COMPARISON_OPS(CREATE_LABEL);
             NUMERIC_OPS(CREATE_LABEL);
             CONVERSION_OPS(CREATE_LABEL);
             SYNTHETIC_OPS(CREATE_LABEL);
             EMPTY_OPS(CREATE_EMPTY_LABEL);
             ERROR_OPS(CREATE_LABEL);
             CONTROL_FLOW_OPS(CREATE_EXITING_LABEL);
             BR_TABLE_OP(CREATE_EXITING_LABEL);
             RETURN_OP(CREATE_EXITING_LABEL);
             CALL_OPS(CREATE_EXITING_LABEL);
             CALL_IMM_OPS(CREATE_EXITING_LABEL);
             PARAMETRIC_OPS(CREATE_EXITING_LABEL);
             VARIABLE_ACCESS_OPS(CREATE_EXITING_LABEL);
             MEMORY_OPS(CREATE_EXITING_LABEL);
             I32_CONSTANT_OPS(CREATE_EXITING_LABEL);
             I64_CONSTANT_OPS(CREATE_EXITING_LABEL);
             F32_CONSTANT_OPS(CREATE_EXITING_LABEL);
             F64_CONSTANT_OPS(CREATE_EXITING_LABEL);
             COMPARISON_OPS(CREATE_EXITING_LABEL);
             NUMERIC_OPS(CREATE_EXITING_LABEL);
             CONVERSION_OPS(CREATE_EXITING_LABEL);
             SYNTHETIC_OPS(CREATE_EXITING_LABEL);
             EMPTY_OPS(CREATE_EXITING_LABEL);
             ERROR_OPS(CREATE_EXITING_LABEL);
=======
             EOS_VM_CONTROL_FLOW_OPS(CREATE_LABEL);
             EOS_VM_BR_TABLE_OP(CREATE_LABEL);
             EOS_VM_RETURN_OP(CREATE_LABEL);
             EOS_VM_CALL_OPS(CREATE_LABEL);
             EOS_VM_PARAMETRIC_OPS(CREATE_LABEL);
             EOS_VM_VARIABLE_ACCESS_OPS(CREATE_LABEL);
             EOS_VM_MEMORY_OPS(CREATE_LABEL);
             EOS_VM_I32_CONSTANT_OPS(CREATE_LABEL);
             EOS_VM_I64_CONSTANT_OPS(CREATE_LABEL);
             EOS_VM_F32_CONSTANT_OPS(CREATE_LABEL);
             EOS_VM_F64_CONSTANT_OPS(CREATE_LABEL);
             EOS_VM_COMPARISON_OPS(CREATE_LABEL);
             EOS_VM_NUMERIC_OPS(CREATE_LABEL);
             EOS_VM_CONVERSION_OPS(CREATE_LABEL);
             EOS_VM_SYNTHETIC_OPS(CREATE_LABEL);
             EOS_VM_EMPTY_OPS(CREATE_EMPTY_LABEL);
             EOS_VM_ERROR_OPS(CREATE_LABEL);
             EOS_VM_CONTROL_FLOW_OPS(CREATE_EXITING_LABEL);
             EOS_VM_BR_TABLE_OP(CREATE_EXITING_LABEL);
             EOS_VM_RETURN_OP(CREATE_EXITING_LABEL);
             EOS_VM_CALL_OPS(CREATE_EXITING_LABEL);
             EOS_VM_PARAMETRIC_OPS(CREATE_EXITING_LABEL);
             EOS_VM_VARIABLE_ACCESS_OPS(CREATE_EXITING_LABEL);
             EOS_VM_MEMORY_OPS(CREATE_EXITING_LABEL);
             EOS_VM_I32_CONSTANT_OPS(CREATE_EXITING_LABEL);
             EOS_VM_I64_CONSTANT_OPS(CREATE_EXITING_LABEL);
             EOS_VM_F32_CONSTANT_OPS(CREATE_EXITING_LABEL);
             EOS_VM_F64_CONSTANT_OPS(CREATE_EXITING_LABEL);
             EOS_VM_COMPARISON_OPS(CREATE_EXITING_LABEL);
             EOS_VM_NUMERIC_OPS(CREATE_EXITING_LABEL);
             EOS_VM_CONVERSION_OPS(CREATE_EXITING_LABEL);
             EOS_VM_SYNTHETIC_OPS(CREATE_EXITING_LABEL);
             EOS_VM_EMPTY_OPS(CREATE_EXITING_LABEL);
             EOS_VM_ERROR_OPS(CREATE_EXITING_LABEL);
>>>>>>> f232b8b1
             __ev_last:
                throw wasm_interpreter_exception{"should never reach here"};
         }
      }

#undef CREATE_EMPTY_LABEL
#undef CREATE_EXITING_LABEL
#undef CREATE_LABEL
#undef CREATE_EXITING_TABLE_ENTRY
#undef CREATE_TABLE_ENTRY

      struct execution_state {
         Host* host                                = nullptr;
         uint32_t current_function                 = 0;
         int32_t  exiting_loc = -1;
         uint32_t as_index         = 0;
         uint32_t cs_index         = 0;
         uint32_t os_index         = 0;
         opcode*  pc               = nullptr;
         bool     initialized      = false;
      };

      bounded_allocator _base_allocator = {
         (constants::max_stack_size + constants::max_call_depth) * (std::max(sizeof(operand_stack_elem), sizeof(activation_frame)))
      };
      execution_state _state;
      uint16_t                        _last_op_index    = 0;
      char*                           _linear_memory    = nullptr;
      module&                         _mod;
      wasm_allocator*                 _wasm_alloc;
      operand_stack                   _os = { _base_allocator };
      call_stack                      _as = { _base_allocator };
      registered_host_functions<Host> _rhf;
      std::error_code                 _error_code;
   };
}} // namespace eosio::vm<|MERGE_RESOLUTION|>--- conflicted
+++ resolved
@@ -52,8 +52,6 @@
             push_call(index);
             setup_locals(index);
             set_pc( _mod.get_function_pc(index) );
-            //const uint32_t& pc = _mod.function_sizes[index];
-            //set_pc(pc);
          }
       }
 
@@ -283,7 +281,7 @@
          _state.as_index         = _as.size();
          _state.os_index         = _os.size();
 
-         memory_dump md(_mod.code[0].code, 1000);
+         memory_dump md(_mod.code[0].code, 10);
          std::ofstream mf("out.md");
          md.write(mf);
          mf.close();
@@ -372,13 +370,8 @@
 #define CREATE_TABLE_ENTRY(NAME, CODE) &&ev_label_##NAME,
 #define CREATE_EXITING_TABLE_ENTRY(NAME, CODE) &&ev_label_exiting_##NAME,
 #define CREATE_LABEL(NAME, CODE)                                                                                  \
-<<<<<<< HEAD
-      ev_label_##NAME : visitor(ev_variant->template get<eosio::vm::NAME##_t>());                                 \
+      ev_label_##NAME : visitor(ev_variant->template get<eosio::vm::EOS_VM_OPCODE_T(NAME)>());                    \
       ev_variant = _state.pc; \
-=======
-      ev_label_##NAME : visitor(ev_variant->template get<eosio::vm::EOS_VM_OPCODE_T(NAME)>());                    \
-      ev_variant = &_mod.code.at_no_check(_state.code_index).code.at_no_check(_state.pc - _state.current_offset); \
->>>>>>> f232b8b1
       goto* dispatch_table[ev_variant->index()];
 #define CREATE_EXITING_LABEL(NAME, CODE)                                                  \
       ev_label_exiting_##NAME :  \
@@ -389,47 +382,11 @@
       template <typename Visitor>
       void execute(Visitor&& visitor) {
          static void* dispatch_table[] = {
-<<<<<<< HEAD
-            CONTROL_FLOW_OPS(CREATE_TABLE_ENTRY)
-            BR_TABLE_OP(CREATE_TABLE_ENTRY)
-            RETURN_OP(CREATE_TABLE_ENTRY)
-            CALL_OPS(CREATE_TABLE_ENTRY)
-            CALL_IMM_OPS(CREATE_TABLE_ENTRY)
-            PARAMETRIC_OPS(CREATE_TABLE_ENTRY)
-            VARIABLE_ACCESS_OPS(CREATE_TABLE_ENTRY)
-            MEMORY_OPS(CREATE_TABLE_ENTRY)
-            I32_CONSTANT_OPS(CREATE_TABLE_ENTRY)
-            I64_CONSTANT_OPS(CREATE_TABLE_ENTRY)
-            F32_CONSTANT_OPS(CREATE_TABLE_ENTRY)
-            F64_CONSTANT_OPS(CREATE_TABLE_ENTRY)
-            COMPARISON_OPS(CREATE_TABLE_ENTRY)
-            NUMERIC_OPS(CREATE_TABLE_ENTRY)
-            CONVERSION_OPS(CREATE_TABLE_ENTRY)
-            SYNTHETIC_OPS(CREATE_TABLE_ENTRY)
-            EMPTY_OPS(CREATE_TABLE_ENTRY)
-            ERROR_OPS(CREATE_TABLE_ENTRY)
-            CONTROL_FLOW_OPS(CREATE_EXITING_TABLE_ENTRY)
-            BR_TABLE_OP(CREATE_EXITING_TABLE_ENTRY)
-            RETURN_OP(CREATE_EXITING_TABLE_ENTRY)
-            CALL_IMM_OPS(CREATE_EXITING_TABLE_ENTRY)
-            PARAMETRIC_OPS(CREATE_EXITING_TABLE_ENTRY)
-            VARIABLE_ACCESS_OPS(CREATE_EXITING_TABLE_ENTRY)
-            MEMORY_OPS(CREATE_EXITING_TABLE_ENTRY)
-            I32_CONSTANT_OPS(CREATE_EXITING_TABLE_ENTRY)
-            I64_CONSTANT_OPS(CREATE_EXITING_TABLE_ENTRY)
-            F32_CONSTANT_OPS(CREATE_EXITING_TABLE_ENTRY)
-            F64_CONSTANT_OPS(CREATE_EXITING_TABLE_ENTRY)
-            COMPARISON_OPS(CREATE_EXITING_TABLE_ENTRY)
-            NUMERIC_OPS(CREATE_EXITING_TABLE_ENTRY)
-            CONVERSION_OPS(CREATE_EXITING_TABLE_ENTRY)
-            SYNTHETIC_OPS(CREATE_EXITING_TABLE_ENTRY)
-            EMPTY_OPS(CREATE_EXITING_TABLE_ENTRY)
-            ERROR_OPS(CREATE_EXITING_TABLE_ENTRY)
-=======
             EOS_VM_CONTROL_FLOW_OPS(CREATE_TABLE_ENTRY)
             EOS_VM_BR_TABLE_OP(CREATE_TABLE_ENTRY)
             EOS_VM_RETURN_OP(CREATE_TABLE_ENTRY)
             EOS_VM_CALL_OPS(CREATE_TABLE_ENTRY)
+            EOS_VM_CALL_IMM_OPS(CREATE_TABLE_ENTRY)
             EOS_VM_PARAMETRIC_OPS(CREATE_TABLE_ENTRY)
             EOS_VM_VARIABLE_ACCESS_OPS(CREATE_TABLE_ENTRY)
             EOS_VM_MEMORY_OPS(CREATE_TABLE_ENTRY)
@@ -460,54 +417,16 @@
             EOS_VM_SYNTHETIC_OPS(CREATE_EXITING_TABLE_ENTRY)
             EOS_VM_EMPTY_OPS(CREATE_EXITING_TABLE_ENTRY)
             EOS_VM_ERROR_OPS(CREATE_EXITING_TABLE_ENTRY)
->>>>>>> f232b8b1
             &&__ev_last
          };
          auto* ev_variant = _state.pc;
          goto *dispatch_table[ev_variant->index()];
          while (1) {
-<<<<<<< HEAD
-             CONTROL_FLOW_OPS(CREATE_LABEL);
-             BR_TABLE_OP(CREATE_LABEL);
-             RETURN_OP(CREATE_LABEL);
-             CALL_OPS(CREATE_LABEL);
-             CALL_IMM_OPS(CREATE_LABEL);
-             PARAMETRIC_OPS(CREATE_LABEL);
-             VARIABLE_ACCESS_OPS(CREATE_LABEL);
-             MEMORY_OPS(CREATE_LABEL);
-             I32_CONSTANT_OPS(CREATE_LABEL);
-             I64_CONSTANT_OPS(CREATE_LABEL);
-             F32_CONSTANT_OPS(CREATE_LABEL);
-             F64_CONSTANT_OPS(CREATE_LABEL);
-             COMPARISON_OPS(CREATE_LABEL);
-             NUMERIC_OPS(CREATE_LABEL);
-             CONVERSION_OPS(CREATE_LABEL);
-             SYNTHETIC_OPS(CREATE_LABEL);
-             EMPTY_OPS(CREATE_EMPTY_LABEL);
-             ERROR_OPS(CREATE_LABEL);
-             CONTROL_FLOW_OPS(CREATE_EXITING_LABEL);
-             BR_TABLE_OP(CREATE_EXITING_LABEL);
-             RETURN_OP(CREATE_EXITING_LABEL);
-             CALL_OPS(CREATE_EXITING_LABEL);
-             CALL_IMM_OPS(CREATE_EXITING_LABEL);
-             PARAMETRIC_OPS(CREATE_EXITING_LABEL);
-             VARIABLE_ACCESS_OPS(CREATE_EXITING_LABEL);
-             MEMORY_OPS(CREATE_EXITING_LABEL);
-             I32_CONSTANT_OPS(CREATE_EXITING_LABEL);
-             I64_CONSTANT_OPS(CREATE_EXITING_LABEL);
-             F32_CONSTANT_OPS(CREATE_EXITING_LABEL);
-             F64_CONSTANT_OPS(CREATE_EXITING_LABEL);
-             COMPARISON_OPS(CREATE_EXITING_LABEL);
-             NUMERIC_OPS(CREATE_EXITING_LABEL);
-             CONVERSION_OPS(CREATE_EXITING_LABEL);
-             SYNTHETIC_OPS(CREATE_EXITING_LABEL);
-             EMPTY_OPS(CREATE_EXITING_LABEL);
-             ERROR_OPS(CREATE_EXITING_LABEL);
-=======
              EOS_VM_CONTROL_FLOW_OPS(CREATE_LABEL);
              EOS_VM_BR_TABLE_OP(CREATE_LABEL);
              EOS_VM_RETURN_OP(CREATE_LABEL);
              EOS_VM_CALL_OPS(CREATE_LABEL);
+             EOS_VM_CALL_IMM_OPS(CREATE_LABEL);
              EOS_VM_PARAMETRIC_OPS(CREATE_LABEL);
              EOS_VM_VARIABLE_ACCESS_OPS(CREATE_LABEL);
              EOS_VM_MEMORY_OPS(CREATE_LABEL);
@@ -538,7 +457,6 @@
              EOS_VM_SYNTHETIC_OPS(CREATE_EXITING_LABEL);
              EOS_VM_EMPTY_OPS(CREATE_EXITING_LABEL);
              EOS_VM_ERROR_OPS(CREATE_EXITING_LABEL);
->>>>>>> f232b8b1
              __ev_last:
                 throw wasm_interpreter_exception{"should never reach here"};
          }
