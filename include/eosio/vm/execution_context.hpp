#pragma once

#include <eosio/vm/allocator.hpp>
#include <eosio/vm/constants.hpp>
#include <eosio/vm/exceptions.hpp>
#include <eosio/vm/execution_interface.hpp>
#include <eosio/vm/host_function.hpp>
#include <eosio/vm/opcodes.hpp>
#include <eosio/vm/signals.hpp>
#include <eosio/vm/types.hpp>
#include <eosio/vm/utils.hpp>
#include <eosio/vm/wasm_stack.hpp>

#include <algorithm>
#include <cassert>
#include <signal.h>
#include <cstddef>
#include <cstdint>
#include <cstring>
#include <iostream>
#include <limits>
#include <optional>
#include <string_view>
#include <system_error>
#include <utility>

// OSX requires _XOPEN_SOURCE to #include <ucontext.h>
#ifdef __APPLE__
#ifndef _XOPEN_SOURCE
#define _XOPEN_SOURCE 700
#endif
#endif
#include <ucontext.h>

namespace eosio { namespace vm {

   struct null_host_functions {
      template<typename... A>
      void operator()(A&&...) const {
         EOS_VM_ASSERT(false, wasm_interpreter_exception,
                       "Should never get here because it's impossible to link a module "
                       "that imports any host functions, when no host functions are available");
      }
   };

   namespace detail {
      template <typename HostFunctions>
      struct host_type {
         using type = typename HostFunctions::host_type_t;
      };
      template <>
      struct host_type<std::nullptr_t> {
         using type = std::nullptr_t;
      };

      template <typename HF>
      using host_type_t = typename host_type<HF>::type;

      template <typename HostFunctions>
      struct type_converter {
         using type = typename HostFunctions::type_converter_t;
      };
      template <>
      struct type_converter<std::nullptr_t> {
         using type = eosio::vm::type_converter<std::nullptr_t, eosio::vm::execution_interface>;
      };

      template <typename HF>
      using type_converter_t = typename type_converter<HF>::type;

      template <typename HostFunctions>
      struct host_invoker {
         using type = HostFunctions;
      };
      template <>
      struct host_invoker<std::nullptr_t> {
         using type = null_host_functions;
      };
      template <typename HF>
      using host_invoker_t = typename host_invoker<HF>::type;
   }

   template<typename T>
   struct local {
      local(T& loc) : location(&loc), value(loc) {}
      ~local() { *location = std::move(value); }
      T* location;
      T value;
   };

   //
   struct stack_manager {
      static constexpr std::size_t default_stack_size = 4*1024*1024;
      static constexpr std::size_t untracked_stack_size = 4*1024*1024;
      // refers to the current stack
      stack_manager() = default;
      decltype(auto) execute(std::size_t sz, auto f)
      {
         local saved{*this};
         auto p = reinterpret_cast<std::uintptr_t>(__builtin_frame_address(0));
         if (base == 0 && size == 0)
         {
            base = p - default_stack_size;
            size = default_stack_size;
         }

         std::size_t available_stack = (p >= base && p <= base + size) ? p - base : 0;
         stack_allocator alt_stack{sz, available_stack};
         if (alt_stack.top())
         {
            size = sz;
            base = reinterpret_cast<std::uintptr_t>(alt_stack.top()) - sz;
         }
         return f(alt_stack);
      }
      std::uintptr_t base = 0;
      std::size_t size = 0;
   };

   template<typename Derived, typename Host, bool IsJit>
   class execution_context_base {
      using host_type  = detail::host_type_t<Host>;
    public:
      Derived& derived() { return static_cast<Derived&>(*this); }
      auto& resolve_module() {
         return *_mod;
      }
      execution_context_base() {}
      execution_context_base(module* m) : _mod(m) {}

      inline void initialize_globals() {
         return initialize_globals_impl(*_mod);
      }

      template<typename Module>
      inline void initialize_globals_impl(const Module& mod) {
         EOS_VM_ASSERT(_globals.empty(), wasm_memory_exception, "initialize_globals called on non-empty _globals");
         _globals.reserve(mod.globals.size());
         for (uint32_t i = 0; i < mod.globals.size(); i++) {
            _globals.emplace_back(mod.globals[i].init);
         }
      }

      inline int32_t grow_linear_memory(int32_t pages) {
         return grow_linear_memory_impl(*_mod, pages);
      }

      template<typename Module>
      inline int32_t grow_linear_memory_impl(const Module& mod, int32_t pages) {
         const int32_t sz = _wasm_alloc->get_current_page();
         if (pages < 0) {
            if (sz + pages < 0)
               return -1;
            _wasm_alloc->free<char>(-pages);
         } else {
            if (!mod.memories.size() || _max_pages - sz < static_cast<uint32_t>(pages) ||
                (mod.memories[0].limits.flags && (static_cast<int32_t>(mod.memories[0].limits.maximum) - sz < pages)))
               return -1;
            _wasm_alloc->alloc<char>(pages);
         }
         return sz;
      }

      inline int32_t current_linear_memory() const { return _wasm_alloc->get_current_page(); }
      inline void    exit(std::error_code err = std::error_code()) {
         // FIXME: system_error?
         _error_code = err;
         throw wasm_exit_exception{"Exiting"};
      }

      inline void        set_module(module* mod) {
         _mod = mod;
         _alt_table.reset();
      }
      inline module&     get_module() { return *_mod; }
      inline void        set_wasm_allocator(wasm_allocator* alloc) { _wasm_alloc = alloc; }
      inline auto        get_wasm_allocator() { return _wasm_alloc; }
      inline char*       linear_memory() { return _linear_memory; }
      inline auto&       get_operand_stack() { return _os; }
      inline const auto& get_operand_stack() const { return _os; }
      inline auto        get_interface() { return execution_interface{ _linear_memory, &_os }; }
      void               set_max_pages(std::uint32_t max_pages) { _max_pages = std::min(max_pages, static_cast<std::uint32_t>(vm::max_pages)); }

      inline std::error_code get_error_code() const { return _error_code; }

      template<typename Module>
      inline void reset(Module& mod) {
         EOS_VM_ASSERT(_mod->error == nullptr, wasm_interpreter_exception, _mod->error);

         // Reset the capacity of underlying memory used by operand stack if it is
         // greater than initial_stack_size
         _os.reset_capacity();

         _linear_memory = _wasm_alloc->get_base_ptr<char>();
         if(mod.memories.size()) {
            EOS_VM_ASSERT(mod.memories[0].limits.initial <= _max_pages, wasm_bad_alloc, "Cannot allocate initial linear memory.");
            _wasm_alloc->reset(mod.memories[0].limits.initial);
         } else
            _wasm_alloc->reset();

         _dropped_data.assign(mod.data.size(), false);
         for (uint32_t i = 0; i < mod.data.size(); i++) {
            auto& data_seg = mod.data[i];
            uint32_t offset = data_seg.offset.value.i32; // force to unsigned
            if (!data_seg.passive) {
               assert(!mod.memories.empty() && "Validation should ensure that an active data segment has a valid memory");
               auto available_memory =  mod.memories[0].limits.initial * static_cast<uint64_t>(page_size);
               auto required_memory = static_cast<uint64_t>(offset) + data_seg.data.size();
               EOS_VM_ASSERT(required_memory <= available_memory, wasm_memory_exception, "data out of range");
               auto addr = _linear_memory + offset;
               if(data_seg.data.size())
                  memcpy((char*)(addr), data_seg.data.data(), data_seg.data.size());
               _dropped_data[i] = true;
            }
         }

         // Globals can be different from one WASM code to another.
         // Need to clear _globals at the start of an execution.
         _globals.clear();
         _globals.reserve(mod.globals.size());
         for (uint32_t i = 0; i < mod.globals.size(); i++) {
            _globals.emplace_back(mod.globals[i].init);
         }
         // Write a pointer to the globals into the context page
         auto* globals_start = _globals.data();
         char* globals_location = _linear_memory + wasm_allocator::globals_end();
         std::memcpy(globals_location - sizeof(globals_start), &globals_start, sizeof(globals_start));

         // reset the table
         if (mod.tables.size() != 0) {
            char* table_location = _linear_memory + wasm_allocator::table_offset();
            table_entry* table_start;
            if (_mod->indirect_table(0)) {
               if (!_alt_table) {
                  _alt_table.reset(new table_entry[mod.tables[0].limits.initial]);
               }
               table_start = _alt_table.get();
               std::memcpy(table_location, &table_start, sizeof(table_start));
            } else {
               table_start = new (table_location) table_entry[mod.tables[0].limits.initial];
            }
            std::memset(table_start, 0xff, mod.tables[0].limits.initial * sizeof(table_entry));
            _dropped_elems.assign(mod.elements.size(), false);
            for (uint32_t i = 0; i < mod.elements.size(); ++i) {
               auto& elem_seg = mod.elements[i];
               if (elem_seg.mode == elem_mode::passive) {
               } else if (elem_seg.mode == elem_mode::declarative) {
                  _dropped_elems[i] = true;
               } else {
                  uint32_t offset = elem_seg.offset.value.i32;
                  EOS_VM_ASSERT(static_cast<std::uint64_t>(offset) + elem_seg.elems.size() <= mod.tables[0].limits.initial, wasm_memory_exception, "elem out of range");
                  if (elem_seg.elems.size())
                     std::memcpy(table_start + offset, elem_seg.elems.data(), elem_seg.elems.size() * sizeof(table_entry));
                  _dropped_elems[i] = true;
               }
            }
         }
      }

      void init_linear_memory(uint32_t x, uint32_t d, uint32_t s, uint32_t n) {
         auto& mod = resolve_module();
         assert(x < mod.data.size());
         const auto& data_seg = mod.data[x];
         auto data_len = _dropped_data[x]? 0 : data_seg.data.size();
         if (std::uint64_t{s} + n > data_len)
            throw_<wasm_memory_exception>("data out of range");
         void* dest = get_interface().template validate_pointer<unsigned char>(d, n);
         if (data_len)
            std::memcpy(dest, data_seg.data.data() + s, n);
      }

      void drop_data(uint32_t x) {
         auto& mod = resolve_module();
         assert(x < mod.data.size());
         auto& data_seg = mod.data[x];
         _dropped_data[x] = true;
      }

      table_entry* get_table_base() {
         auto& mod = resolve_module();
         if (_mod->indirect_table(0)) {
            return (*reinterpret_cast<table_entry**>(linear_memory() + wasm_allocator::table_offset()));
         } else {
            return reinterpret_cast<table_entry*>(linear_memory() + wasm_allocator::table_offset());
         }
      }

      void init_table(uint32_t x, uint32_t d, uint32_t s, uint32_t n) {
         auto& mod = resolve_module();
         assert(x < mod.elements.size());
         const auto& elem_seg = mod.elements[x];
         auto elem_len = _dropped_elems[x]? 0 : elem_seg.elems.size();
         if (std::uint64_t{s} + n > elem_len)
            throw_<wasm_memory_exception>("elem out of range");
         if (std::uint64_t{d} + n > mod.tables[0].limits.initial)
            throw_<wasm_memory_exception>("wasm memory out-of-bounds");
         if (elem_len)
            std::memcpy(get_table_base() + d, elem_seg.elems.data() + s, n * sizeof(table_entry));
      }

      void drop_elem(uint32_t x) {
         auto& mod = resolve_module();
         assert(x < mod.elements.size());
         auto& elem_seg = mod.elements[x];
         _dropped_elems[x] = true;
      }

      table_entry* get_table_ptr(uint32_t base, uint32_t size) {
         auto& mod = resolve_module();
         if (std::uint64_t{base} + size > mod.tables[0].limits.initial)
            throw_<wasm_memory_exception>("table out of range");
         return get_table_base() + base;
      }

      template <typename Visitor, typename... Args>
      inline std::optional<operand_stack_elem> execute(host_type* host, Visitor&& visitor, const std::string_view func,
                                               Args&&... args) {
         uint32_t func_index = _mod->get_exported_function(func);
         return derived().execute(host, std::forward<Visitor>(visitor), func_index, std::forward<Args>(args)...);
      }

      template <typename Visitor, typename... Args>
      inline std::optional<operand_stack_elem> execute(stack_manager& alt_stack, host_type* host, Visitor&& visitor, const std::string_view func,
                                               Args... args) {
         uint32_t func_index = _mod->get_exported_function(func);
         return derived().execute(alt_stack, host, std::forward<Visitor>(visitor), func_index, std::forward<Args>(args)...);
      }

      template <typename Visitor, typename... Args>
      inline void execute_start(host_type* host, Visitor&& visitor) {
         if (_mod->start != std::numeric_limits<uint32_t>::max())
            derived().execute(host, std::forward<Visitor>(visitor), _mod->start);
      }

      template <typename Visitor, typename... Args>
      inline void execute_start(stack_manager& alt_stack, host_type* host, Visitor&& visitor) {
         if (_mod->start != std::numeric_limits<uint32_t>::max())
            derived().execute(alt_stack, host, std::forward<Visitor>(visitor), _mod->start);
      }

    protected:

      template<typename Func_type, typename... Args>
      static void type_check_args(const Func_type& ft, Args&&...) {
         EOS_VM_ASSERT(sizeof...(Args) == ft.param_types.size(), wasm_interpreter_exception, "wrong number of arguments");
         uint32_t i = 0;
         EOS_VM_ASSERT((... && (to_wasm_type_v<detail::type_converter_t<Host>, Args> == ft.param_types.at(i++))), wasm_interpreter_exception, "unexpected argument type");
      }

      static void handle_signal(int sig) {
         switch(sig) {
          case SIGSEGV:
          case SIGBUS:
          case SIGFPE:
            break;
          default:
            /* TODO fix this */
            assert(!"??????");
         }
         throw wasm_memory_exception{ "wasm memory out-of-bounds" };
      }

      char*                           _linear_memory    = nullptr;
      module*                         _mod = nullptr;
      wasm_allocator*                 _wasm_alloc;
      uint32_t                        _max_pages = max_pages;
      detail::host_invoker_t<Host>    _rhf;
      std::error_code                 _error_code;
      operand_stack                   _os;
      std::unique_ptr<table_entry[]>  _alt_table;
      std::vector<init_expr>          _globals;
      std::vector<bool>               _dropped_elems;
      std::vector<bool>               _dropped_data;
   };

   struct jit_visitor { template<typename T> jit_visitor(T&&) {} };

   template<typename Host>
   class null_execution_context : public execution_context_base<null_execution_context<Host>, Host, false> {
      using base_type = execution_context_base<null_execution_context<Host>, Host, false>;
   public:
      null_execution_context() {}
      null_execution_context(module& m, std::uint32_t max_call_depth) : base_type(&m) {}
   };

   template<bool EnableBacktrace>
   struct frame_info_holder {
      uint32_t _remaining_call_depth;
   };
   template<>
   struct frame_info_holder<true> {
      void* volatile _bottom_frame = nullptr;
      void* volatile _top_frame = nullptr;
      uint32_t _remaining_call_depth;
   };

   template<typename Host, bool EnableBacktrace = false>
   class jit_execution_context : public frame_info_holder<EnableBacktrace>, public execution_context_base<jit_execution_context<Host, EnableBacktrace>, Host, true> {
      using base_type = execution_context_base<jit_execution_context<Host, EnableBacktrace>, Host, true>;
      using host_type  = detail::host_type_t<Host>;
   public:
      using base_type::execute;
      using base_type::base_type;
      using base_type::_mod;
      using base_type::_rhf;
      using base_type::_error_code;
      using base_type::handle_signal;
      using base_type::get_operand_stack;
      using base_type::linear_memory;
      using base_type::get_interface;
      using base_type::_globals;

      jit_execution_context() {}

      jit_execution_context(module& m, std::uint32_t max_call_depth) : base_type(&m) {
         this->_remaining_call_depth = max_call_depth;
      }

      void set_max_call_depth(std::uint32_t max_call_depth) {
         this->_remaining_call_depth = max_call_depth;
      }

      std::uint32_t get_remaining_call_depth() const { return this->_remaining_call_depth; }

      inline native_value call_host_function(native_value* stack, uint32_t index) {
         const auto& ft = _mod->get_function_type(index);
         uint32_t num_params = ft.param_types.size();
#ifndef NDEBUG
         uint32_t original_operands = get_operand_stack().size();
#endif
         for(uint32_t i = 0; i < ft.param_types.size(); ++i) {
            switch(ft.param_types[i]) {
             case i32: get_operand_stack().push(i32_const_t{stack[num_params - i - 1].i32}); break;
             case i64: get_operand_stack().push(i64_const_t{stack[num_params - i - 1].i64}); break;
             case f32: get_operand_stack().push(f32_const_t{stack[num_params - i - 1].f32}); break;
             case f64: get_operand_stack().push(f64_const_t{stack[num_params - i - 1].f64}); break;
             default: assert(!"Unexpected type in param_types.");
            }
         }
         _rhf(_host, get_interface(), _mod->import_functions[index]);
         native_value result{uint64_t{0}};
         // guarantee that the junk bits are zero, to avoid problems.
         auto set_result = [&result](auto val) { std::memcpy(&result, &val, sizeof(val)); };
         if(ft.return_count) {
            operand_stack_elem el = get_operand_stack().pop();
            switch(ft.return_type) {
             case i32: set_result(el.to_ui32()); break;
             case i64: set_result(el.to_ui64()); break;
             case f32: set_result(el.to_f32()); break;
             case f64: set_result(el.to_f64()); break;
             default: assert(!"Unexpected function return type.");
            }
         }

         assert(get_operand_stack().size() == original_operands);
         return result;
      }

      inline void reset() {
         base_type::reset(*_mod);
         get_operand_stack().eat(0);
      }

      std::size_t get_maximum_stack_size()
      {
         if (_mod->stack_limit_is_bytes)
         {
            return this->_remaining_call_depth * 2;
         }
         else
         {
            return (_mod->maximum_stack + 2 /*frame ptr + return ptr*/) * (this->_remaining_call_depth + 1) * sizeof(native_value);
         }
      }

      template <typename... Args>
<<<<<<< HEAD
      inline std::optional<operand_stack_elem> execute(host_type* host, jit_visitor vis, uint32_t func_index, Args... args)
      {
         stack_allocator alt_stack(get_maximum_stack_size());
         return execute(alt_stack, host, vis, func_index, args...);
      }
      template <typename... Args>
      inline std::optional<operand_stack_elem> execute(stack_manager& alloc, host_type* host, jit_visitor vis, uint32_t func_index, Args... args)
      {
         return alloc.execute(get_maximum_stack_size(), [&](stack_allocator& alt_stack){
            return execute(alt_stack, host, vis, func_index, args...);
         });
      }

      template <typename... Args>
      inline std::optional<operand_stack_elem> execute(stack_allocator& alt_stack, host_type* host, jit_visitor, uint32_t func_index, Args... args) {
=======
      inline std::optional<operand_stack_elem> execute(host_type* host, jit_visitor, uint32_t func_index, Args&&... args) {
>>>>>>> e5b1fc79
         auto saved_host = _host;
         auto saved_os_size = get_operand_stack().size();
         auto g = scope_guard([&](){ _host = saved_host; get_operand_stack().eat(saved_os_size); });

         _host = host;

<<<<<<< HEAD
         const auto& ft = _mod->get_function_type(func_index);
         this->type_check_args(ft, static_cast<Args&&>(args)...);
         native_value_extended result;

#pragma GCC diagnostic push
#pragma GCC diagnostic ignored "-Wunused-value"
         constexpr std::size_t args_count = (0 + ... + (to_wasm_type_v<detail::type_converter_t<Host>, Args> == types::v128 ? 2 : 1));
         native_value args_raw[args_count];
         {
            native_value* p = args_raw;
            ((append_arg(static_cast<Args&&>(args), p)), ...);
         }
=======
         const auto& ft = _mod->jit_mod->get_function_type(func_index);
         this->type_check_args(ft, std::forward<Args>(args)... ); // args not modified by type_check_args
         native_value result;

#pragma GCC diagnostic push
#pragma GCC diagnostic ignored "-Wunused-value"
         // Calling execute() with no `args` (i.e. `execute(host_type,jit_visitor,uint32_t)`) results in a "statement has no
         // effect [-Werror=unused-value]" warning on this line. Dissable warning.
         native_value args_raw[] = { transform_arg( std::forward<Args>(args))... };
>>>>>>> e5b1fc79
#pragma GCC diagnostic pop

         try {
            if (func_index < _mod->get_imported_functions_size()) {
               std::reverse(args_raw + 0, args_raw + args_count);
               result.scalar = call_host_function(args_raw, func_index);
            } else {
               // reserve 24 bytes for data accessed by inline assembly
               void* stack = alt_stack.top();
               if(stack) {
                  stack = static_cast<char*>(stack) - 24;
               }
               auto fn = reinterpret_cast<native_value (*)(void*, void*)>(_mod->code[func_index - _mod->get_imported_functions_size()].jit_code_offset + _mod->allocator._code_base);

               if constexpr(EnableBacktrace) {
                  sigset_t block_mask;
                  sigemptyset(&block_mask);
                  sigaddset(&block_mask, SIGPROF);
                  pthread_sigmask(SIG_BLOCK, &block_mask, nullptr);
                  auto restore = scope_guard{[this, &block_mask] {
                     this->_top_frame = nullptr;
                     this->_bottom_frame = nullptr;
                     pthread_sigmask(SIG_UNBLOCK, &block_mask, nullptr);
                  }};

                  vm::invoke_with_signal_handler([&]() {
<<<<<<< HEAD
                     result = execute<args_count>(args_raw, fn, this, base_type::linear_memory(), stack, ft.return_type);
                  }, &handle_signal, {_mod->allocator.get_code_span(),  base_type::get_wasm_allocator()->get_span()});
               } else {
                  vm::invoke_with_signal_handler([&]() {
                     result = execute<args_count>(args_raw, fn, this, base_type::linear_memory(), stack, ft.return_type);
                  }, &handle_signal, {_mod->allocator.get_code_span(),  base_type::get_wasm_allocator()->get_span()});
=======
                     result = execute<sizeof...(Args)>(args_raw, fn, this, base_type::linear_memory(), stack);
                  }, &handle_signal, _mod->allocator, base_type::get_wasm_allocator());
               } else {
                  vm::invoke_with_signal_handler([&]() {
                     result = execute<sizeof...(Args)>(args_raw, fn, this, base_type::linear_memory(), stack);
                  }, &handle_signal, _mod->allocator, base_type::get_wasm_allocator());
>>>>>>> e5b1fc79
               }
            }
         } catch(wasm_exit_exception&) {
            return {};
         }

         if(!ft.return_count)
            return {};
         else switch (ft.return_type) {
            case i32: return {i32_const_t{result.scalar.i32}};
            case i64: return {i64_const_t{result.scalar.i64}};
            case f32: return {f32_const_t{result.scalar.f32}};
            case f64: return {f64_const_t{result.scalar.f64}};
            case v128: return {v128_const_t{result.vector}};
            default: assert(!"Unexpected function return type");
         }
         __builtin_unreachable();
      }

#ifdef __x86_64__
      int backtrace(void** out, int count, void* uc) const {
         static_assert(EnableBacktrace);
         void* end = this->_top_frame;
         if(end == nullptr) return 0;
         void* rbp;
         int i = 0;
         if(this->_bottom_frame) {
            rbp = this->_bottom_frame;
         } else if(count != 0) {
            if(uc) {
#ifdef __APPLE__
               auto rip = reinterpret_cast<unsigned char*>(static_cast<ucontext_t*>(uc)->uc_mcontext->__ss.__rip);
               rbp = reinterpret_cast<void*>(static_cast<ucontext_t*>(uc)->uc_mcontext->__ss.__rbp);
               auto rsp = reinterpret_cast<void*>(static_cast<ucontext_t*>(uc)->uc_mcontext->__ss.__rsp);
#elif defined __FreeBSD__
               auto rip = reinterpret_cast<unsigned char*>(static_cast<ucontext_t*>(uc)->uc_mcontext.mc_rip);
               rbp = reinterpret_cast<void*>(static_cast<ucontext_t*>(uc)->uc_mcontext.mc_rbp);
               auto rsp = reinterpret_cast<void*>(static_cast<ucontext_t*>(uc)->uc_mcontext.mc_rsp);
#else
               auto rip = reinterpret_cast<unsigned char*>(static_cast<ucontext_t*>(uc)->uc_mcontext.gregs[REG_RIP]);
               rbp = reinterpret_cast<void*>(static_cast<ucontext_t*>(uc)->uc_mcontext.gregs[REG_RBP]);
               auto rsp = reinterpret_cast<void*>(static_cast<ucontext_t*>(uc)->uc_mcontext.gregs[REG_RSP]);
#endif
               out[i++] = rip;
               // If we were interrupted in the function prologue or epilogue,
               // avoid dropping the parent frame.
               auto code_base = reinterpret_cast<const unsigned char*>(_mod->allocator.get_code_start());
               auto code_end = code_base + _mod->allocator._code_size;
               if(rip >= code_base && rip < code_end && count > 1) {
                  // function prologue
                  if(*reinterpret_cast<const unsigned char*>(rip) == 0x55) {
                     if(rip != *static_cast<void**>(rsp)) { // Ignore fake frame set up for softfloat calls
                        out[i++] = *static_cast<void**>(rsp);
                     }
                  } else if(rip[0] == 0x48 && rip[1] == 0x89 && (rip[2] == 0xe5 || rip[2] == 0x27)) {
                     if((rip - 1) != static_cast<void**>(rsp)[1]) { // Ignore fake frame set up for softfloat calls
                        out[i++] = static_cast<void**>(rsp)[1];
                     }
                  }
                  // function epilogue
                  else if(rip[0] == 0xc3) {
                     out[i++] = *static_cast<void**>(rsp);
                  }
               }
            } else {
               rbp = __builtin_frame_address(0);
            }
         }
         while(i < count) {
            void* rip = static_cast<void**>(rbp)[1];
            if(rbp == end) break;
            out[i++] = rip;
            rbp = *static_cast<void**>(rbp);
         }
         return i;
      }

      static constexpr bool async_backtrace() { return EnableBacktrace; }
#endif

      inline int32_t get_global_i32(uint32_t index) {
         return _globals[index].value.i32;
      }

      inline int64_t get_global_i64(uint32_t index) {
         return _globals[index].value.i64;
      }

      inline uint32_t get_global_f32(uint32_t index) {
         return _globals[index].value.f32;
      }

      inline uint64_t get_global_f64(uint32_t index) {
         return _globals[index].value.f64;
      }

      inline v128_t get_global_v128(uint32_t index) {
         return _globals[index].value.v128;
      }

      inline void set_global_i32(uint32_t index, int32_t value) {
         _globals[index].value.i32 = value;
      }

      inline void set_global_i64(uint32_t index, int64_t value) {
         _globals[index].value.i64 = value;
      }

      inline void set_global_f32(uint32_t index, uint32_t value) {
          _globals[index].value.f32 = value;
      }

      inline void set_global_f64(uint32_t index, uint64_t value) {
         _globals[index].value.f64 = value;
      }

      inline void set_global_v128(uint32_t index, v128_t value) {
         _globals[index].value.v128 = value;
      }

   protected:

      template<typename T>
      void append_arg(T&& value, native_value*& out) {
         auto tc = detail::type_converter_t<Host>{_host, get_interface()};
         auto transformed_value = detail::resolve_result(tc, static_cast<T&&>(value)).data;
         if constexpr (std::is_same_v<decltype(transformed_value), v128_t>) {
            out[0] = transformed_value.high;
            out[1] = transformed_value.low;
            out += 2;
         } else {
            static_assert(sizeof(transformed_value) <= 8);
            // make sure that the garbage bits are always zero.
            native_value result;
            std::memset(out, 0, sizeof(*out));
            std::memcpy(out, &transformed_value, sizeof(transformed_value));
            ++out;
         }
      }

      template<typename T>
      native_value transform_arg(T&& value) {
         // make sure that the garbage bits are always zero.
         native_value result;
         std::memset(&result, 0, sizeof(result));
         auto tc = detail::type_converter_t<Host>{_host, get_interface()};
         auto transformed_value = detail::resolve_result(tc, std::forward<T>(value)).data;
         std::memcpy(&result, &transformed_value, sizeof(transformed_value));
         return result;
      }

      using wasm_interface_function_type = native_value_extended(*)(jit_execution_context* context, void* linear_memory, native_value* data, native_value (*fun)(void*, void*), void* stack, uint64_t count, uint32_t vector_result);

      wasm_interface_function_type get_execute() {
         return reinterpret_cast<wasm_interface_function_type>(this->get_module().allocator._code_base);
      }

      template<int Count>
      static native_value_extended execute(native_value* data, native_value (*fun)(void*, void*), jit_execution_context* context, void* linear_memory, void* stack, uint8_t result_type) {
         static_assert(sizeof(native_value) == 8, "8-bytes expected for native_value");
         return context->get_execute()(context, linear_memory, data, fun, stack, Count, result_type == types::v128);
      }

      host_type * _host = nullptr;
   };

   template <typename Host>
   class execution_context : public execution_context_base<execution_context<Host>, Host, false> {
      using base_type = execution_context_base<execution_context<Host>, Host, false>;
      using host_type  = detail::host_type_t<Host>;
    public:
      using base_type::_mod;
      using base_type::_rhf;
      using base_type::_error_code;
      using base_type::handle_signal;
      using base_type::get_operand_stack;
      using base_type::linear_memory;
      using base_type::get_interface;
      using base_type::_globals;

      execution_context()
       : base_type(), _halt(exit_t{}) {}

      execution_context(module& m, uint32_t max_call_depth)
         : base_type(&m), _as{}, _halt(exit_t{}),
         _remaining_call_depth{max_call_depth} {}

      void set_max_call_depth(uint32_t max_call_depth) {
         _remaining_call_depth = max_call_depth;
      }

      std::uint32_t get_remaining_call_depth() const { return _remaining_call_depth; }

      inline void call(uint32_t index) {
         // TODO validate index is valid
         if (index < _mod->get_imported_functions_size()) {
            // TODO validate only importing functions
            const auto& ft = _mod->types[_mod->imports[index].type.func_t];
            type_check(ft);
            inc_pc();
            std::uint32_t frame_size = _mod->get_function_stack_size(index);
            EOS_VM_ASSERT (frame_size <= _remaining_call_depth, wasm_interpreter_exception, "stack overflow");
            _remaining_call_depth -= frame_size;
            push_call( activation_frame{ nullptr, 0 } );
            _rhf(_state.host, get_interface(), _mod->import_functions[index]);
            pop_call();
            _remaining_call_depth += frame_size;
         } else {
            // const auto& ft = _mod->types[_mod->functions[index - _mod->get_imported_functions_size()]];
            // type_check(ft);
            push_call(index);
            setup_locals(index);
            set_pc( _mod->get_function_pc(index) );
         }
      }

      void print_stack() {
         std::cout << "STACK { ";
         for (int i = 0; i < get_operand_stack().size(); i++) {
            std::cout << "(" << i << ")";
            visit(overloaded { [&](i32_const_t el) { std::cout << "i32:" << el.data.ui << ", "; },
                               [&](i64_const_t el) { std::cout << "i64:" << el.data.ui << ", "; },
                               [&](f32_const_t el) { std::cout << "f32:" << el.data.f << ", "; },
                               [&](f64_const_t el) { std::cout << "f64:" << el.data.f << ", "; },
                               [&](auto el) { std::cout << "(INDEX " << el.index() << "), "; } }, get_operand_stack().get(i));
         }
         std::cout << " }\n";
      }

      inline uint32_t       table_elem(uint32_t i) {
         EOS_VM_ASSERT(i < _mod->tables.at(0).limits.initial, wasm_interpreter_exception, "table index out of range");
         return this->get_table_base()[i].index;
      }
      inline void           push_operand(operand_stack_elem el) { get_operand_stack().push(std::move(el)); }
      inline operand_stack_elem get_operand(uint32_t index) const { return get_operand_stack().get(_last_op_index + index); }
      inline void           eat_operands(uint32_t index) { get_operand_stack().eat(index); }
      inline void           compact_operand(uint32_t index) { get_operand_stack().compact(index); }
      inline void           set_operand(uint32_t index, const operand_stack_elem& el) { get_operand_stack().set(_last_op_index + index, el); }
      inline uint32_t       current_operands_index() const { return get_operand_stack().current_index(); }
      inline void           push_call(activation_frame&& el) { _as.push(std::move(el)); }
      inline activation_frame pop_call() { return _as.pop(); }
      inline uint32_t       call_depth()const { return _as.size(); }
      template <bool Should_Exit=false>
      inline void           push_call(uint32_t index) {
         opcode* return_pc = static_cast<opcode*>(&_halt);
         if constexpr (!Should_Exit)
            return_pc = _state.pc + 1;

         {
            std::uint32_t frame_size = _mod->get_function_stack_size(index);
            EOS_VM_ASSERT (frame_size <= _remaining_call_depth, wasm_interpreter_exception, "stack overflow");
            _remaining_call_depth -= frame_size;
         }

         _as.push( activation_frame{ return_pc, _last_op_index } );
         _last_op_index = get_operand_stack().size() - _mod->get_function_type(index).param_types.size();
      }

      inline void apply_pop_call(uint32_t num_locals, uint16_t return_count, std::uint32_t frame_size) {
         const auto& af = _as.pop();
         _state.pc = af.pc;
         _last_op_index = af.last_op_index;
         if (return_count)
            compact_operand(get_operand_stack().size() - num_locals - 1);
         else
            eat_operands(get_operand_stack().size() - num_locals);
         {
            _remaining_call_depth += frame_size;
         }
      }
      inline operand_stack_elem  pop_operand() { return get_operand_stack().pop(); }
      inline operand_stack_elem& peek_operand(size_t i = 0) { return get_operand_stack().peek(i); }
      inline operand_stack_elem  get_global(uint32_t index) {
         EOS_VM_ASSERT(index < _mod->globals.size(), wasm_interpreter_exception, "global index out of range");
         EOS_VM_ASSERT(index < _globals.size(), wasm_interpreter_exception, "index for _globals out of range in get_global for interpreter");
         const auto& gl = _mod->globals[index];
         switch (gl.type.content_type) {
            case types::i32: return i32_const_t{ _globals[index].value.i32 };
            case types::i64: return i64_const_t{ _globals[index].value.i64 };
            case types::f32: return f32_const_t{ _globals[index].value.f32 };
            case types::f64: return f64_const_t{ _globals[index].value.f64 };
            case types::v128: return v128_const_t{ _globals[index].value.v128 };
            default: throw wasm_interpreter_exception{ "invalid global type" };
         }
      }

      inline void set_global(uint32_t index, const operand_stack_elem& el) {
         EOS_VM_ASSERT(index < _mod->globals.size(), wasm_interpreter_exception, "global index out of range");
         EOS_VM_ASSERT(index < _globals.size(), wasm_interpreter_exception, "index for _globals out of range");
         auto& gl = _mod->globals[index];
         EOS_VM_ASSERT(gl.type.mutability, wasm_interpreter_exception, "global is not mutable");
         visit(overloaded{ [&](const i32_const_t& i) {
                                  EOS_VM_ASSERT(gl.type.content_type == types::i32, wasm_interpreter_exception,
                                                "expected i32 global type");
                                  _globals[index].value.i32 = i.data.ui;
                               },
                                [&](const i64_const_t& i) {
                                   EOS_VM_ASSERT(gl.type.content_type == types::i64, wasm_interpreter_exception,
                                                 "expected i64 global type");
                                   _globals[index].value.i64 = i.data.ui;
                                },
                                [&](const f32_const_t& f) {
                                   EOS_VM_ASSERT(gl.type.content_type == types::f32, wasm_interpreter_exception,
                                                 "expected f32 global type");
                                   _globals[index].value.f32 = f.data.ui;
                                },
                                [&](const f64_const_t& f) {
                                   EOS_VM_ASSERT(gl.type.content_type == types::f64, wasm_interpreter_exception,
                                                 "expected f64 global type");
                                   _globals[index].value.f64 = f.data.ui;
                                },
                                [&](const v128_const_t& v) {
                                   EOS_VM_ASSERT(gl.type.content_type == types::v128, wasm_interpreter_exception,
                                                 "expected v128 global type");
                                   _globals[index].value.v128 = v.data;
                                },
                                [](auto) { throw wasm_interpreter_exception{ "invalid global type" }; } },
                    el);
      }

      inline bool is_true(const operand_stack_elem& el) {
         bool ret_val = false;
         visit(overloaded{ [&](const i32_const_t& i32) { ret_val = i32.data.ui; },
                           [&](auto) { throw wasm_invalid_element{ "should be an i32 type" }; } },
                    el);
         return ret_val;
      }

      inline void type_check(const func_type& ft) {
         for (uint32_t i = 0; i < ft.param_types.size(); i++) {
            const auto& op = peek_operand((ft.param_types.size() - 1) - i);
            visit(overloaded{ [&](const i32_const_t&) {
                                     EOS_VM_ASSERT(ft.param_types[i] == types::i32, wasm_interpreter_exception,
                                                   "function param type mismatch");
                                  },
                                   [&](const f32_const_t&) {
                                      EOS_VM_ASSERT(ft.param_types[i] == types::f32, wasm_interpreter_exception,
                                                    "function param type mismatch");
                                   },
                                   [&](const i64_const_t&) {
                                      EOS_VM_ASSERT(ft.param_types[i] == types::i64, wasm_interpreter_exception,
                                                    "function param type mismatch");
                                   },
                                   [&](const f64_const_t&) {
                                      EOS_VM_ASSERT(ft.param_types[i] == types::f64, wasm_interpreter_exception,
                                                    "function param type mismatch");
                                   },
                                   [&](const v128_const_t&) {
                                      EOS_VM_ASSERT(ft.param_types[i] == types::v128, wasm_interpreter_exception,
                                                    "function param type mismatch");
                                   },
                                   [&](auto) { throw wasm_interpreter_exception{ "function param invalid type" }; } },
                       op);
         }
      }

      inline opcode*  get_pc() const { return _state.pc; }
      inline void     set_relative_pc(uint32_t pc_offset) {
         _state.pc = _mod->code[0].code + pc_offset;
      }
      inline void     set_pc(opcode* pc) { _state.pc = pc; }
      inline void     inc_pc(uint32_t offset=1) { _state.pc += offset; }
      inline void     exit(std::error_code err = std::error_code()) {
         _error_code = err;
         _state.pc = &_halt;
         _state.exiting = true;
      }

      inline void reset() {
         base_type::reset(*_mod);
         _state = execution_state{};
         get_operand_stack().eat(_state.os_index);
         _as.eat(_state.as_index);
      }

      template <typename Visitor, typename... Args>
      inline std::optional<operand_stack_elem> execute_func_table(host_type* host, Visitor&& visitor, uint32_t table_index,
                                                                  Args&&... args) {
         return execute(host, std::forward<Visitor>(visitor), table_elem(table_index), std::forward<Args>(args)...);
      }

      template <typename Visitor, typename... Args>
      inline std::optional<operand_stack_elem> execute(host_type* host, Visitor&& visitor, const std::string_view func,
                                                       Args&&... args) {
         uint32_t func_index = _mod->get_exported_function(func);
         return execute(host, std::forward<Visitor>(visitor), func_index, std::forward<Args>(args)...);
      }

      template <typename Visitor, typename... Args>
      inline std::optional<operand_stack_elem> execute(stack_manager&, host_type* host, Visitor&& visitor, const std::string_view func,
                                                       Args... args) {
         return execute(host, std::forward<Visitor>(visitor), func, std::forward<Args>(args)...);
      }

      template <typename Visitor, typename... Args>
      inline void execute_start(host_type* host, Visitor&& visitor) {
         if (_mod->start != std::numeric_limits<uint32_t>::max())
            execute(host, std::forward<Visitor>(visitor), _mod->start);
      }

      template <typename Visitor>
      inline void execute_start(stack_manager&, host_type* host, Visitor&& visitor) {
         execute_start(host, std::forward<Visitor>(visitor));
      }

      template <typename Visitor, typename... Args>
      inline std::optional<operand_stack_elem> execute(host_type* host, Visitor&& visitor, uint32_t func_index, Args&&... args) {
         EOS_VM_ASSERT(func_index < std::numeric_limits<uint32_t>::max(), wasm_interpreter_exception,
                       "cannot execute function, function not found");

         auto last_last_op_index = _last_op_index;
         auto saved_call_depth   = _remaining_call_depth;

         // save the state of the original calling context
         execution_state saved_state = _state;

         _state.host             = host;
         _state.as_index         = _as.size();
         _state.os_index         = get_operand_stack().size();

         auto cleanup = scope_guard([&]() {
            get_operand_stack().eat(_state.os_index);
            _as.eat(_state.as_index);
            _state = saved_state;

            _last_op_index = last_last_op_index;

            _remaining_call_depth = saved_call_depth;
         });

         this->type_check_args(_mod->get_function_type(func_index), std::forward<Args>(args)...); // args not modified
         push_args(std::forward<Args>(args)...);
         push_call<true>(func_index);

         if (func_index < _mod->get_imported_functions_size()) {
            _rhf(_state.host, get_interface(), _mod->import_functions[func_index]);
         } else {
            _state.pc = _mod->get_function_pc(func_index);
            setup_locals(func_index);
            vm::invoke_with_signal_handler([&]() {
               execute(std::forward<Visitor>(visitor));
            }, &handle_signal, _mod->allocator, base_type::get_wasm_allocator());
         }

         if (_mod->get_function_type(func_index).return_count && !_state.exiting) {
            return pop_operand();
         } else {
            return {};
         }
      }

      inline void jump(uint32_t pop_info, uint32_t new_pc) {
         set_relative_pc(new_pc);
         if ((pop_info & 0x80000000u)) {
            const auto& op = pop_operand();
            eat_operands(get_operand_stack().size() - ((pop_info & 0x7FFFFFFFu) - 1));
            push_operand(op);
         } else {
            eat_operands(get_operand_stack().size() - pop_info);
         }
      }

      // This isn't async-signal-safe.  Cross fingers and hope for the best.
      // It's only used for profiling.
      int backtrace(void** data, int limit, void* uc) const {
         int out = 0;
         if(limit != 0) {
            data[out++] = _state.pc;
         }
         for(int i = 0; out < limit && i < _as.size(); ++i) {
            data[out++] = _as.get_back(i).pc;
         }
         return out;
      }

    private:

      template <typename... Args>
      void push_args(Args&&... args) {
         auto tc = detail::type_converter_t<Host>{ _host, get_interface() };
         (void)tc;
         (... , push_operand(detail::resolve_result(tc, std::forward<Args>(args))));
      }

      inline void setup_locals(uint32_t index) {
         const auto& fn = _mod->code[index - _mod->get_imported_functions_size()];
         for (uint32_t i = 0; i < fn.locals.size(); i++) {
            for (uint32_t j = 0; j < fn.locals[i].count; j++)
               switch (fn.locals[i].type) {
                  case types::i32: push_operand(i32_const_t{ (uint32_t)0 }); break;
                  case types::i64: push_operand(i64_const_t{ (uint64_t)0 }); break;
                  case types::f32: push_operand(f32_const_t{ (uint32_t)0 }); break;
                  case types::f64: push_operand(f64_const_t{ (uint64_t)0 }); break;
                  case types::v128: push_operand(v128_const_t{ v128_t{} }); break;
                  default: throw wasm_interpreter_exception{ "invalid function param type" };
               }
         }
      }

#define CREATE_TABLE_ENTRY(NAME, CODE) &&ev_label_##NAME,
#define CREATE_LABEL(NAME, CODE)                                                                                  \
      ev_label_##NAME : std::forward<Visitor>(visitor)(ev_variant->template get<eosio::vm::EOS_VM_OPCODE_T(NAME)>()); \
      ev_variant = _state.pc; \
      goto* dispatch_table[ev_variant->index()];
#define CREATE_EXIT_LABEL(NAME, CODE) ev_label_##NAME : \
      return;
#define CREATE_EMPTY_LABEL(NAME, CODE) ev_label_##NAME :  \
      throw wasm_interpreter_exception{"empty operand"};

      template <typename Visitor>
      void execute(Visitor&& visitor) {
         static void* dispatch_table[] = {
            EOS_VM_CONTROL_FLOW_OPS(CREATE_TABLE_ENTRY)
            EOS_VM_BR_TABLE_OP(CREATE_TABLE_ENTRY)
            EOS_VM_RETURN_OP(CREATE_TABLE_ENTRY)
            EOS_VM_CALL_OPS(CREATE_TABLE_ENTRY)
            EOS_VM_CALL_IMM_OPS(CREATE_TABLE_ENTRY)
            EOS_VM_PARAMETRIC_OPS(CREATE_TABLE_ENTRY)
            EOS_VM_VARIABLE_ACCESS_OPS(CREATE_TABLE_ENTRY)
            EOS_VM_MEMORY_OPS(CREATE_TABLE_ENTRY)
            EOS_VM_I32_CONSTANT_OPS(CREATE_TABLE_ENTRY)
            EOS_VM_I64_CONSTANT_OPS(CREATE_TABLE_ENTRY)
            EOS_VM_F32_CONSTANT_OPS(CREATE_TABLE_ENTRY)
            EOS_VM_F64_CONSTANT_OPS(CREATE_TABLE_ENTRY)
            EOS_VM_COMPARISON_OPS(CREATE_TABLE_ENTRY)
            EOS_VM_NUMERIC_OPS(CREATE_TABLE_ENTRY)
            EOS_VM_CONVERSION_OPS(CREATE_TABLE_ENTRY)
            EOS_VM_EXIT_OP(CREATE_TABLE_ENTRY)
            EOS_VM_EMPTY_OPS(CREATE_TABLE_ENTRY)
            EOS_VM_DATA_OPS(CREATE_TABLE_ENTRY)
            EOS_VM_EXT_OPS(CREATE_TABLE_ENTRY)
            EOS_VM_VEC_MEMORY_OPS(CREATE_TABLE_ENTRY)
            EOS_VM_VEC_LANE_MEMORY_OPS(CREATE_TABLE_ENTRY)
            EOS_VM_VEC_CONSTANT_OPS(CREATE_TABLE_ENTRY)
            EOS_VM_VEC_SHUFFLE_OPS(CREATE_TABLE_ENTRY)
            EOS_VM_VEC_LANE_OPS(CREATE_TABLE_ENTRY)
            EOS_VM_VEC_NUMERIC_OPS(CREATE_TABLE_ENTRY)
            EOS_VM_ERROR_OPS(CREATE_TABLE_ENTRY)
            &&__ev_last
         };
         static_assert(opcode::variant_size() + 1 == sizeof(dispatch_table)/sizeof(dispatch_table[0]));
         auto* ev_variant = _state.pc;
         goto *dispatch_table[ev_variant->index()];
         while (1) {
             EOS_VM_CONTROL_FLOW_OPS(CREATE_LABEL);
             EOS_VM_BR_TABLE_OP(CREATE_LABEL);
             EOS_VM_RETURN_OP(CREATE_LABEL);
             EOS_VM_CALL_OPS(CREATE_LABEL);
             EOS_VM_CALL_IMM_OPS(CREATE_LABEL);
             EOS_VM_PARAMETRIC_OPS(CREATE_LABEL);
             EOS_VM_VARIABLE_ACCESS_OPS(CREATE_LABEL);
             EOS_VM_MEMORY_OPS(CREATE_LABEL);
             EOS_VM_I32_CONSTANT_OPS(CREATE_LABEL);
             EOS_VM_I64_CONSTANT_OPS(CREATE_LABEL);
             EOS_VM_F32_CONSTANT_OPS(CREATE_LABEL);
             EOS_VM_F64_CONSTANT_OPS(CREATE_LABEL);
             EOS_VM_COMPARISON_OPS(CREATE_LABEL);
             EOS_VM_NUMERIC_OPS(CREATE_LABEL);
             EOS_VM_CONVERSION_OPS(CREATE_LABEL);
             EOS_VM_EXIT_OP(CREATE_EXIT_LABEL);
             EOS_VM_EMPTY_OPS(CREATE_EMPTY_LABEL);
             EOS_VM_DATA_OPS(CREATE_LABEL);
             EOS_VM_EXT_OPS(CREATE_LABEL);
             EOS_VM_VEC_MEMORY_OPS(CREATE_LABEL);
             EOS_VM_VEC_LANE_MEMORY_OPS(CREATE_LABEL);
             EOS_VM_VEC_CONSTANT_OPS(CREATE_LABEL);
             EOS_VM_VEC_SHUFFLE_OPS(CREATE_LABEL);
             EOS_VM_VEC_LANE_OPS(CREATE_LABEL);
             EOS_VM_VEC_NUMERIC_OPS(CREATE_LABEL);
             EOS_VM_ERROR_OPS(CREATE_LABEL);
             __ev_last:
                throw wasm_interpreter_exception{"should never reach here"};
         }
      }

#undef CREATE_EMPTY_LABEL
#undef CREATE_LABEL
#undef CREATE_TABLE_ENTRY

      struct execution_state {
         host_type* host           = nullptr;
         uint32_t as_index         = 0;
         uint32_t os_index         = 0;
         opcode*  pc               = nullptr;
         bool     exiting          = false;
      };

      execution_state _state;
      uint32_t                        _last_op_index    = 0;
      call_stack                      _as;
      opcode                          _halt;
      host_type*                      _host = nullptr;
      uint32_t                        _remaining_call_depth;
   };
}} // namespace eosio::vm<|MERGE_RESOLUTION|>--- conflicted
+++ resolved
@@ -474,55 +474,41 @@
       }
 
       template <typename... Args>
-<<<<<<< HEAD
-      inline std::optional<operand_stack_elem> execute(host_type* host, jit_visitor vis, uint32_t func_index, Args... args)
+      inline std::optional<operand_stack_elem> execute(host_type* host, jit_visitor vis, uint32_t func_index, Args&&... args)
       {
          stack_allocator alt_stack(get_maximum_stack_size());
-         return execute(alt_stack, host, vis, func_index, args...);
+         return execute(alt_stack, host, vis, func_index, std::forward<Args>(args)...);
       }
       template <typename... Args>
-      inline std::optional<operand_stack_elem> execute(stack_manager& alloc, host_type* host, jit_visitor vis, uint32_t func_index, Args... args)
+      inline std::optional<operand_stack_elem> execute(stack_manager& alloc, host_type* host, jit_visitor vis, uint32_t func_index, Args&&... args)
       {
          return alloc.execute(get_maximum_stack_size(), [&](stack_allocator& alt_stack){
-            return execute(alt_stack, host, vis, func_index, args...);
+            return execute(alt_stack, host, vis, func_index, std::forward<Args>(args)...);
          });
       }
 
       template <typename... Args>
       inline std::optional<operand_stack_elem> execute(stack_allocator& alt_stack, host_type* host, jit_visitor, uint32_t func_index, Args... args) {
-=======
-      inline std::optional<operand_stack_elem> execute(host_type* host, jit_visitor, uint32_t func_index, Args&&... args) {
->>>>>>> e5b1fc79
          auto saved_host = _host;
          auto saved_os_size = get_operand_stack().size();
          auto g = scope_guard([&](){ _host = saved_host; get_operand_stack().eat(saved_os_size); });
 
          _host = host;
 
-<<<<<<< HEAD
          const auto& ft = _mod->get_function_type(func_index);
-         this->type_check_args(ft, static_cast<Args&&>(args)...);
+         this->type_check_args(ft, std::forward<Args>(args)... ); // args not modified by type_check_args
          native_value_extended result;
 
 #pragma GCC diagnostic push
 #pragma GCC diagnostic ignored "-Wunused-value"
+         // Calling execute() with no `args` (i.e. `execute(host_type,jit_visitor,uint32_t)`) results in a "statement has no
+         // effect [-Werror=unused-value]" warning on this line. Dissable warning.
          constexpr std::size_t args_count = (0 + ... + (to_wasm_type_v<detail::type_converter_t<Host>, Args> == types::v128 ? 2 : 1));
          native_value args_raw[args_count];
          {
             native_value* p = args_raw;
             ((append_arg(static_cast<Args&&>(args), p)), ...);
          }
-=======
-         const auto& ft = _mod->jit_mod->get_function_type(func_index);
-         this->type_check_args(ft, std::forward<Args>(args)... ); // args not modified by type_check_args
-         native_value result;
-
-#pragma GCC diagnostic push
-#pragma GCC diagnostic ignored "-Wunused-value"
-         // Calling execute() with no `args` (i.e. `execute(host_type,jit_visitor,uint32_t)`) results in a "statement has no
-         // effect [-Werror=unused-value]" warning on this line. Dissable warning.
-         native_value args_raw[] = { transform_arg( std::forward<Args>(args))... };
->>>>>>> e5b1fc79
 #pragma GCC diagnostic pop
 
          try {
@@ -549,21 +535,12 @@
                   }};
 
                   vm::invoke_with_signal_handler([&]() {
-<<<<<<< HEAD
                      result = execute<args_count>(args_raw, fn, this, base_type::linear_memory(), stack, ft.return_type);
-                  }, &handle_signal, {_mod->allocator.get_code_span(),  base_type::get_wasm_allocator()->get_span()});
+                  }, &handle_signal, _mod->allocator, base_type::get_wasm_allocator());
                } else {
                   vm::invoke_with_signal_handler([&]() {
                      result = execute<args_count>(args_raw, fn, this, base_type::linear_memory(), stack, ft.return_type);
-                  }, &handle_signal, {_mod->allocator.get_code_span(),  base_type::get_wasm_allocator()->get_span()});
-=======
-                     result = execute<sizeof...(Args)>(args_raw, fn, this, base_type::linear_memory(), stack);
                   }, &handle_signal, _mod->allocator, base_type::get_wasm_allocator());
-               } else {
-                  vm::invoke_with_signal_handler([&]() {
-                     result = execute<sizeof...(Args)>(args_raw, fn, this, base_type::linear_memory(), stack);
-                  }, &handle_signal, _mod->allocator, base_type::get_wasm_allocator());
->>>>>>> e5b1fc79
                }
             }
          } catch(wasm_exit_exception&) {
