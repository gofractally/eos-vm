--- conflicted
+++ resolved
@@ -202,24 +202,16 @@
          for (uint32_t i = 0; i < mod.data.size(); i++) {
             auto& data_seg = mod.data[i];
             uint32_t offset = data_seg.offset.value.i32; // force to unsigned
-<<<<<<< HEAD
             if (!data_seg.passive) {
                assert(!mod.memories.empty() && "Validation should ensure that an active data segment has a valid memory");
                auto available_memory =  mod.memories[0].limits.initial * static_cast<uint64_t>(page_size);
                auto required_memory = static_cast<uint64_t>(offset) + data_seg.data.size();
                EOS_VM_ASSERT(required_memory <= available_memory, wasm_memory_exception, "data out of range");
                auto addr = _linear_memory + offset;
-               memcpy((char*)(addr), data_seg.data.data(), data_seg.data.size());
+               if(data_seg.data.size())
+                  memcpy((char*)(addr), data_seg.data.data(), data_seg.data.size());
                _dropped_data[i] = true;
             }
-=======
-            auto available_memory =  mod.memories[0].limits.initial * static_cast<uint64_t>(page_size);
-            auto required_memory = static_cast<uint64_t>(offset) + data_seg.data.size();
-            EOS_VM_ASSERT(required_memory <= available_memory, wasm_memory_exception, "data out of range");
-            auto addr = _linear_memory + offset;
-            if(data_seg.data.size())
-               memcpy((char*)(addr), data_seg.data.data(), data_seg.data.size());
->>>>>>> aa8bd0a3
          }
 
          // Globals can be different from one WASM code to another.
@@ -538,21 +530,12 @@
                   }};
 
                   vm::invoke_with_signal_handler([&]() {
-<<<<<<< HEAD
                      result = execute<args_count>(args_raw, fn, this, base_type::linear_memory(), stack, ft.return_type);
-                  }, &handle_signal);
+                  }, &handle_signal, {_mod->allocator.get_code_span(),  base_type::get_wasm_allocator()->get_span()});
                } else {
                   vm::invoke_with_signal_handler([&]() {
                      result = execute<args_count>(args_raw, fn, this, base_type::linear_memory(), stack, ft.return_type);
-                  }, &handle_signal);
-=======
-                     result = execute<sizeof...(Args)>(args_raw, fn, this, base_type::linear_memory(), stack);
                   }, &handle_signal, {_mod->allocator.get_code_span(),  base_type::get_wasm_allocator()->get_span()});
-               } else {
-                  vm::invoke_with_signal_handler([&]() {
-                     result = execute<sizeof...(Args)>(args_raw, fn, this, base_type::linear_memory(), stack);
-                  }, &handle_signal, {_mod->allocator.get_code_span(),  base_type::get_wasm_allocator()->get_span()});
->>>>>>> aa8bd0a3
                }
             }
          } catch(wasm_exit_exception&) {
