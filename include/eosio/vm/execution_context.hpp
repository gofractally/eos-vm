--- conflicted
+++ resolved
@@ -5,11 +5,8 @@
 #include <eosio/vm/types.hpp>
 #include <eosio/vm/wasm_stack.hpp>
 #include <eosio/vm/watchdog.hpp>
-<<<<<<< HEAD
 #include <eosio/vm/x86_64.hpp>
-=======
 #include <eosio/vm/memory_dump.hpp>
->>>>>>> 00fe6de3
 
 #include <fstream>
 #include <optional>
@@ -33,10 +30,6 @@
       }
 
       inline int32_t grow_linear_memory(int32_t pages) {
-<<<<<<< HEAD
-=======
-         EOS_VM_ASSERT(!(_mod.memories[0].limits.flags && (_mod.memories[0].limits.maximum < pages)), wasm_interpreter_exception, "memory limit reached");
->>>>>>> 00fe6de3
          const int32_t sz = _wasm_alloc->get_current_page();
          if (pages < 0 || !_mod.memories.size() || max_pages < sz + pages ||
              (_mod.memories[0].limits.flags && (_mod.memories[0].limits.maximum < sz + pages)))
@@ -228,13 +221,7 @@
       inline void     exit(std::error_code err = std::error_code()) {
          // FIXME: system_error?
          _error_code = err;
-<<<<<<< HEAD
          throw wasm_exit_exception{"Exiting"};
-=======
-         clear_exiting_op(_state.exiting_loc);
-         _state.exiting_loc = _state.pc+1;
-         set_exiting_op(_state.exiting_loc);
->>>>>>> 00fe6de3
       }
 
       inline void reset() {
@@ -261,22 +248,6 @@
 
       }
       
-<<<<<<< HEAD
-      inline void set_exiting_op( const std::pair<uint32_t, uint32_t>& exiting_loc ) {
-         if (exiting_loc.first != -1 && exiting_loc.second != -1) {
-            auto& fn = _mod.code.at(exiting_loc.first);
-            if (!fn.jit_code)
-               fn.code.at(exiting_loc.second).set_exiting_which();
-         }
-      }
-
-      inline void clear_exiting_op( const std::pair<uint32_t, uint32_t>& exiting_loc ) {
-         if (exiting_loc.first != -1 && exiting_loc.second != -1) {
-            auto& fn = _mod.code.at(exiting_loc.first);
-            if (!fn.jit_code)
-               fn.code.at(exiting_loc.second).clear_exiting_which();
-        }
-=======
       inline void set_exiting_op( uint32_t exiting_loc ) {
          if (exiting_loc != -1)
             _mod.get_opcode(exiting_loc).set_exiting_which();
@@ -285,7 +256,6 @@
       inline void clear_exiting_op( uint32_t exiting_loc ) {
          if (exiting_loc != -1)
             _mod.get_opcode(exiting_loc).clear_exiting_which();
->>>>>>> 00fe6de3
       }
 
       inline std::error_code get_error_code() const { return _error_code; }
@@ -325,7 +295,7 @@
          _state.host             = host;
          _state.current_function = func_index;
          _state.pc               = _mod.get_function_pc(func_index);
-         _state.exiting_loc      = 0;
+         _state.exiting_loc      = -1;
          _state.as_index         = _as.size();
          _state.os_index         = _os.size();
 
@@ -335,6 +305,8 @@
             set_exiting_op( _state.exiting_loc );
             _os.eat(_state.os_index);
             _as.eat(_state.as_index);
+            
+            _last_op_index = last_last_op_index;
          };
          struct guard {
             ~guard() {
@@ -344,7 +316,7 @@
          };
          guard g{cleanup};
 
-         if(auto fn = _mod.code[_state.code_index].jit_code) {
+         if(auto fn = _mod.code[func_index - _mod.get_imported_functions_size()].jit_code) {
             const func_type& ft = _mod.get_function_type(func_index);
             native_value result;
 
@@ -384,19 +356,6 @@
          } else {
             return {};
          }
-<<<<<<< HEAD
-=======
-
-         // revert the state back to original calling context
-         clear_exiting_op( _state.exiting_loc );
-         _os.eat(_state.os_index);
-         _as.eat(_state.as_index);
-         _state = saved_state;
-
-         _last_op_index = last_last_op_index;
-
-         return ret;
->>>>>>> 00fe6de3
       }
 
       inline void jump(uint32_t pop_info, uint32_t new_pc) {
