#pragma once

#include <eosio/vm/host_function.hpp>
#include <eosio/vm/signals.hpp>
#include <eosio/vm/types.hpp>
#include <eosio/vm/wasm_stack.hpp>
#include <eosio/vm/watchdog.hpp>
#include <eosio/vm/x86_64.hpp>

#include <optional>
#include <string>
#include <utility>

namespace eosio { namespace vm {
   template <typename Host>
   class execution_context {
    public:
      execution_context(module& m) : _linear_memory(nullptr), _mod(m) {
         for (int i = 0; i < _mod.exports.size(); i++) _mod.import_functions.resize(_mod.get_imported_functions_size());
         _mod.function_sizes.resize(_mod.get_functions_total());
         const size_t import_size  = _mod.get_imported_functions_size();
         uint32_t     total_so_far = 0;
         for (int i = _mod.get_imported_functions_size(); i < _mod.function_sizes.size(); i++) {
            _mod.function_sizes[i] = total_so_far;
            total_so_far += _mod.code[i - import_size].code.size();
         }
      }

      inline int32_t grow_linear_memory(int32_t pages) {
         EOS_WB_ASSERT(!(_mod.memories[0].limits.flags && (_mod.memories[0].limits.maximum < pages)), wasm_interpreter_exception, "memory limit reached");
         const int32_t sz = _wasm_alloc->get_current_page();
         if (pages < 0 || !_mod.memories.size() || (_mod.memories[0].limits.flags && (_mod.memories[0].limits.maximum < sz + pages)))
            return -1;
         _wasm_alloc->alloc<char>(pages);
         return sz;
      }

      inline int32_t current_linear_memory() const { return _wasm_alloc->get_current_page(); }

      inline void call(uint32_t index) {
         // TODO validate index is valid
         if (index < _mod.get_imported_functions_size()) {
            // TODO validate only importing functions
            const auto& ft = _mod.types[_mod.imports[index].type.func_t];
            type_check(ft);
            _rhf(_state.host, *this, _mod.import_functions[index]);
            inc_pc();
         } else {
            // const auto& ft = _mod.types[_mod.functions[index - _mod.get_imported_functions_size()]];
            // type_check(ft);
            push_call(index);
            setup_locals(index);
            const uint32_t& pc = _mod.function_sizes[index];
            set_pc(pc);
            _state.current_offset = pc;
            _state.code_index     = index - _mod.get_imported_functions_size();
         }
      }

      void print_stack() {
         std::cout << "STACK { ";
         for (int i = 0; i < _os.size(); i++) {
            std::cout << "(" << i << ")";
            visit(overloaded { [&](i32_const_t el) { std::cout << "i32:" << el.data.ui << ", "; },
                               [&](i64_const_t el) { std::cout << "i64:" << el.data.ui << ", "; },
                               [&](f32_const_t el) { std::cout << "f32:" << el.data.f << ", "; },
                               [&](f64_const_t el) { std::cout << "f64:" << el.data.f << ", "; },
                               [&](auto el) { std::cout << "(INDEX " << el.index() << "), "; } }, _os.get(i));
         }
         std::cout << " }\n";
      }

      inline operand_stack& get_operand_stack() { return _os; }
      inline module&        get_module() { return _mod; }
      inline void           set_wasm_allocator(wasm_allocator* alloc) { _wasm_alloc = alloc; }
      inline auto           get_wasm_allocator() { return _wasm_alloc; }
      inline char*          linear_memory() { return _linear_memory; }
      inline uint32_t       table_elem(uint32_t i) { return _mod.tables[0].table[i]; }
      inline void           push_label(const control_stack_elem& el) { _cs.push(el); }
      inline uint16_t       current_label_index() const { return _cs.current_index(); }
      inline void           eat_labels(uint16_t index) { _cs.eat(index); }
      inline void           push_operand(const operand_stack_elem& el) { _os.push(el); }
      inline operand_stack_elem     get_operand(uint16_t index) const { return _os.get(_last_op_index + index); }
      inline void           eat_operands(uint16_t index) { _os.eat(index); }
      inline void           set_operand(uint16_t index, const operand_stack_elem& el) { _os.set(_last_op_index + index, el); }
      inline uint16_t       current_operands_index() const { return _os.current_index(); }
      inline void           push_call(const activation_frame& el) { _as.push(el); }
      inline activation_frame     pop_call() { return _as.pop(); }
      inline void           push_call(uint32_t index) {
         const auto& ftype = _mod.get_function_type(index);
         _last_op_index    = _os.size() - ftype.param_types.size();
         _as.push(activation_frame{ _state.pc + 1, _state.current_offset, _state.code_index, static_cast<uint16_t>(_last_op_index),
                                    ftype.return_type });
         _cs.push(end_t{ 0, static_cast<uint32_t>(_state.current_offset + _mod.code[_state.code_index].code.size() - 1), 0,
                         static_cast<uint16_t>(_last_op_index) });
      }

      inline void apply_pop_call() {
         std::cout << "Apply pop call " << _as.size() << "\n";
         const auto& af = _as.pop();
         const uint8_t    ret_type = af.ret_type;
         const uint16_t   op_index = af.op_index;
         operand_stack_elem el;
         if (ret_type) {
            el = pop_operand();
            EOS_WB_ASSERT(el.is_a<i32_const_t>() && ret_type == types::i32 ||
                                   el.is_a<i64_const_t>() && ret_type == types::i64 ||
                                   el.is_a<f32_const_t>() && ret_type == types::f32 ||
                                   el.is_a<f64_const_t>() && ret_type == types::f64,
                             wasm_interpreter_exception, "wrong return type");
         }
         if (_as.size() > 2) {
            _state.current_offset     = af.offset;
            _state.pc                 = af.pc;
            _state.code_index         = af.index;
            _last_op_index = _as.peek().op_index;

         } else {
            std::cout << "Exiting loc " << _state.exiting_loc.first << " : " << _state.exiting_loc.second << "\n";
            set_exiting_op(_state.exiting_loc);
            _state.pc = 0;
            _state.current_offset = 0;
            _state.code_index = 0;
         }
         eat_operands(op_index);
         if (ret_type)
            push_operand(el);
      }
      inline control_stack_elem  pop_label() { return _cs.pop(); }
      inline operand_stack_elem  pop_operand() { return _os.pop(); }
      inline operand_stack_elem& peek_operand(size_t i = 0) { return _os.peek(i); }
      inline operand_stack_elem  get_global(uint32_t index) {
         EOS_WB_ASSERT(index < _mod.globals.size(), wasm_interpreter_exception, "global index out of range");
         const auto& gl = _mod.globals[index];
         switch (gl.type.content_type) {
            case types::i32: return i32_const_t{ *(uint32_t*)&gl.current.value.i32 };
            case types::i64: return i64_const_t{ *(uint64_t*)&gl.current.value.i64 };
            case types::f32: return f32_const_t{ gl.current.value.f32 };
            case types::f64: return f64_const_t{ gl.current.value.f64 };
            default: throw wasm_interpreter_exception{ "invalid global type" };
         }
      }

      inline void set_global(uint32_t index, const operand_stack_elem& el) {
         EOS_WB_ASSERT(index < _mod.globals.size(), wasm_interpreter_exception, "global index out of range");
         auto& gl = _mod.globals[index];
         EOS_WB_ASSERT(gl.type.mutability, wasm_interpreter_exception, "global is not mutable");
         visit(overloaded{ [&](const i32_const_t& i) {
                                  EOS_WB_ASSERT(gl.type.content_type == types::i32, wasm_interpreter_exception,
                                                "expected i32 global type");
                                  gl.current.value.i32 = i.data.ui;
                               },
                                [&](const i64_const_t& i) {
                                   EOS_WB_ASSERT(gl.type.content_type == types::i64, wasm_interpreter_exception,
                                                 "expected i64 global type");
                                   gl.current.value.i64 = i.data.ui;
                                },
                                [&](const f32_const_t& f) {
                                   EOS_WB_ASSERT(gl.type.content_type == types::f32, wasm_interpreter_exception,
                                                 "expected f32 global type");
                                   gl.current.value.f32 = f.data.ui;
                                },
                                [&](const f64_const_t& f) {
                                   EOS_WB_ASSERT(gl.type.content_type == types::f64, wasm_interpreter_exception,
                                                 "expected f64 global type");
                                   gl.current.value.f64 = f.data.ui;
                                },
                                [](auto) { throw wasm_interpreter_exception{ "invalid global type" }; } },
                    el);
      }

      inline bool is_true(const operand_stack_elem& el) {
         bool ret_val = false;
         visit(overloaded{ [&](const i32_const_t& i32) { ret_val = i32.data.ui; },
                           [&](auto) { throw wasm_invalid_element{ "should be an i32 type" }; } },
                    el);
         return ret_val;
      }

      inline void type_check(const func_type& ft) {
         for (int i = 0; i < ft.param_types.size(); i++) {
            const auto& op = peek_operand((ft.param_types.size() - 1) - i);
            visit(overloaded{ [&](const i32_const_t&) {
                                     EOS_WB_ASSERT(ft.param_types[i] == types::i32, wasm_interpreter_exception,
                                                   "function param type mismatch");
                                  },
                                   [&](const f32_const_t&) {
                                      EOS_WB_ASSERT(ft.param_types[i] == types::f32, wasm_interpreter_exception,
                                                    "function param type mismatch");
                                   },
                                   [&](const i64_const_t&) {
                                      EOS_WB_ASSERT(ft.param_types[i] == types::i64, wasm_interpreter_exception,
                                                    "function param type mismatch");
                                   },
                                   [&](const f64_const_t&) {
                                      EOS_WB_ASSERT(ft.param_types[i] == types::f64, wasm_interpreter_exception,
                                                    "function param type mismatch");
                                   },
                                   [&](auto) { throw wasm_interpreter_exception{ "function param invalid type" }; } },
                       op);
         }
      }

      inline uint32_t get_pc() const { return _state.pc; }
      inline void     set_pc(uint32_t pc) { _state.pc = pc; }
      inline void     set_relative_pc(uint32_t pc) { _state.pc = _state.current_offset + pc; }
      inline void     inc_pc() { _state.pc++; }
      inline uint32_t get_code_index() const { return _state.code_index; }
      inline uint32_t get_code_offset() const { return _state.pc - _state.current_offset; }
      inline void     exit(std::error_code err = std::error_code()) {
         _error_code = err;
         clear_exiting_op(_state.exiting_loc);
         std::cout << "Exiting at " << _state.code_index << " : " << _state.pc+1 << " ...\n";
         _state.exiting_loc = { _state.code_index, _state.pc+1 };
         set_exiting_op(_state.exiting_loc);
      }

      inline void reset() {
      
         _linear_memory = _wasm_alloc->get_base_ptr<char>();
         if (_mod.memories.size()) {
            grow_linear_memory(_mod.memories[0].limits.initial - _wasm_alloc->get_current_page());
         }

         for (int i = 0; i < _mod.data.size(); i++) {
            const auto& data_seg = _mod.data[i];
            // TODO validate only use memory idx 0 in parse
            auto addr = _linear_memory + data_seg.offset.value.i32;
            memcpy((char*)(addr), data_seg.data.raw(), data_seg.data.size());
         }

         // reset the mutable globals
         for (int i = 0; i < _mod.globals.size(); i++) {
            if (_mod.globals[i].type.mutability)
               _mod.globals[i].current = _mod.globals[i].init;
         }
         _state = execution_state{};
      }
      
      inline void set_exiting_op( const std::pair<uint32_t, uint32_t>& exiting_loc ) {
<<<<<<< HEAD
         auto& fn = _mod.code.at(exiting_loc.first);
         if (!fn.jit_code)
            fn.code.at(exiting_loc.second).set_exiting_which();
      }

      inline void clear_exiting_op( const std::pair<uint32_t, uint32_t>& exiting_loc ) {
         auto& fn = _mod.code.at(exiting_loc.first);
         if (!fn.jit_code)
            fn.code.at(exiting_loc.second).clear_exiting_which();
=======
         if (exiting_loc.first != -1 && exiting_loc.second != -1)
            _mod.code.at(exiting_loc.first).code.at(exiting_loc.second).set_exiting_which();
      }

      inline void clear_exiting_op( const std::pair<uint32_t, uint32_t>& exiting_loc ) {
         if (exiting_loc.first != -1 && exiting_loc.second != -1)
            _mod.code.at(exiting_loc.first).code.at(exiting_loc.second).clear_exiting_which();
>>>>>>> db31c7b6
      }

      inline std::error_code get_error_code() const { return _error_code; }

      template <typename Visitor, typename... Args>
      inline std::optional<operand_stack_elem> execute_func_table(Host* host, Visitor&& visitor, uint32_t table_index,
                                                          Args... args) {
         return execute(host, std::forward<Visitor>(visitor), table_elem(table_index), std::forward<Args>(args)...);
      }

      template <typename Visitor, typename... Args>
      inline std::optional<operand_stack_elem> execute(Host* host, Visitor&& visitor, const std::string_view func,
                                               Args... args) {
         uint32_t func_index = _mod.get_exported_function(func);
         return execute(host, std::forward<Visitor>(visitor), func_index, std::forward<Args>(args)...);
      }

      template <typename Visitor, typename... Args>
      inline void execute_start(Host* host, Visitor&& visitor) {
         if (_mod.start != std::numeric_limits<uint32_t>::max())
            execute(host, std::forward<Visitor>(visitor), _mod.start);
      }

      template <typename Visitor, typename... Args>
      inline std::optional<operand_stack_elem> execute(Host* host, Visitor&& visitor, uint32_t func_index, Args... args) {
         EOS_WB_ASSERT(func_index < std::numeric_limits<uint32_t>::max(), wasm_interpreter_exception,
                       "cannot execute function, function not found");
         
         clear_exiting_op( _state.exiting_loc );
         // save the state of the original calling context
         execution_state saved_state = _state;

         _linear_memory = _wasm_alloc->get_base_ptr<char>();

         _state.host             = host;
         _state.current_function = func_index;
         _state.code_index       = func_index - _mod.import_functions.size();
         _state.current_offset   = _mod.function_sizes[_state.current_function];
         _state.pc               = _state.current_offset;
         _state.exiting_loc      = {0, 0};
         _state.as_index         = _as.size();
         _state.os_index         = _os.size();
         _state.cs_index         = _cs.size();

         if(auto fn = _mod.code[_state.code_index].jit_code) {
            const func_type& ft = _mod.get_function_type(func_index);
            native_value result;

            vm::invoke_with_signal_handler([&]() {
               result = machine_code_writer<execution_context>::invoke(fn, this, _linear_memory, args...);
            }, &handle_signal);

            // revert the state back to original calling context
            clear_exiting_op( _state.exiting_loc );
            _state = saved_state;
            set_exiting_op( _state.exiting_loc );

            if(!ft.return_count)
               return {};
            else switch (ft.return_type) {
               case i32: return {i32_const_t{result.i32}};
               case i64: return {i64_const_t{result.i64}};
               case f32: return {f32_const_t{result.f32}};
               case f64: return {f64_const_t{result.f64}};
            }
         }

         push_args(args...);
         push_call(func_index);
         type_check(_mod.types[_mod.functions[func_index - _mod.import_functions.size()]]);
         setup_locals(func_index);

         vm::invoke_with_signal_handler([&]() {
            execute(visitor);
<<<<<<< HEAD
         }, &handle_signal);
=======
         }, [](int sig) {
            switch(sig) {
             case SIGSEGV:
             case SIGBUS:
               break;
             default:
               /* TODO fix this */
               assert(!"??????");
            }
            throw wasm_memory_exception{ "wasm memory out-of-bounds" };
         });
>>>>>>> db31c7b6

         std::optional<operand_stack_elem> ret;
         if (_mod.get_function_type(func_index).return_count) {
            ret = pop_operand();
         }

         // revert the state back to original calling context
         clear_exiting_op( _state.exiting_loc );
         _state = saved_state;
         set_exiting_op( _state.exiting_loc );
         _os.eat(_state.os_index);
         _cs.eat(_state.cs_index);
         _as.eat(_state.as_index);
         return ret;
      }

      inline void jump(uint32_t pop_info, uint32_t new_pc) {
         _state.pc = _state.current_offset + new_pc;
         if ((pop_info & 0x80000000u)) {
            const auto& op = pop_operand();
            eat_operands(_os.size() - ((pop_info & 0x7FFFFFFFu) - 1));
            push_operand(op);
         } else {
            eat_operands(_os.size() - pop_info);
         }
      }

    private:
      template <typename Arg, typename... Args>
      void _push_args(Arg&& arg, Args&&... args) {
         if constexpr (to_wasm_type_v<std::decay_t<Arg>> == types::i32)
            push_operand({ i32_const_t{ static_cast<uint32_t>(arg) } });
         else if constexpr (to_wasm_type_v<std::decay_t<Arg>> == types::f32)
            push_operand(f32_const_t{ static_cast<float>(arg) });
         else if constexpr (to_wasm_type_v<std::decay_t<Arg>> == types::i64)
            push_operand(i64_const_t{ static_cast<uint64_t>(arg) });
         else
            push_operand(f64_const_t{ static_cast<double>(arg) });
         if constexpr (sizeof...(Args) > 0)
            _push_args(args...);
      }

      template <typename... Args>
      void push_args(Args&&... args) {
         if constexpr (sizeof...(Args) > 0)
            _push_args(args...);
      }

      inline void setup_locals(uint32_t index) {
         const auto& fn = _mod.code[index - _mod.get_imported_functions_size()];
         for (int i = 0; i < fn.locals.size(); i++) {
            for (int j = 0; j < fn.locals[i].count; j++)
               // computed g
               switch (fn.locals[i].type) {
                  case types::i32: push_operand(i32_const_t{ (uint32_t)0 }); break;
                  case types::i64: push_operand(i64_const_t{ (uint64_t)0 }); break;
                  case types::f32: push_operand(f32_const_t{ (uint32_t)0 }); break;
                  case types::f64: push_operand(f64_const_t{ (uint64_t)0 }); break;
                  default: throw wasm_interpreter_exception{ "invalid function param type" };
               }
         }
      }

      static void handle_signal(int sig) {
         switch(sig) {
          case SIGSEGV:
          case SIGBUS:
            throw wasm_memory_exception{ "wasm memory out-of-bounds" };
          case SIGALRM:
            throw timeout_exception{ "execution timed out" };
          default:
            assert(!"??????");
         }
      }

#define CREATE_TABLE_ENTRY(NAME, CODE) &&ev_label_##NAME,
#define CREATE_EXITING_TABLE_ENTRY(NAME, CODE) &&ev_label_exiting_##NAME,
#define CREATE_LABEL(NAME, CODE)                                                                                  \
      ev_label_##NAME : visitor(ev_variant->template get<eosio::vm::NAME##_t>());                                 \
      ev_variant = &_mod.code.at_no_check(_state.code_index).code.at_no_check(_state.pc - _state.current_offset); \
      goto* dispatch_table[ev_variant->index()];
#define CREATE_EXITING_LABEL(NAME, CODE)                                                  \
      ev_label_exiting_##NAME :  \
      return;
#define CREATE_EMPTY_LABEL(NAME, CODE) ev_label_##NAME :  \
      throw wasm_interpreter_exception{"empty operand"};

      template <typename Visitor>
      void execute(Visitor&& visitor) {
         static void* dispatch_table[] = {
            CONTROL_FLOW_OPS(CREATE_TABLE_ENTRY)
            BR_TABLE_OP(CREATE_TABLE_ENTRY)
            RETURN_OP(CREATE_TABLE_ENTRY)
            CALL_OPS(CREATE_TABLE_ENTRY)
            PARAMETRIC_OPS(CREATE_TABLE_ENTRY)
            VARIABLE_ACCESS_OPS(CREATE_TABLE_ENTRY)
            MEMORY_OPS(CREATE_TABLE_ENTRY)
            I32_CONSTANT_OPS(CREATE_TABLE_ENTRY)
            I64_CONSTANT_OPS(CREATE_TABLE_ENTRY)
            F32_CONSTANT_OPS(CREATE_TABLE_ENTRY)
            F64_CONSTANT_OPS(CREATE_TABLE_ENTRY)
            COMPARISON_OPS(CREATE_TABLE_ENTRY)
            NUMERIC_OPS(CREATE_TABLE_ENTRY)
            CONVERSION_OPS(CREATE_TABLE_ENTRY)
            SYNTHETIC_OPS(CREATE_TABLE_ENTRY)
            EMPTY_OPS(CREATE_TABLE_ENTRY)
            ERROR_OPS(CREATE_TABLE_ENTRY)
            CONTROL_FLOW_OPS(CREATE_EXITING_TABLE_ENTRY)
            BR_TABLE_OP(CREATE_EXITING_TABLE_ENTRY)
            RETURN_OP(CREATE_EXITING_TABLE_ENTRY)
            CALL_OPS(CREATE_EXITING_TABLE_ENTRY)
            PARAMETRIC_OPS(CREATE_EXITING_TABLE_ENTRY)
            VARIABLE_ACCESS_OPS(CREATE_EXITING_TABLE_ENTRY)
            MEMORY_OPS(CREATE_EXITING_TABLE_ENTRY)
            I32_CONSTANT_OPS(CREATE_EXITING_TABLE_ENTRY)
            I64_CONSTANT_OPS(CREATE_EXITING_TABLE_ENTRY)
            F32_CONSTANT_OPS(CREATE_EXITING_TABLE_ENTRY)
            F64_CONSTANT_OPS(CREATE_EXITING_TABLE_ENTRY)
            COMPARISON_OPS(CREATE_EXITING_TABLE_ENTRY)
            NUMERIC_OPS(CREATE_EXITING_TABLE_ENTRY)
            CONVERSION_OPS(CREATE_EXITING_TABLE_ENTRY)
            SYNTHETIC_OPS(CREATE_EXITING_TABLE_ENTRY)
            EMPTY_OPS(CREATE_EXITING_TABLE_ENTRY)
            ERROR_OPS(CREATE_EXITING_TABLE_ENTRY)
            &&__ev_last
         };
         auto* ev_variant = &_mod.code.at_no_check(_state.code_index).code.at_no_check(_state.pc - _state.current_offset);
         goto *dispatch_table[ev_variant->index()];
         while (1) {
             CONTROL_FLOW_OPS(CREATE_LABEL);
             BR_TABLE_OP(CREATE_LABEL);
             RETURN_OP(CREATE_LABEL);
             CALL_OPS(CREATE_LABEL);
             PARAMETRIC_OPS(CREATE_LABEL);
             VARIABLE_ACCESS_OPS(CREATE_LABEL);
             MEMORY_OPS(CREATE_LABEL);
             I32_CONSTANT_OPS(CREATE_LABEL);
             I64_CONSTANT_OPS(CREATE_LABEL);
             F32_CONSTANT_OPS(CREATE_LABEL);
             F64_CONSTANT_OPS(CREATE_LABEL);
             COMPARISON_OPS(CREATE_LABEL);
             NUMERIC_OPS(CREATE_LABEL);
             CONVERSION_OPS(CREATE_LABEL);
             SYNTHETIC_OPS(CREATE_LABEL);
             EMPTY_OPS(CREATE_EMPTY_LABEL);
             ERROR_OPS(CREATE_LABEL);
             CONTROL_FLOW_OPS(CREATE_EXITING_LABEL);
             BR_TABLE_OP(CREATE_EXITING_LABEL);
             RETURN_OP(CREATE_EXITING_LABEL);
             CALL_OPS(CREATE_EXITING_LABEL);
             PARAMETRIC_OPS(CREATE_EXITING_LABEL);
             VARIABLE_ACCESS_OPS(CREATE_EXITING_LABEL);
             MEMORY_OPS(CREATE_EXITING_LABEL);
             I32_CONSTANT_OPS(CREATE_EXITING_LABEL);
             I64_CONSTANT_OPS(CREATE_EXITING_LABEL);
             F32_CONSTANT_OPS(CREATE_EXITING_LABEL);
             F64_CONSTANT_OPS(CREATE_EXITING_LABEL);
             COMPARISON_OPS(CREATE_EXITING_LABEL);
             NUMERIC_OPS(CREATE_EXITING_LABEL);
             CONVERSION_OPS(CREATE_EXITING_LABEL);
             SYNTHETIC_OPS(CREATE_EXITING_LABEL);
             EMPTY_OPS(CREATE_EXITING_LABEL);
             ERROR_OPS(CREATE_EXITING_LABEL);
             __ev_last:
                throw wasm_interpreter_exception{"should never reach here"};
         }
      }

      struct execution_state {
         Host* host                                = nullptr;
         uint32_t current_function                 = 0;
         std::pair<int64_t, int64_t> exiting_loc = {-1,-1};
	 uint32_t as_index         = 0;
	 uint32_t cs_index         = 0;
	 uint32_t os_index         = 0;
         uint32_t code_index       = 0;
         uint32_t current_offset   = 0;
         uint32_t pc               = 0;
         bool     initialized      = false;
      };

      bounded_allocator _base_allocator = {
         (constants::max_stack_size + constants::max_call_depth + constants::max_nested_structures) * (std::max(std::max(sizeof(operand_stack_elem), sizeof(control_stack_elem)), sizeof(activation_frame)))
      };
      execution_state _state;
      uint16_t                        _last_op_index    = 0;
      char*                           _linear_memory    = nullptr;
      module&                         _mod;
      wasm_allocator*                 _wasm_alloc;
      control_stack                   _cs = { _base_allocator };
      operand_stack                   _os = { _base_allocator };
      call_stack                      _as = { _base_allocator };
      registered_host_functions<Host> _rhf;
      std::error_code                 _error_code;
   };
}} // namespace eosio::vm<|MERGE_RESOLUTION|>--- conflicted
+++ resolved
@@ -238,25 +238,15 @@
       }
       
       inline void set_exiting_op( const std::pair<uint32_t, uint32_t>& exiting_loc ) {
-<<<<<<< HEAD
          auto& fn = _mod.code.at(exiting_loc.first);
-         if (!fn.jit_code)
+         if (!fn.jit_code && exiting_loc.first != -1 && exiting_loc.second != -1)
             fn.code.at(exiting_loc.second).set_exiting_which();
       }
 
       inline void clear_exiting_op( const std::pair<uint32_t, uint32_t>& exiting_loc ) {
          auto& fn = _mod.code.at(exiting_loc.first);
-         if (!fn.jit_code)
+         if (!fn.jit_code && exiting_loc.first != -1 && exiting_loc.second != -1)
             fn.code.at(exiting_loc.second).clear_exiting_which();
-=======
-         if (exiting_loc.first != -1 && exiting_loc.second != -1)
-            _mod.code.at(exiting_loc.first).code.at(exiting_loc.second).set_exiting_which();
-      }
-
-      inline void clear_exiting_op( const std::pair<uint32_t, uint32_t>& exiting_loc ) {
-         if (exiting_loc.first != -1 && exiting_loc.second != -1)
-            _mod.code.at(exiting_loc.first).code.at(exiting_loc.second).clear_exiting_which();
->>>>>>> db31c7b6
       }
 
       inline std::error_code get_error_code() const { return _error_code; }
@@ -331,21 +321,7 @@
 
          vm::invoke_with_signal_handler([&]() {
             execute(visitor);
-<<<<<<< HEAD
          }, &handle_signal);
-=======
-         }, [](int sig) {
-            switch(sig) {
-             case SIGSEGV:
-             case SIGBUS:
-               break;
-             default:
-               /* TODO fix this */
-               assert(!"??????");
-            }
-            throw wasm_memory_exception{ "wasm memory out-of-bounds" };
-         });
->>>>>>> db31c7b6
 
          std::optional<operand_stack_elem> ret;
          if (_mod.get_function_type(func_index).return_count) {
@@ -413,12 +389,12 @@
          switch(sig) {
           case SIGSEGV:
           case SIGBUS:
-            throw wasm_memory_exception{ "wasm memory out-of-bounds" };
-          case SIGALRM:
-            throw timeout_exception{ "execution timed out" };
+            break;
           default:
+            /* TODO fix this */
             assert(!"??????");
          }
+         throw wasm_memory_exception{ "wasm memory out-of-bounds" };
       }
 
 #define CREATE_TABLE_ENTRY(NAME, CODE) &&ev_label_##NAME,
