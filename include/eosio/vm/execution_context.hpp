#pragma once

#include <eosio/vm/host_function.hpp>
#include <eosio/vm/signals.hpp>
#include <eosio/vm/types.hpp>
#include <eosio/vm/wasm_stack.hpp>
#include <eosio/vm/watchdog.hpp>

#include <optional>
#include <string>
#include <utility>

namespace eosio { namespace vm {
   template <typename Host>
   class execution_context {
    public:
      execution_context(module& m) : _linear_memory(nullptr), _mod(m) {
         for (int i = 0; i < _mod.exports.size(); i++) _mod.import_functions.resize(_mod.get_imported_functions_size());
         _mod.function_sizes.resize(_mod.get_functions_total());
         const size_t import_size  = _mod.get_imported_functions_size();
         uint32_t     total_so_far = 0;
         for (int i = _mod.get_imported_functions_size(); i < _mod.function_sizes.size(); i++) {
            _mod.function_sizes[i] = total_so_far;
            total_so_far += _mod.code[i - import_size].size;
         }
      }

      inline int32_t grow_linear_memory(int32_t pages) {
         EOS_WB_ASSERT(!(_mod.memories[0].limits.flags && (_mod.memories[0].limits.maximum < pages)), wasm_interpreter_exception, "memory limit reached");
         const int32_t sz = _wasm_alloc->get_current_page();
         if (pages < 0 || !_mod.memories.size() || (_mod.memories[0].limits.flags && (_mod.memories[0].limits.maximum < sz + pages)))
            return -1;
         _wasm_alloc->alloc<char>(pages);
         return sz;
      }

      inline int32_t current_linear_memory() const { return _wasm_alloc->get_current_page(); }

      inline void call(uint32_t index) {
         // TODO validate index is valid
         if (index < _mod.get_imported_functions_size()) {
            // TODO validate only importing functions
            const auto& ft = _mod.types[_mod.imports[index].type.func_t];
            type_check(ft);
            _rhf(_state.host, *this, _mod.import_functions[index]);
            inc_pc();
         } else {
            // const auto& ft = _mod.types[_mod.functions[index - _mod.get_imported_functions_size()]];
            // type_check(ft);
            push_call(index);
            setup_locals(index);
            const uint32_t& pc = _mod.function_sizes[index];
            set_pc(pc);
            //_state.current_offset = pc;
            //_state.code_index     = index - _mod.get_imported_functions_size();
         }
      }

      void print_stack() {
         std::cout << "STACK { ";
         for (int i = 0; i < _os.size(); i++) {
            std::cout << "(" << i << ")";
            visit(overloaded { [&](i32_const_t el) { std::cout << "i32:" << el.data.ui << ", "; },
                               [&](i64_const_t el) { std::cout << "i64:" << el.data.ui << ", "; },
                               [&](f32_const_t el) { std::cout << "f32:" << el.data.f << ", "; },
                               [&](f64_const_t el) { std::cout << "f64:" << el.data.f << ", "; },
                               [&](auto el) { std::cout << "(INDEX " << el.index() << "), "; } }, _os.get(i));
         }
         std::cout << " }\n";
      }

      inline operand_stack& get_operand_stack() { return _os; }
      inline module&        get_module() { return _mod; }
      inline void           set_wasm_allocator(wasm_allocator* alloc) { _wasm_alloc = alloc; }
      inline auto           get_wasm_allocator() { return _wasm_alloc; }
      inline char*          linear_memory() { return _linear_memory; }
      inline uint32_t       table_elem(uint32_t i) { return _mod.tables[0].table[i]; }
      inline void           push_operand(const operand_stack_elem& el) { _os.push(el); }
      inline operand_stack_elem     get_operand(uint16_t index) const { return _os.get(_last_op_index + index); }
      inline void           eat_operands(uint16_t index) { _os.eat(index); }
      inline void           set_operand(uint16_t index, const operand_stack_elem& el) { _os.set(_last_op_index + index, el); }
      inline uint16_t       current_operands_index() const { return _os.current_index(); }
      inline void           push_call(const activation_frame& el) { _as.push(el); }
      inline activation_frame     pop_call() { return _as.pop(); }
      inline uint32_t       call_depth()const { return _as.size(); }
      template <bool Should_Exit=false>
      inline void           push_call(uint32_t index) {
         const auto& ftype = _mod.get_function_type(index);
         _last_op_index    = _os.size() - ftype.param_types.size();
<<<<<<< HEAD
         _as.push(activation_frame{ _state.pc + 1, static_cast<uint16_t>(_last_op_index), ftype.return_type });
         //_as.push(activation_frame{ _state.pc + 1, _state.current_offset, _state.code_index, static_cast<uint16_t>(_last_op_index),
         //                           ftype.return_type });
=======
         if constexpr (Should_Exit) {
            _as.push(activation_frame{ static_cast<uint32_t>(-1), static_cast<uint32_t>(-1), static_cast<uint32_t>(-1), static_cast<uint16_t>(_last_op_index),
                                    ftype.return_type });
         } else {
            _as.push(activation_frame{ _state.pc + 1, _state.current_offset, _state.code_index, static_cast<uint16_t>(_last_op_index),
                                    ftype.return_type });
         }
>>>>>>> 2a73a562
      }

      inline void apply_pop_call() {
         const auto& af = _as.pop();
         const uint8_t    ret_type = af.ret_type;
         const uint16_t   op_index = af.op_index;
         operand_stack_elem el;
         if (ret_type) {
            el = pop_operand();
            EOS_WB_ASSERT(el.is_a<i32_const_t>() && ret_type == types::i32 ||
                                   el.is_a<i64_const_t>() && ret_type == types::i64 ||
                                   el.is_a<f32_const_t>() && ret_type == types::f32 ||
                                   el.is_a<f64_const_t>() && ret_type == types::f64,
                             wasm_interpreter_exception, "wrong return type");
         }
<<<<<<< HEAD
         if (_as.size() > 0) {
            //_state.current_offset     = af.offset;
            _state.pc                = af.pc;
            //_state.code_index         = af.index;
            _last_op_index = _as.peek().op_index;

         } else {
            set_exiting_op(_state.exiting_loc);
            _state.pc = 0;
            //_state.current_offset = 0;
            //_state.code_index = 0;
=======
         if (af.offset == -1 && af.pc == -1 && af.index == -1) {
            set_exiting_op(_state.exiting_loc);
            _state.pc = 0;
            _state.current_offset = 0;
            _state.code_index = 0;
         } else {
            _state.current_offset     = af.offset;
            _state.pc                 = af.pc;
            _state.code_index         = af.index;
            _last_op_index = _as.peek().op_index;

>>>>>>> 2a73a562
         }
         eat_operands(op_index);
         if (ret_type)
            push_operand(el);
      }
      inline operand_stack_elem  pop_operand() { return _os.pop(); }
      inline operand_stack_elem& peek_operand(size_t i = 0) { return _os.peek(i); }
      inline operand_stack_elem  get_global(uint32_t index) {
         EOS_WB_ASSERT(index < _mod.globals.size(), wasm_interpreter_exception, "global index out of range");
         const auto& gl = _mod.globals[index];
         switch (gl.type.content_type) {
            case types::i32: return i32_const_t{ *(uint32_t*)&gl.current.value.i32 };
            case types::i64: return i64_const_t{ *(uint64_t*)&gl.current.value.i64 };
            case types::f32: return f32_const_t{ gl.current.value.f32 };
            case types::f64: return f64_const_t{ gl.current.value.f64 };
            default: throw wasm_interpreter_exception{ "invalid global type" };
         }
      }

      inline void set_global(uint32_t index, const operand_stack_elem& el) {
         EOS_WB_ASSERT(index < _mod.globals.size(), wasm_interpreter_exception, "global index out of range");
         auto& gl = _mod.globals[index];
         EOS_WB_ASSERT(gl.type.mutability, wasm_interpreter_exception, "global is not mutable");
         visit(overloaded{ [&](const i32_const_t& i) {
                                  EOS_WB_ASSERT(gl.type.content_type == types::i32, wasm_interpreter_exception,
                                                "expected i32 global type");
                                  gl.current.value.i32 = i.data.ui;
                               },
                                [&](const i64_const_t& i) {
                                   EOS_WB_ASSERT(gl.type.content_type == types::i64, wasm_interpreter_exception,
                                                 "expected i64 global type");
                                   gl.current.value.i64 = i.data.ui;
                                },
                                [&](const f32_const_t& f) {
                                   EOS_WB_ASSERT(gl.type.content_type == types::f32, wasm_interpreter_exception,
                                                 "expected f32 global type");
                                   gl.current.value.f32 = f.data.ui;
                                },
                                [&](const f64_const_t& f) {
                                   EOS_WB_ASSERT(gl.type.content_type == types::f64, wasm_interpreter_exception,
                                                 "expected f64 global type");
                                   gl.current.value.f64 = f.data.ui;
                                },
                                [](auto) { throw wasm_interpreter_exception{ "invalid global type" }; } },
                    el);
      }

      inline bool is_true(const operand_stack_elem& el) {
         bool ret_val = false;
         visit(overloaded{ [&](const i32_const_t& i32) { ret_val = i32.data.ui; },
                           [&](auto) { throw wasm_invalid_element{ "should be an i32 type" }; } },
                    el);
         return ret_val;
      }

      inline void type_check(const func_type& ft) {
         for (int i = 0; i < ft.param_types.size(); i++) {
            const auto& op = peek_operand((ft.param_types.size() - 1) - i);
            visit(overloaded{ [&](const i32_const_t&) {
                                     EOS_WB_ASSERT(ft.param_types[i] == types::i32, wasm_interpreter_exception,
                                                   "function param type mismatch");
                                  },
                                   [&](const f32_const_t&) {
                                      EOS_WB_ASSERT(ft.param_types[i] == types::f32, wasm_interpreter_exception,
                                                    "function param type mismatch");
                                   },
                                   [&](const i64_const_t&) {
                                      EOS_WB_ASSERT(ft.param_types[i] == types::i64, wasm_interpreter_exception,
                                                    "function param type mismatch");
                                   },
                                   [&](const f64_const_t&) {
                                      EOS_WB_ASSERT(ft.param_types[i] == types::f64, wasm_interpreter_exception,
                                                    "function param type mismatch");
                                   },
                                   [&](auto) { throw wasm_interpreter_exception{ "function param invalid type" }; } },
                       op);
         }
      }

      inline uint32_t get_pc() const { return _state.pc; }
      inline void     set_pc(uint32_t pc) { _state.pc = pc; }
      inline void     set_relative_pc(uint32_t pc) { _state.pc = pc; }
      inline void     inc_pc(uint32_t offset=1) { _state.pc += offset; }
      inline uint32_t get_code_index() const { return _state.code_index; }
      //inline uint32_t get_code_offset() const { return _state.pc - _state.current_offset; }
      inline void     exit(std::error_code err = std::error_code()) {
         _error_code = err;
         clear_exiting_op(_state.exiting_loc);
         _state.exiting_loc = _state.pc+1;
         //_state.exiting_loc = { _state.code_index, (_state.pc+1)-_state.current_offset };
         set_exiting_op(_state.exiting_loc);
      }

      inline void reset() {
         _linear_memory = _wasm_alloc->get_base_ptr<char>();
         if (_mod.memories.size()) {
            grow_linear_memory(_mod.memories[0].limits.initial - _wasm_alloc->get_current_page());
         }

         for (int i = 0; i < _mod.data.size(); i++) {
            const auto& data_seg = _mod.data[i];
            // TODO validate only use memory idx 0 in parse
            auto addr = _linear_memory + data_seg.offset.value.i32;
            memcpy((char*)(addr), data_seg.data.raw(), data_seg.data.size());
         }

         // reset the mutable globals
         for (int i = 0; i < _mod.globals.size(); i++) {
            if (_mod.globals[i].type.mutability)
               _mod.globals[i].current = _mod.globals[i].init;
         }
         _state = execution_state{};
         _os.eat(_state.os_index);
         _as.eat(_state.as_index);

      }
      
<<<<<<< HEAD
      inline void set_exiting_op( uint32_t exiting_loc ) {
         if (exiting_loc != -1)
            _mod.get_opcode(exiting_loc).set_exiting_which();
      }

      inline void clear_exiting_op( uint32_t exiting_loc ) {
         if (exiting_loc != -1)
            _mod.get_opcode(exiting_loc).clear_exiting_which();
=======
      inline void set_exiting_op( const std::pair<uint32_t, uint32_t>& exiting_loc ) {
         if (exiting_loc.first != -1 && exiting_loc.second != -1) {
            _mod.code.at(exiting_loc.first).code.at(exiting_loc.second).set_exiting_which();
         }
      }

      inline void clear_exiting_op( const std::pair<uint32_t, uint32_t>& exiting_loc ) {
         if (exiting_loc.first != -1 && exiting_loc.second != -1) {
            _mod.code.at(exiting_loc.first).code.at(exiting_loc.second).clear_exiting_which();
         }
>>>>>>> 2a73a562
      }

      inline std::error_code get_error_code() const { return _error_code; }

      template <typename Visitor, typename... Args>
      inline std::optional<operand_stack_elem> execute_func_table(Host* host, Visitor&& visitor, uint32_t table_index,
                                                          Args... args) {
         return execute(host, std::forward<Visitor>(visitor), table_elem(table_index), std::forward<Args>(args)...);
      }

      template <typename Visitor, typename... Args>
      inline std::optional<operand_stack_elem> execute(Host* host, Visitor&& visitor, const std::string_view func,
                                               Args... args) {
         uint32_t func_index = _mod.get_exported_function(func);
         return execute(host, std::forward<Visitor>(visitor), func_index, std::forward<Args>(args)...);
      }

      template <typename Visitor, typename... Args>
      inline void execute_start(Host* host, Visitor&& visitor) {
         if (_mod.start != std::numeric_limits<uint32_t>::max())
            execute(host, std::forward<Visitor>(visitor), _mod.start);
      }

      template <typename Visitor, typename... Args>
      inline std::optional<operand_stack_elem> execute(Host* host, Visitor&& visitor, uint32_t func_index, Args... args) {
         EOS_WB_ASSERT(func_index < std::numeric_limits<uint32_t>::max(), wasm_interpreter_exception,
                       "cannot execute function, function not found");

         auto last_last_op_index = _last_op_index;

         clear_exiting_op( _state.exiting_loc );
         // save the state of the original calling context
         execution_state saved_state = _state;

         _linear_memory = _wasm_alloc->get_base_ptr<char>();

         _state.host             = host;
         _state.current_function = func_index;
         //_state.code_index       = func_index - _mod.import_functions.size();
         //_state.current_offset   = _mod.function_sizes[_state.current_function];
         _state.pc              = _mod.function_sizes[func_index];
         _state.exiting_loc      = 0;
         _state.as_index         = _as.size();
         _state.os_index         = _os.size();

         push_args(args...);
         push_call<true>(func_index);
         type_check(_mod.types[_mod.functions[func_index - _mod.import_functions.size()]]);
         setup_locals(func_index);

         vm::invoke_with_signal_handler([&]() {
            execute(visitor);
         }, [](int sig) {
            switch(sig) {
             case SIGSEGV:
             case SIGBUS:
               break;
             default:
               /* TODO fix this */
               assert(!"??????");
            }
            throw wasm_memory_exception{ "wasm memory out-of-bounds" };
         });

         std::optional<operand_stack_elem> ret;
         if (_mod.get_function_type(func_index).return_count) {
            ret = pop_operand();
         }

         // revert the state back to original calling context
         clear_exiting_op( _state.exiting_loc );
         _os.eat(_state.os_index);
         _as.eat(_state.as_index);
         _state = saved_state;

         _last_op_index = last_last_op_index;

         return ret;
      }

      inline void jump(uint32_t pop_info, uint32_t new_pc) {
         _state.pc = new_pc;
         if ((pop_info & 0x80000000u)) {
            const auto& op = pop_operand();
            eat_operands(_os.size() - ((pop_info & 0x7FFFFFFFu) - 1));
            push_operand(op);
         } else {
            eat_operands(_os.size() - pop_info);
         }
      }

    private:
      template <typename Arg, typename... Args>
      void _push_args(Arg&& arg, Args&&... args) {
         if constexpr (to_wasm_type_v<std::decay_t<Arg>> == types::i32)
            push_operand({ i32_const_t{ static_cast<uint32_t>(arg) } });
         else if constexpr (to_wasm_type_v<std::decay_t<Arg>> == types::f32)
            push_operand(f32_const_t{ static_cast<float>(arg) });
         else if constexpr (to_wasm_type_v<std::decay_t<Arg>> == types::i64)
            push_operand(i64_const_t{ static_cast<uint64_t>(arg) });
         else
            push_operand(f64_const_t{ static_cast<double>(arg) });
         if constexpr (sizeof...(Args) > 0)
            _push_args(args...);
      }

      template <typename... Args>
      void push_args(Args&&... args) {
         if constexpr (sizeof...(Args) > 0)
            _push_args(args...);
      }

      inline void setup_locals(uint32_t index) {
         const auto& fn = _mod.code[index - _mod.get_imported_functions_size()];
         for (int i = 0; i < fn.locals.size(); i++) {
            for (int j = 0; j < fn.locals[i].count; j++)
               switch (fn.locals[i].type) {
                  case types::i32: push_operand(i32_const_t{ (uint32_t)0 }); break;
                  case types::i64: push_operand(i64_const_t{ (uint64_t)0 }); break;
                  case types::f32: push_operand(f32_const_t{ (uint32_t)0 }); break;
                  case types::f64: push_operand(f64_const_t{ (uint64_t)0 }); break;
                  default: throw wasm_interpreter_exception{ "invalid function param type" };
               }
         }
      }

#define CREATE_TABLE_ENTRY(NAME, CODE) &&ev_label_##NAME,
#define CREATE_EXITING_TABLE_ENTRY(NAME, CODE) &&ev_label_exiting_##NAME,
#define CREATE_LABEL(NAME, CODE)                                                                                  \
      ev_label_##NAME : visitor(ev_variant->template get<eosio::vm::NAME##_t>());                                 \
      ev_variant = &_mod.get_opcode(_state.pc); \
      goto* dispatch_table[ev_variant->index()];
#define CREATE_EXITING_LABEL(NAME, CODE)                                                  \
      ev_label_exiting_##NAME :  \
      return;
#define CREATE_EMPTY_LABEL(NAME, CODE) ev_label_##NAME :  \
      throw wasm_interpreter_exception{"empty operand"};

      template <typename Visitor>
      void execute(Visitor&& visitor) {
         static void* dispatch_table[] = {
            CONTROL_FLOW_OPS(CREATE_TABLE_ENTRY)
            BR_TABLE_OP(CREATE_TABLE_ENTRY)
            RETURN_OP(CREATE_TABLE_ENTRY)
            CALL_OPS(CREATE_TABLE_ENTRY)
            CALL_IMM_OPS(CREATE_TABLE_ENTRY)
            PARAMETRIC_OPS(CREATE_TABLE_ENTRY)
            VARIABLE_ACCESS_OPS(CREATE_TABLE_ENTRY)
            MEMORY_OPS(CREATE_TABLE_ENTRY)
            I32_CONSTANT_OPS(CREATE_TABLE_ENTRY)
            I64_CONSTANT_OPS(CREATE_TABLE_ENTRY)
            F32_CONSTANT_OPS(CREATE_TABLE_ENTRY)
            F64_CONSTANT_OPS(CREATE_TABLE_ENTRY)
            COMPARISON_OPS(CREATE_TABLE_ENTRY)
            NUMERIC_OPS(CREATE_TABLE_ENTRY)
            CONVERSION_OPS(CREATE_TABLE_ENTRY)
            SYNTHETIC_OPS(CREATE_TABLE_ENTRY)
            EMPTY_OPS(CREATE_TABLE_ENTRY)
            ERROR_OPS(CREATE_TABLE_ENTRY)
            CONTROL_FLOW_OPS(CREATE_EXITING_TABLE_ENTRY)
            BR_TABLE_OP(CREATE_EXITING_TABLE_ENTRY)
            RETURN_OP(CREATE_EXITING_TABLE_ENTRY)
            CALL_IMM_OPS(CREATE_EXITING_TABLE_ENTRY)
            PARAMETRIC_OPS(CREATE_EXITING_TABLE_ENTRY)
            VARIABLE_ACCESS_OPS(CREATE_EXITING_TABLE_ENTRY)
            MEMORY_OPS(CREATE_EXITING_TABLE_ENTRY)
            I32_CONSTANT_OPS(CREATE_EXITING_TABLE_ENTRY)
            I64_CONSTANT_OPS(CREATE_EXITING_TABLE_ENTRY)
            F32_CONSTANT_OPS(CREATE_EXITING_TABLE_ENTRY)
            F64_CONSTANT_OPS(CREATE_EXITING_TABLE_ENTRY)
            COMPARISON_OPS(CREATE_EXITING_TABLE_ENTRY)
            NUMERIC_OPS(CREATE_EXITING_TABLE_ENTRY)
            CONVERSION_OPS(CREATE_EXITING_TABLE_ENTRY)
            SYNTHETIC_OPS(CREATE_EXITING_TABLE_ENTRY)
            EMPTY_OPS(CREATE_EXITING_TABLE_ENTRY)
            ERROR_OPS(CREATE_EXITING_TABLE_ENTRY)
            &&__ev_last
         };
         auto* ev_variant = &_mod.get_opcode(_state.pc);
         goto *dispatch_table[ev_variant->index()];
         while (1) {
             CONTROL_FLOW_OPS(CREATE_LABEL);
             BR_TABLE_OP(CREATE_LABEL);
             RETURN_OP(CREATE_LABEL);
             CALL_OPS(CREATE_LABEL);
             CALL_IMM_OPS(CREATE_LABEL);
             PARAMETRIC_OPS(CREATE_LABEL);
             VARIABLE_ACCESS_OPS(CREATE_LABEL);
             MEMORY_OPS(CREATE_LABEL);
             I32_CONSTANT_OPS(CREATE_LABEL);
             I64_CONSTANT_OPS(CREATE_LABEL);
             F32_CONSTANT_OPS(CREATE_LABEL);
             F64_CONSTANT_OPS(CREATE_LABEL);
             COMPARISON_OPS(CREATE_LABEL);
             NUMERIC_OPS(CREATE_LABEL);
             CONVERSION_OPS(CREATE_LABEL);
             SYNTHETIC_OPS(CREATE_LABEL);
             EMPTY_OPS(CREATE_EMPTY_LABEL);
             ERROR_OPS(CREATE_LABEL);
             CONTROL_FLOW_OPS(CREATE_EXITING_LABEL);
             BR_TABLE_OP(CREATE_EXITING_LABEL);
             RETURN_OP(CREATE_EXITING_LABEL);
             CALL_OPS(CREATE_EXITING_LABEL);
             CALL_IMM_OPS(CREATE_EXITING_LABEL);
             PARAMETRIC_OPS(CREATE_EXITING_LABEL);
             VARIABLE_ACCESS_OPS(CREATE_EXITING_LABEL);
             MEMORY_OPS(CREATE_EXITING_LABEL);
             I32_CONSTANT_OPS(CREATE_EXITING_LABEL);
             I64_CONSTANT_OPS(CREATE_EXITING_LABEL);
             F32_CONSTANT_OPS(CREATE_EXITING_LABEL);
             F64_CONSTANT_OPS(CREATE_EXITING_LABEL);
             COMPARISON_OPS(CREATE_EXITING_LABEL);
             NUMERIC_OPS(CREATE_EXITING_LABEL);
             CONVERSION_OPS(CREATE_EXITING_LABEL);
             SYNTHETIC_OPS(CREATE_EXITING_LABEL);
             EMPTY_OPS(CREATE_EXITING_LABEL);
             ERROR_OPS(CREATE_EXITING_LABEL);
             __ev_last:
                throw wasm_interpreter_exception{"should never reach here"};
         }
      }

      struct execution_state {
         Host* host                                = nullptr;
         uint32_t current_function                 = 0;
         int32_t  exiting_loc = -1;
         uint32_t as_index         = 0;
         uint32_t cs_index         = 0;
         uint32_t os_index         = 0;
         uint32_t pc              = 0;
         bool     initialized      = false;
      };

      bounded_allocator _base_allocator = {
         (constants::max_stack_size + constants::max_call_depth) * (std::max(sizeof(operand_stack_elem), sizeof(activation_frame)))
      };
      execution_state _state;
      uint16_t                        _last_op_index    = 0;
      char*                           _linear_memory    = nullptr;
      module&                         _mod;
      wasm_allocator*                 _wasm_alloc;
      operand_stack                   _os = { _base_allocator };
      call_stack                      _as = { _base_allocator };
      registered_host_functions<Host> _rhf;
      std::error_code                 _error_code;
   };
}} // namespace eosio::vm<|MERGE_RESOLUTION|>--- conflicted
+++ resolved
@@ -87,19 +87,14 @@
       inline void           push_call(uint32_t index) {
          const auto& ftype = _mod.get_function_type(index);
          _last_op_index    = _os.size() - ftype.param_types.size();
-<<<<<<< HEAD
          _as.push(activation_frame{ _state.pc + 1, static_cast<uint16_t>(_last_op_index), ftype.return_type });
          //_as.push(activation_frame{ _state.pc + 1, _state.current_offset, _state.code_index, static_cast<uint16_t>(_last_op_index),
          //                           ftype.return_type });
-=======
          if constexpr (Should_Exit) {
-            _as.push(activation_frame{ static_cast<uint32_t>(-1), static_cast<uint32_t>(-1), static_cast<uint32_t>(-1), static_cast<uint16_t>(_last_op_index),
-                                    ftype.return_type });
+            _as.push(activation_frame{ static_cast<uint32_t>(-1), static_cast<uint16_t>(_last_op_index), ftype.return_type });
          } else {
-            _as.push(activation_frame{ _state.pc + 1, _state.current_offset, _state.code_index, static_cast<uint16_t>(_last_op_index),
-                                    ftype.return_type });
-         }
->>>>>>> 2a73a562
+            _as.push(activation_frame{ _state.pc + 1, static_cast<uint16_t>(_last_op_index), ftype.return_type });
+         }
       }
 
       inline void apply_pop_call() {
@@ -115,31 +110,16 @@
                                    el.is_a<f64_const_t>() && ret_type == types::f64,
                              wasm_interpreter_exception, "wrong return type");
          }
-<<<<<<< HEAD
-         if (_as.size() > 0) {
+         if (af.pc == -1) {
+            set_exiting_op(_state.exiting_loc);
             //_state.current_offset     = af.offset;
+            //_state.code_index         = af.index;
+            _state.pc = 0;
+         } else {
             _state.pc                = af.pc;
-            //_state.code_index         = af.index;
             _last_op_index = _as.peek().op_index;
-
-         } else {
-            set_exiting_op(_state.exiting_loc);
-            _state.pc = 0;
             //_state.current_offset = 0;
             //_state.code_index = 0;
-=======
-         if (af.offset == -1 && af.pc == -1 && af.index == -1) {
-            set_exiting_op(_state.exiting_loc);
-            _state.pc = 0;
-            _state.current_offset = 0;
-            _state.code_index = 0;
-         } else {
-            _state.current_offset     = af.offset;
-            _state.pc                 = af.pc;
-            _state.code_index         = af.index;
-            _last_op_index = _as.peek().op_index;
-
->>>>>>> 2a73a562
          }
          eat_operands(op_index);
          if (ret_type)
@@ -257,7 +237,6 @@
 
       }
       
-<<<<<<< HEAD
       inline void set_exiting_op( uint32_t exiting_loc ) {
          if (exiting_loc != -1)
             _mod.get_opcode(exiting_loc).set_exiting_which();
@@ -266,18 +245,6 @@
       inline void clear_exiting_op( uint32_t exiting_loc ) {
          if (exiting_loc != -1)
             _mod.get_opcode(exiting_loc).clear_exiting_which();
-=======
-      inline void set_exiting_op( const std::pair<uint32_t, uint32_t>& exiting_loc ) {
-         if (exiting_loc.first != -1 && exiting_loc.second != -1) {
-            _mod.code.at(exiting_loc.first).code.at(exiting_loc.second).set_exiting_which();
-         }
-      }
-
-      inline void clear_exiting_op( const std::pair<uint32_t, uint32_t>& exiting_loc ) {
-         if (exiting_loc.first != -1 && exiting_loc.second != -1) {
-            _mod.code.at(exiting_loc.first).code.at(exiting_loc.second).clear_exiting_which();
-         }
->>>>>>> 2a73a562
       }
 
       inline std::error_code get_error_code() const { return _error_code; }
