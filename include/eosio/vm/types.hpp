#pragma once

/*
 * definitions from https://github.com/WebAssembly/design/blob/master/BinaryEncoding.md
 */

#include <eosio/vm/allocator.hpp>
#include <eosio/vm/guarded_ptr.hpp>
#include <eosio/vm/opcodes.hpp>
#include <eosio/vm/vector.hpp>

#include <algorithm>
#include <cstdint>
#include <cstring>
#include <limits>
#include <string_view>
#include <vector>

namespace eosio { namespace vm {
   enum types { i32 = 0x7f, i64 = 0x7e, f32 = 0x7d, f64 = 0x7c, v128 = 0x7b, anyfunc = 0x70, funcref = anyfunc, func = 0x60, pseudo = 0x40, ret_void };

   enum external_kind { Function = 0, Table = 1, Memory = 2, Global = 3 };

   typedef uint8_t value_type;
   typedef uint8_t block_type;
   typedef uint8_t elem_type;

   template <typename T>
   using guarded_vector = managed_vector<T, growable_allocator>;

   struct activation_frame {
      opcode* pc;
      uint32_t last_op_index;
   };

   struct resizable_limits {
      bool     flags;
      uint32_t initial;
      uint32_t maximum = 0;
   };

   struct func_type {
      value_type                 form; // value for the func type constructor
      guarded_vector<value_type> param_types;
      uint8_t                    return_count;
      value_type                 return_type;
   };

   inline bool operator==(const func_type& lhs, const func_type& rhs) {
      return lhs.form == rhs.form &&
        lhs.param_types.size() == rhs.param_types.size() &&
        std::equal(lhs.param_types.raw(), lhs.param_types.raw() + lhs.param_types.size(), rhs.param_types.raw()) &&
        lhs.return_count == rhs.return_count &&
        (lhs.return_count || lhs.return_type == rhs.return_type);
   }

   union expr_value {
      int32_t  i32;
      int64_t  i64;
      uint32_t f32;
      uint64_t f64;
      v128_t   v128;
   };

   struct init_expr {
      uint8_t    opcode;
      expr_value value;
   };

   struct global_type {
      value_type content_type;
      bool       mutability;
   };

   struct global_variable {
      global_type type;
      init_expr   init;
   };

   struct table_type {
      elem_type        element_type;
      resizable_limits limits;
   };

   struct table_entry {
      std::uint32_t type;
      std::uint32_t index;
      // The code writer is responsible for filling this field
      const void*   code_ptr;
   };

   struct memory_type {
      resizable_limits limits;
   };

   union import_type {
      import_type() {}
      uint32_t    func_t;
      table_type  table_t;
      memory_type mem_t;
      global_type global_t;
   };

   struct import_entry {
      guarded_vector<uint8_t> module_str;
      guarded_vector<uint8_t> field_str;
      external_kind           kind;
      import_type             type;
   };

   struct export_entry {
      guarded_vector<uint8_t> field_str;
      external_kind           kind;
      uint32_t                index;
   };

   enum class elem_mode { active, passive, declarative };

   struct elem_segment {
      uint32_t                    index;
      init_expr                   offset;
      elem_mode                   mode;
      bool                        dropped;
      guarded_vector<table_entry> elems;
   };

   struct local_entry {
      uint32_t   count;
      value_type type;
   };

   union native_value {
      native_value() = default;
      constexpr native_value(uint32_t arg) : i32(arg) {}
      constexpr native_value(uint64_t arg) : i64(arg) {}
      constexpr native_value(float arg) : f32(arg) {}
      constexpr native_value(double arg) : f64(arg) {}
      uint32_t i32;
      uint64_t i64;
      float f32;
      double f64;
   };

   union native_value_extended {
      native_value scalar;
      v128_t vector;
   };

   struct function_body {
      uint32_t                    size;
      guarded_vector<local_entry> locals;
      opcode*                     code;
      std::size_t                 jit_code_offset;
      std::uint32_t               stack_size = 0;
   };

   struct data_segment {
      uint32_t                index;
      init_expr               offset;
      bool                    passive;
      bool                    dropped;
      guarded_vector<uint8_t> data;
   };

   using wasm_code     = std::vector<uint8_t>;
   using wasm_code_ptr = guarded_ptr<uint8_t>;
   typedef std::uint32_t  wasm_ptr_t;
   typedef std::uint32_t  wasm_size_t;

   struct name_assoc {
      std::uint32_t idx;
      guarded_vector<uint8_t> name;
   };
   struct indirect_name_assoc {
      std::uint32_t idx;
      guarded_vector<name_assoc> namemap;
   };
   struct name_section {
      guarded_vector<uint8_t>* module_name = nullptr;
      guarded_vector<name_assoc>* function_names = nullptr;
      guarded_vector<indirect_name_assoc>* local_names = nullptr;
   };

   struct module {
      growable_allocator              allocator;
      uint32_t                        start     = std::numeric_limits<uint32_t>::max();
      guarded_vector<func_type>       types     = { allocator, 0 };
      guarded_vector<import_entry>    imports   = { allocator, 0 };
      guarded_vector<uint32_t>        functions = { allocator, 0 };
      guarded_vector<table_type>      tables    = { allocator, 0 };
      guarded_vector<memory_type>     memories  = { allocator, 0 };
      guarded_vector<global_variable> globals   = { allocator, 0 };
      guarded_vector<export_entry>    exports   = { allocator, 0 };
      guarded_vector<elem_segment>    elements  = { allocator, 0 };
      guarded_vector<function_body>   code      = { allocator, 0 };
      guarded_vector<data_segment>    data      = { allocator, 0 };

      // Custom sections:
      name_section* names = nullptr;

      // not part of the spec for WASM
      guarded_vector<uint32_t> import_functions = { allocator, 0 };
      guarded_vector<uint32_t> type_aliases     = { allocator, 0 };
      guarded_vector<uint32_t> fast_functions   = { allocator, 0 };
      uint64_t                 maximum_stack    = 0;
      // The stack limit can be tracked as either frames or bytes
      bool                     stack_limit_is_bytes = false;
      // Emulate eosio bugs
      bool                     eosio_fp             = false;
      // If non-null, indicates that the parser encountered an error
      // that would prevent successful instantiation.  Must refer
      // to memory with static storage duration.
      const char *             error            = nullptr;

      // Stores data needed by JIT execution, in memory managed by standard
      // C++ vectors, not growable_allocator used by guarded_vector,
      // such that growable_allocator can be released after parsing.
      // All growable_allocators (including recursively) used in module
      // are redefined by std::vector in jit_mod_t.
      // This is to make it possible parsing WASM only once for JIT.
      struct jit_mod_t {
         struct jit_func_type {
            value_type                 form;
            std::vector<value_type>    param_types;
            uint8_t                    return_count;
            value_type                 return_type;
         };
         struct jit_import_type {
            uint32_t    func_t;
         };
         struct jit_import_entry {
            std::vector<uint8_t> module_str;
            std::vector<uint8_t> field_str;
            external_kind        kind;
            jit_import_type      type;
         };
         struct jit_export_entry {
            std::vector<uint8_t> field_str;
            external_kind        kind;
            uint32_t             index;
         };
         struct jit_data_segment {
            uint32_t              index;
            init_expr             offset;
            std::vector<uint8_t>  data;
         };

         std::vector<jit_func_type>        types;
         std::vector<jit_import_entry>     imports;
         std::vector<uint32_t>             functions;
         // tables not needed during JIT execution
         std::vector<memory_type>          memories;
         std::vector<global_variable>      globals;
         std::vector<jit_export_entry>     exports;
         // elements not needed during JIT execution
         std::vector<size_t>               jit_code_offset;
         std::vector<jit_data_segment>     data;
         std::vector<uint32_t>             import_functions;
         // type_aliases and fast_functions not needed during JIT execution

         auto& get_function_type(uint32_t index) const {
            if (index < get_imported_functions_size())
               return types[imports[index].type.func_t];
            return types[functions[index - get_imported_functions_size()]];
         }
         uint32_t get_imported_functions_size() const {
            return get_imported_functions_size_impl(imports);
         }
      };

      // The memory storing module data for JIT
      std::unique_ptr<jit_mod_t> jit_mod;

      // Constructs data for JIT execution.
      // Called from backend::construct() after parsing is finalized.
      void make_jit_module() {
         jit_mod = std::make_unique<jit_mod_t>();

         if (auto types_size = types.size(); types_size > 0) {
            jit_mod->types.reserve(types_size);
            for (uint32_t i = 0; i < types_size; ++i) {
               const auto& type = types[i];
               jit_mod->types.emplace_back(jit_mod_t::jit_func_type{
                  type.form,
                  {type.param_types.data(), type.param_types.data() + type.param_types.size()},
                  type.return_count,
                  type.return_type
               });
            }
         }

         if (auto imports_size = imports.size(); imports_size > 0) {
            jit_mod->imports.reserve(imports_size);
            for (uint32_t i = 0; i < imports_size; ++i) {
               const auto& entry = imports[i];
               jit_mod->imports.emplace_back(jit_mod_t::jit_import_entry{
                  {entry.module_str.data(), entry.module_str.data() + entry.module_str.size()},
                  {entry.field_str.data(), entry.field_str.data() + entry.field_str.size()},
                  entry.kind,
                  {entry.type.func_t}
               });
            }
         }

         if (memories.size() > 0) {
            jit_mod->memories.emplace_back(memories[0]); // memories has one element only
         }

         if (functions.size() > 0) {
            jit_mod->functions.assign(functions.data(), functions.data() + functions.size());
         }

         if (globals.size() > 0) {
            jit_mod->globals.assign(globals.raw(), globals.raw() + globals.size());
         }

         if (auto exports_size = exports.size(); exports_size > 0) {
            jit_mod->exports.reserve(exports_size);
            for (uint32_t i = 0; i < exports_size; ++i) {
               const auto& entry = exports[i];
               jit_mod->exports.emplace_back(jit_mod_t::jit_export_entry{
                  {entry.field_str.data(), entry.field_str.data() + entry.field_str.size()},
                  entry.kind,
                  entry.index
               });
            }
         }

         if (auto code_size = code.size(); code_size > 0) {
            jit_mod->jit_code_offset.reserve(code_size);
            for (uint32_t i = 0; i < code_size; ++i) {
               jit_mod->jit_code_offset.emplace_back(code[i].jit_code_offset);
            }
         }

         if (auto data_size = data.size(); data_size > 0) {
            jit_mod->data.reserve(data_size);
            for (uint32_t i = 0; i < data_size; ++i) {
               const auto& data_seg = data[i];
               jit_mod->data.emplace_back(jit_mod_t::jit_data_segment{
                  data_seg.index,
                  data_seg.offset,
                  {data_seg.data.data(), data_seg.data.data() + data_seg.data.size()}
               });
            }
         }

         if (import_functions.size() > 0) {
            jit_mod->import_functions.assign(import_functions.data(), import_functions.data() + import_functions.size());
         }
      }

      void finalize() {
         import_functions.resize(get_imported_functions_size());
         allocator.finalize();
      }
      uint32_t get_imported_functions_size() const {
         return get_imported_functions_size_impl(imports);
      }
      template<typename Imports>
      static uint32_t get_imported_functions_size_impl(const Imports& imports) {
         uint32_t number_of_imports = 0;
         for (uint32_t i = 0; i < imports.size(); i++) {
            if (imports[i].kind == external_kind::Function)
               number_of_imports++;
         }
         return number_of_imports;
      }
      inline uint32_t get_functions_size() const { return functions.size(); }
      inline uint32_t get_functions_total() const { return get_imported_functions_size() + get_functions_size(); }
      inline opcode* get_function_pc( uint32_t fidx ) const {
         EOS_VM_ASSERT( fidx >= get_imported_functions_size(), wasm_interpreter_exception, "trying to get the PC of an imported function" );
         return code[fidx-get_imported_functions_size()].code;
      }

      inline auto& get_opcode(uint32_t pc) const {
         return ((opcode*)&code[0].code[0])[pc];
      }

      inline uint32_t get_function_locals_size(uint32_t index) const {
         EOS_VM_ASSERT(index >= get_imported_functions_size(), wasm_interpreter_exception, "imported functions do not have locals");
         return code[index - get_imported_functions_size()].locals.size();
      }

      auto& get_function_type(uint32_t index) const {
         if (index < get_imported_functions_size())
            return types[imports[index].type.func_t];
         return types[functions[index - get_imported_functions_size()]];
      }

<<<<<<< HEAD
      // When jit_mod is available, this function executes on jit_mod,
      // otherwise on module itself.
=======
      uint32_t get_function_stack_size(uint32_t index) const {
         if (!stack_limit_is_bytes) {
            return 1;
         } else if (index < get_imported_functions_size()) {
            return 0;
         } else {
            return code[index - get_imported_functions_size()].stack_size;
         }
      }

>>>>>>> bbe3b621
      uint32_t get_exported_function(const std::string_view str) {
         return (jit_mod) ? get_exported_function_impl(jit_mod->exports, str) : get_exported_function_impl(exports, str);
      }

      template<typename Exports>
      static uint32_t get_exported_function_impl(const Exports& exports, const std::string_view str) {
         uint32_t index = std::numeric_limits<uint32_t>::max();
         for (uint32_t i = 0; i < exports.size(); i++) {
            if (exports[i].kind == external_kind::Function && exports[i].field_str.size() == str.size() &&
                memcmp((const char*)str.data(), (const char*)exports[i].field_str.data(), exports[i].field_str.size()) ==
                      0) {
               index = exports[i].index;
               break;
            }
         }
         return index;
      }

      bool indirect_table(std::size_t i) {
         return i < tables.size() && (tables[i].limits.initial * sizeof(table_entry) > wasm_allocator::table_size());
      }

      void normalize_types() {
         type_aliases.resize(types.size());
         for (uint32_t i = 0; i < types.size(); ++i) {
            uint32_t j = 0;
            for (; j < i; ++j) {
               if (types[j] == types[i]) {
                  break;
               }
            }
            type_aliases[i] = j;
         }

         uint32_t imported_functions_size = get_imported_functions_size();
         fast_functions.resize(functions.size() + imported_functions_size);
         for (uint32_t i = 0; i < imported_functions_size; ++i) {
            fast_functions[i] = type_aliases[imports[i].type.func_t];
         }
         for (uint32_t i = 0; i < functions.size(); ++i) {
            fast_functions[i + imported_functions_size] = type_aliases[functions[i]];
         }
      }
   };
}} // namespace eosio::vm<|MERGE_RESOLUTION|>--- conflicted
+++ resolved
@@ -388,10 +388,6 @@
          return types[functions[index - get_imported_functions_size()]];
       }
 
-<<<<<<< HEAD
-      // When jit_mod is available, this function executes on jit_mod,
-      // otherwise on module itself.
-=======
       uint32_t get_function_stack_size(uint32_t index) const {
          if (!stack_limit_is_bytes) {
             return 1;
@@ -402,7 +398,8 @@
          }
       }
 
->>>>>>> bbe3b621
+      // When jit_mod is available, this function executes on jit_mod,
+      // otherwise on module itself.
       uint32_t get_exported_function(const std::string_view str) {
          return (jit_mod) ? get_exported_function_impl(jit_mod->exports, str) : get_exported_function_impl(exports, str);
       }
